[workspace]
members = [
    "crates/anvil/",
    "crates/anvil/core/",
    "crates/anvil/rpc/",
    "crates/anvil/server/",
    "crates/cast/",
    "crates/cheatcodes/",
    "crates/cheatcodes/spec/",
    "crates/chisel/",
    "crates/cli/",
    "crates/common/",
    "crates/config/",
    "crates/debugger/",
    "crates/doc/",
    "crates/evm/core/",
    "crates/evm/coverage/",
    "crates/evm/evm/",
    "crates/evm/fuzz/",
    "crates/evm/traces/",
    "crates/fmt/",
    "crates/forge/",
    "crates/script-sequence/",
    "crates/macros/",
    "crates/test-utils/",
    "crates/revive"
]
resolver = "2"

[workspace.package]
version = "1.0.0"
edition = "2021"
# Remember to update clippy.toml as well
rust-version = "1.83"
authors = ["Foundry Contributors"]
license = "MIT OR Apache-2.0"
homepage = "https://github.com/foundry-rs/foundry"
repository = "https://github.com/foundry-rs/foundry"
exclude = ["benches/", "tests/", "test-data/", "testdata/"]

[workspace.lints.clippy]
dbg-macro = "warn"
manual-string-new = "warn"
uninlined-format-args = "warn"
use-self = "warn"
redundant-clone = "warn"
octal-escapes = "allow"
# until <https://github.com/rust-lang/rust-clippy/issues/13885> is fixed
literal-string-with-formatting-args = "allow"

[workspace.lints.rust]
rust-2018-idioms = "warn"
# unreachable-pub = "warn"
unused-must-use = "warn"
redundant-lifetimes = "warn"

[workspace.lints.rustdoc]
all = "warn"

# Speed up compilation time for dev builds by reducing emitted debug info.
# NOTE: Debuggers may provide less useful information with this setting.
# Uncomment this section if you're using a debugger.
[profile.dev]
# https://davidlattimore.github.io/posts/2024/02/04/speeding-up-the-rust-edit-build-run-cycle.html
debug = "line-tables-only"
split-debuginfo = "unpacked"

[profile.release]
opt-level = 3
lto = "thin"
debug = "none"
strip = "debuginfo"
panic = "abort"
codegen-units = 16

# Use the `--profile profiling` flag to show symbols in release mode.
# e.g. `cargo build --profile profiling`
[profile.profiling]
inherits = "release"
debug = "full"
split-debuginfo = "unpacked"
strip = false

[profile.bench]
inherits = "profiling"

[profile.maxperf]
inherits = "release"
lto = "fat"
codegen-units = 1

# Speed up tests and dev build.
[profile.dev.package]
# Solc and artifacts.
foundry-compilers-artifacts-solc.opt-level = 3
foundry-compilers-core.opt-level = 3
foundry-compilers.opt-level = 3
serde_json.opt-level = 3
serde.opt-level = 3

solang-parser.opt-level = 3
lalrpop-util.opt-level = 3

solar-ast.opt-level = 3
solar-data-structures.opt-level = 3
solar-interface.opt-level = 3
solar-parse.opt-level = 3

# EVM.
alloy-dyn-abi.opt-level = 3
alloy-json-abi.opt-level = 3
alloy-primitives.opt-level = 3
alloy-sol-type-parser.opt-level = 3
alloy-sol-types.opt-level = 3
hashbrown.opt-level = 3
foldhash.opt-level = 3
keccak.opt-level = 3
revm-interpreter.opt-level = 3
revm-precompile.opt-level = 3
revm-primitives.opt-level = 3
revm.opt-level = 3
ruint.opt-level = 3
sha2.opt-level = 3
sha3.opt-level = 3
tiny-keccak.opt-level = 3
bitvec.opt-level = 3

# Fuzzing.
proptest.opt-level = 3
foundry-evm-fuzz.opt-level = 3

# Forking.
axum.opt-level = 3

# Keystores.
scrypt.opt-level = 3

# Misc.
rayon.opt-level = 3
regex.opt-level = 3
regex-syntax.opt-level = 3
regex-automata.opt-level = 3

# Override packages which aren't perf-sensitive for faster compilation speed and smaller binary size.
[profile.release.package]
alloy-sol-macro-expander.opt-level = "z"
figment.opt-level = "z"
foundry-compilers-artifacts-solc.opt-level = "z"
foundry-config.opt-level = "z"
html5ever.opt-level = "z"
mdbook.opt-level = "z"
prettyplease.opt-level = "z"
protobuf.opt-level = "z"
pulldown-cmark.opt-level = "z"
syn-solidity.opt-level = "z"
syn.opt-level = "z"
trezor-client.opt-level = "z"

[workspace.dependencies]
anvil = { path = "crates/anvil" }
cast = { path = "crates/cast" }
chisel = { path = "crates/chisel" }
forge = { path = "crates/forge" }

forge-doc = { path = "crates/doc" }
forge-fmt = { path = "crates/fmt" }
forge-verify = { path = "crates/verify" }
forge-script = { path = "crates/script" }
forge-sol-macro-gen = { path = "crates/sol-macro-gen" }
forge-script-sequence = { path = "crates/script-sequence" }
foundry-cheatcodes = { path = "crates/cheatcodes" }
foundry-cheatcodes-spec = { path = "crates/cheatcodes/spec" }
foundry-cli = { path = "crates/cli" }
foundry-common = { path = "crates/common" }
foundry-common-fmt = { path = "crates/common/fmt" }
foundry-config = { path = "crates/config" }
foundry-debugger = { path = "crates/debugger" }
foundry-evm = { path = "crates/evm/evm" }
foundry-evm-abi = { path = "crates/evm/abi" }
foundry-evm-core = { path = "crates/evm/core" }
foundry-evm-coverage = { path = "crates/evm/coverage" }
foundry-evm-fuzz = { path = "crates/evm/fuzz" }
foundry-evm-traces = { path = "crates/evm/traces" }
foundry-macros = { path = "crates/macros" }
foundry-test-utils = { path = "crates/test-utils" }
foundry-wallets = { path = "crates/wallets" }
foundry-linking = { path = "crates/linking" }
foundry-revive = { path = "crates/revive" }

# solc & compilation utilities
<<<<<<< HEAD
foundry-block-explorers = { version = "0.11.0", default-features = false }
foundry-compilers = { version = "0.13.2", default-features = false }
foundry-fork-db = "0.11.0"
=======
foundry-block-explorers = { version = "0.9.0", default-features = false }

## revive 
foundry-compilers = { git = "https://github.com/paritytech/foundry-revive-compiler.git", branch = "resolc-compiler" }

foundry-fork-db = "0.8.0"
>>>>>>> 8811278a
solang-parser = "=0.3.3"
solar-parse = { version = "=0.1.1", default-features = false }

## revm
revm = { version = "19.4.0", default-features = false }
revm-primitives = { version = "15.1.0", default-features = false }
revm-inspectors = { version = "0.15.0", features = ["serde"] }

## alloy
<<<<<<< HEAD
alloy-consensus = { version = "0.11.1", default-features = false }
alloy-contract = { version = "0.11.1", default-features = false }
alloy-eips = { version = "0.11.1", default-features = false }
alloy-genesis = { version = "0.11.1", default-features = false }
alloy-json-rpc = { version = "0.11.1", default-features = false }
alloy-network = { version = "0.11.1", default-features = false }
alloy-provider = { version = "0.11.1", default-features = false }
alloy-pubsub = { version = "0.11.1", default-features = false }
alloy-rpc-client = { version = "0.11.1", default-features = false }
alloy-rpc-types = { version = "0.11.1", default-features = true }
alloy-serde = { version = "0.11.1", default-features = false }
alloy-signer = { version = "0.11.1", default-features = false }
alloy-signer-aws = { version = "0.11.1", default-features = false }
alloy-signer-gcp = { version = "0.11.1", default-features = false }
alloy-signer-ledger = { version = "0.11.1", default-features = false }
alloy-signer-local = { version = "0.11.1", default-features = false }
alloy-signer-trezor = { version = "0.11.1", default-features = false }
alloy-transport = { version = "0.11.1", default-features = false }
alloy-transport-http = { version = "0.11.1", default-features = false }
alloy-transport-ipc = { version = "0.11.1", default-features = false }
alloy-transport-ws = { version = "0.11.1", default-features = false }
alloy-node-bindings = { version = "0.11.1", default-features = false }
alloy-network-primitives = { version = "0.11.1", default-features = false }
=======
alloy = { version = "0.7.0", features = ["full"] }
alloy-consensus = { version = "0.7.0", default-features = false }
alloy-contract = { version = "0.7.0", default-features = false }
alloy-eips = { version = "0.7.0", default-features = false }
alloy-genesis = { version = "0.7.0", default-features = false }
alloy-json-rpc = { version = "0.7.0", default-features = false }
alloy-network = { version = "0.7.0", default-features = false }
alloy-provider = { version = "0.7.0", default-features = false }
alloy-pubsub = { version = "0.7.0", default-features = false }
alloy-rpc-client = { version = "0.7.0", default-features = false }
alloy-rpc-types = { version = "0.7.0", default-features = true }
alloy-serde = { version = "0.7.0", default-features = false }
alloy-signer = { version = "0.7.0", default-features = false }
alloy-signer-aws = { version = "0.7.0", default-features = false }
alloy-signer-gcp = { version = "0.7.0", default-features = false }
alloy-signer-ledger = { version = "0.7.0", default-features = false }
alloy-signer-local = { version = "0.7.0", default-features = false }
alloy-signer-trezor = { version = "0.7.0", default-features = false }
alloy-transport = { version = "0.7.0", default-features = false }
alloy-transport-http = { version = "0.7.0", default-features = false }
alloy-transport-ipc = { version = "0.7.0", default-features = false }
alloy-transport-ws = { version = "0.7.0", default-features = false }
alloy-node-bindings = { version = "0.7.0", default-features = false }
>>>>>>> 8811278a

## alloy-core
alloy-dyn-abi = "0.8.18"
alloy-json-abi = "0.8.18"
alloy-primitives = { version = "0.8.18", features = [
    "getrandom",
    "rand",
    "map-fxhash",
    "map-foldhash",
] }
alloy-sol-macro-expander = "0.8.18"
alloy-sol-macro-input = "0.8.18"
alloy-sol-types = "0.8.18"
syn-solidity = "0.8.18"

alloy-chains = "0.1"
alloy-rlp = "0.3"
<<<<<<< HEAD
alloy-trie = "0.7.0"
=======
alloy-trie = "0.7.6"
>>>>>>> 8811278a

## op-alloy
op-alloy-consensus = "0.10.0"
op-alloy-rpc-types = "0.10.0"

## cli
anstream = "0.6"
anstyle = "1.0"
terminal_size = "0.4"

# macros
proc-macro2 = "1.0"
quote = "1.0"
syn = "2.0"
async-trait = "0.1"
derive_more = { version = "1.0", features = ["full"] }
thiserror = "2"

# bench
divan = "0.1"

# misc
auto_impl = "1"
bytes = "1.8"
walkdir = "2"
prettyplease = "0.2"
base64 = "0.22"
chrono = { version = "0.4", default-features = false, features = [
    "clock",
    "std",
] }
axum = "0.7"
color-eyre = "0.6"
comfy-table = "7"
dirs = "6"
dunce = "1"
evm-disassembler = "0.5"
evmole = "0.6"
eyre = "0.6"
figment = "0.10"
futures = "0.3"
hyper = "1.5"
indexmap = "2.6"
itertools = "0.14"
jsonpath_lib = "0.3"
k256 = "0.13"
mesc = "0.3"
num-format = "0.4"
parking_lot = "0.12"
proptest = "1"
rand = "0.8"
rayon = "1"
regex = { version = "1", default-features = false }
reqwest = { version = "0.12", default-features = false, features = [
    "rustls-tls",
    "rustls-tls-native-roots",
] }
semver = "1"
serde = { version = "1.0", features = ["derive"] }
serde_json = { version = "1.0", features = ["arbitrary_precision"] }
similar-asserts = "1.6"
soldeer-commands = "=0.5.2"
strum = "0.26"
tempfile = "3.13"
tikv-jemallocator = "0.6"
tokio = "1"
toml = "0.8"
tower = "0.5"
tower-http = "0.6"
tracing = "0.1"
tracing-subscriber = "0.3"
url = "2"
vergen = { version = "8", default-features = false }
yansi = { version = "1.0", features = ["detect-tty", "detect-env"] }
[patch.crates-io]
## alloy-core
# alloy-dyn-abi = { path = "../../alloy-rs/core/crates/dyn-abi" }
# alloy-json-abi = { path = "../../alloy-rs/core/crates/json-abi" }
# alloy-primitives = { path = "../../alloy-rs/core/crates/primitives" }
# alloy-sol-macro = { path = "../../alloy-rs/core/crates/sol-macro" }
# alloy-sol-macro-expander = { path = "../../alloy-rs/core/crates/sol-macro-expander" }
# alloy-sol-macro-input = { path = "../../alloy-rs/core/crates/sol-macro-input" }
# alloy-sol-type-parser = { path = "../../alloy-rs/core/crates/sol-type-parser" }
# alloy-sol-types = { path = "../../alloy-rs/core/crates/sol-types" }
# syn-solidity = { path = "../../alloy-rs/core/crates/syn-solidity" }

## alloy
# alloy-consensus = { git = "https://github.com/alloy-rs/alloy", rev = "7fab7ee" }
# alloy-contract = { git = "https://github.com/alloy-rs/alloy", rev = "7fab7ee" }
# alloy-eips = { git = "https://github.com/alloy-rs/alloy", rev = "7fab7ee" }
# alloy-genesis = { git = "https://github.com/alloy-rs/alloy", rev = "7fab7ee" }
# alloy-json-rpc = { git = "https://github.com/alloy-rs/alloy", rev = "7fab7ee" }
# alloy-network = { git = "https://github.com/alloy-rs/alloy", rev = "7fab7ee" }
# alloy-network-primitives = { git = "https://github.com/alloy-rs/alloy", rev = "7fab7ee" }
# alloy-provider = { git = "https://github.com/alloy-rs/alloy", rev = "7fab7ee" }
# alloy-pubsub = { git = "https://github.com/alloy-rs/alloy", rev = "7fab7ee" }
# alloy-rpc-client = { git = "https://github.com/alloy-rs/alloy", rev = "7fab7ee" }
# alloy-rpc-types = { git = "https://github.com/alloy-rs/alloy", rev = "7fab7ee" }
# alloy-rpc-types-eth = { git = "https://github.com/alloy-rs/alloy", rev = "7fab7ee" }
# alloy-serde = { git = "https://github.com/alloy-rs/alloy", rev = "7fab7ee" }
# alloy-signer = { git = "https://github.com/alloy-rs/alloy", rev = "7fab7ee" }
# alloy-signer-aws = { git = "https://github.com/alloy-rs/alloy", rev = "7fab7ee" }
# alloy-signer-gcp = { git = "https://github.com/alloy-rs/alloy", rev = "7fab7ee" }
# alloy-signer-ledger = { git = "https://github.com/alloy-rs/alloy", rev = "7fab7ee" }
# alloy-signer-local = { git = "https://github.com/alloy-rs/alloy", rev = "7fab7ee" }
# alloy-signer-trezor = { git = "https://github.com/alloy-rs/alloy", rev = "7fab7ee" }
# alloy-transport = { git = "https://github.com/alloy-rs/alloy", rev = "7fab7ee" }
# alloy-transport-http = { git = "https://github.com/alloy-rs/alloy", rev = "7fab7ee" }
# alloy-transport-ipc = { git = "https://github.com/alloy-rs/alloy", rev = "7fab7ee" }
# alloy-transport-ws = { git = "https://github.com/alloy-rs/alloy", rev = "7fab7ee" }
foundry-compilers = { git = "https://github.com/paritytech/foundry-revive-compiler.git", branch = "resolc-compiler" }
foundry-compilers-artifacts = { git = "https://github.com/paritytech/foundry-revive-compiler.git", branch = "resolc-compiler" }
foundry-compilers-core = { git = "https://github.com/paritytech/foundry-revive-compiler.git", branch = "resolc-compiler" }
foundry-compilers-artifacts-solc = { git = "https://github.com/paritytech/foundry-revive-compiler.git", branch = "resolc-compiler" }<|MERGE_RESOLUTION|>--- conflicted
+++ resolved
@@ -188,18 +188,9 @@
 foundry-revive = { path = "crates/revive" }
 
 # solc & compilation utilities
-<<<<<<< HEAD
 foundry-block-explorers = { version = "0.11.0", default-features = false }
 foundry-compilers = { version = "0.13.2", default-features = false }
 foundry-fork-db = "0.11.0"
-=======
-foundry-block-explorers = { version = "0.9.0", default-features = false }
-
-## revive 
-foundry-compilers = { git = "https://github.com/paritytech/foundry-revive-compiler.git", branch = "resolc-compiler" }
-
-foundry-fork-db = "0.8.0"
->>>>>>> 8811278a
 solang-parser = "=0.3.3"
 solar-parse = { version = "=0.1.1", default-features = false }
 
@@ -209,7 +200,6 @@
 revm-inspectors = { version = "0.15.0", features = ["serde"] }
 
 ## alloy
-<<<<<<< HEAD
 alloy-consensus = { version = "0.11.1", default-features = false }
 alloy-contract = { version = "0.11.1", default-features = false }
 alloy-eips = { version = "0.11.1", default-features = false }
@@ -233,31 +223,6 @@
 alloy-transport-ws = { version = "0.11.1", default-features = false }
 alloy-node-bindings = { version = "0.11.1", default-features = false }
 alloy-network-primitives = { version = "0.11.1", default-features = false }
-=======
-alloy = { version = "0.7.0", features = ["full"] }
-alloy-consensus = { version = "0.7.0", default-features = false }
-alloy-contract = { version = "0.7.0", default-features = false }
-alloy-eips = { version = "0.7.0", default-features = false }
-alloy-genesis = { version = "0.7.0", default-features = false }
-alloy-json-rpc = { version = "0.7.0", default-features = false }
-alloy-network = { version = "0.7.0", default-features = false }
-alloy-provider = { version = "0.7.0", default-features = false }
-alloy-pubsub = { version = "0.7.0", default-features = false }
-alloy-rpc-client = { version = "0.7.0", default-features = false }
-alloy-rpc-types = { version = "0.7.0", default-features = true }
-alloy-serde = { version = "0.7.0", default-features = false }
-alloy-signer = { version = "0.7.0", default-features = false }
-alloy-signer-aws = { version = "0.7.0", default-features = false }
-alloy-signer-gcp = { version = "0.7.0", default-features = false }
-alloy-signer-ledger = { version = "0.7.0", default-features = false }
-alloy-signer-local = { version = "0.7.0", default-features = false }
-alloy-signer-trezor = { version = "0.7.0", default-features = false }
-alloy-transport = { version = "0.7.0", default-features = false }
-alloy-transport-http = { version = "0.7.0", default-features = false }
-alloy-transport-ipc = { version = "0.7.0", default-features = false }
-alloy-transport-ws = { version = "0.7.0", default-features = false }
-alloy-node-bindings = { version = "0.7.0", default-features = false }
->>>>>>> 8811278a
 
 ## alloy-core
 alloy-dyn-abi = "0.8.18"
@@ -275,11 +240,7 @@
 
 alloy-chains = "0.1"
 alloy-rlp = "0.3"
-<<<<<<< HEAD
 alloy-trie = "0.7.0"
-=======
-alloy-trie = "0.7.6"
->>>>>>> 8811278a
 
 ## op-alloy
 op-alloy-consensus = "0.10.0"
