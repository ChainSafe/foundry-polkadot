--- conflicted
+++ resolved
@@ -26,23 +26,15 @@
     "crates/script-sequence/",
     "crates/macros/",
     "crates/test-utils/",
-<<<<<<< HEAD
     "crates/revive-env",
     "crates/revive-strategy",
-=======
     "crates/lint/",
->>>>>>> d2415887
 ]
 resolver = "2"
 
 [workspace.package]
-<<<<<<< HEAD
-version = "1.2.3"
-edition = "2021"
-=======
 version = "1.3.6"
 edition = "2024"
->>>>>>> d2415887
 # Remember to update clippy.toml as well
 rust-version = "1.88"
 authors = ["Foundry Contributors"]
@@ -222,19 +214,6 @@
 revive-strategy = { path = "crates/revive-strategy" }
 
 # solc & compilation utilities
-<<<<<<< HEAD
-foundry-block-explorers = { version = "0.13.3", default-features = false }
-foundry-compilers = { version = "0.14.0", default-features = false }
-foundry-fork-db = "0.12"
-solang-parser = { version = "=0.3.9", package = "foundry-solang-parser" }
-solar-parse = { version = "=0.1.2", default-features = false }
-solar-sema = { version = "=0.1.2", default-features = false }
-
-## revm
-revm = { version = "19.4.0", default-features = false }
-revm-primitives = { version = "15.1.0", default-features = false }
-revm-inspectors = { version = "0.16.0", features = ["serde"] }
-=======
 foundry-block-explorers = { version = "0.20.0", default-features = false }
 foundry-compilers = { version = "0.18.2", default-features = false }
 foundry-fork-db = "0.16"
@@ -244,7 +223,6 @@
 solar-interface = { version = "=0.1.5", default-features = false }
 solar-sema = { version = "=0.1.5", default-features = false }
 solar-data-structures = { version = "=0.1.5", default-features = false }
->>>>>>> d2415887
 
 ## alloy
 alloy-consensus = { version = "1.0.22", default-features = false }
@@ -318,7 +296,7 @@
 
 # allocators
 mimalloc = "0.1"
-tikv-jemallocator = "0.6"
+tikv-jemallocator = "0.5"
 tracy-client = "0.18"
 
 # misc
@@ -370,12 +348,7 @@
 soldeer-commands = "=0.6.1"
 soldeer-core = { version = "=0.6.1", features = ["serde"] }
 strum = "0.27"
-<<<<<<< HEAD
-tempfile = "3.13"
-tikv-jemallocator = "0.5"
-=======
 tempfile = "3.20"
->>>>>>> d2415887
 tokio = "1"
 toml = "0.9"
 tower = "0.5"
@@ -387,16 +360,13 @@
 yansi = { version = "1.0", features = ["detect-tty", "detect-env"] }
 path-slash = "0.2"
 jiff = "0.2"
-<<<<<<< HEAD
 serial_test = "2.0"
 
-=======
 heck = "0.5"
 uuid = "1.17.0"
 flate2 = "1.1"
 
 ## Pinned dependencies. Enabled for the workspace in crates/test-utils.
->>>>>>> d2415887
 
 # Use unicode-rs which has a smaller binary size than the default ICU4X as the IDNA backend, used
 # by the `url` crate.
@@ -404,6 +374,11 @@
 idna_adapter = "=1.1.0"
 
 [patch.crates-io]
+solar-parse = { git = "https://github.com/paradigmxyz/solar", tag = "v0.1.5" }
+solar-sema = { git = "https://github.com/paradigmxyz/solar", tag = "v0.1.5" }
+solar-ast = { git = "https://github.com/paradigmxyz/solar", tag = "v0.1.5" }
+solar-interface = { git = "https://github.com/paradigmxyz/solar", tag = "v0.1.5" }
+solar-data-structures = { git = "https://github.com/paradigmxyz/solar", tag = "v0.1.5" }
 ## alloy-core
 # alloy-dyn-abi = { path = "../../alloy-rs/core/crates/dyn-abi" }
 # alloy-json-abi = { path = "../../alloy-rs/core/crates/json-abi" }
@@ -416,7 +391,8 @@
 # syn-solidity = { path = "../../alloy-rs/core/crates/syn-solidity" }
 
 ## alloy
-foundry-compilers = { git = "https://github.com/paritytech/foundry-compilers-polkadot.git", branch = "main" }
+# foundry-compilers = { git = "https://github.com/paritytech/foundry-compilers-polkadot.git", branch = "main" }
+foundry-compilers = { path = "../foundry-revive-compiler/crates/compilers"}
 # alloy-consensus = { git = "https://github.com/alloy-rs/alloy", rev = "7fab7ee" }
 # alloy-contract = { git = "https://github.com/alloy-rs/alloy", rev = "7fab7ee" }
 # alloy-eips = { git = "https://github.com/alloy-rs/alloy", rev = "7fab7ee" }
