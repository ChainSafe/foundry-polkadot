[workspace]
members = [
    "benches/",
    "crates/anvil/",
    "crates/anvil-polkadot",
    "crates/anvil-polkadot/substrate-runtime",
    "crates/anvil/core/",
    "crates/anvil/rpc/",
    "crates/anvil/server/",
    "crates/cast/",
    "crates/cheatcodes/",
    "crates/cheatcodes/spec/",
    "crates/chisel/",
    "crates/cli/",
    "crates/common/",
    "crates/config/",
    "crates/debugger/",
    "crates/doc/",
    "crates/evm/core/",
    "crates/evm/coverage/",
    "crates/evm/evm/",
    "crates/evm/fuzz/",
    "crates/evm/traces/",
    "crates/fmt/",
    "crates/forge/",
    "crates/script-sequence/",
    "crates/macros/",
    "crates/test-utils/",
    "crates/revive-utils",
    "crates/revive-env",
    "crates/revive-strategy",
    "crates/lint/",
]
resolver = "2"

[workspace.package]
version = "1.3.6"
edition = "2024"
# Remember to update clippy.toml as well
rust-version = "1.89"
authors = ["Foundry Contributors"]
license = "MIT OR Apache-2.0"
homepage = "https://github.com/paritytech/foundry-polkadot"
repository = "https://github.com/paritytech/foundry-polkadot"
exclude = ["benches/", "tests/", "test-data/", "testdata/"]

[workspace.lints.clippy]
borrow_as_ptr = "warn"
branches_sharing_code = "warn"
clear_with_drain = "warn"
cloned_instead_of_copied = "warn"
collection_is_never_read = "warn"
dbg-macro = "warn"
explicit_iter_loop = "warn"
manual-string-new = "warn"
uninlined-format-args = "warn"
use-self = "warn"
redundant-clone = "warn"
octal-escapes = "allow"
# until <https://github.com/rust-lang/rust-clippy/issues/13885> is fixed
literal-string-with-formatting-args = "allow"
result_large_err = "allow"

[workspace.lints.rust]
redundant_imports = "warn"
redundant-lifetimes = "warn"
rust-2018-idioms = "warn"
unexpected_cfgs = { level = "warn", check-cfg = ['cfg(substrate_runtime)'] }
unused-must-use = "warn"
# unreachable-pub = "warn"

[workspace.lints.rustdoc]
all = "warn"

# Speed up compilation time for dev builds by reducing emitted debug info.
# NOTE: Debuggers may provide less useful information with this setting.
# Uncomment this section if you're using a debugger.
[profile.dev]
# https://davidlattimore.github.io/posts/2024/02/04/speeding-up-the-rust-edit-build-run-cycle.html
debug = "line-tables-only"
split-debuginfo = "unpacked"

[profile.release]
opt-level = 3
lto = "thin"
debug = "none"
strip = "debuginfo"
panic = "abort"
codegen-units = 16

# Use the `--profile profiling` flag to show symbols in release mode.
# e.g. `cargo build --profile profiling`
[profile.profiling]
inherits = "release"
debug = "full"
split-debuginfo = "unpacked"
strip = false

[profile.bench]
inherits = "profiling"

[profile.maxperf]
inherits = "release"
lto = "fat"
codegen-units = 1

# Speed up tests and dev build.
[profile.dev.package]
# Solc and artifacts.
foundry-compilers-artifacts-solc.opt-level = 3
foundry-compilers-core.opt-level = 3
foundry-compilers.opt-level = 3
serde_json.opt-level = 3
serde.opt-level = 3

foundry-solang-parser.opt-level = 3
lalrpop-util.opt-level = 3

solar-ast.opt-level = 3
solar-data-structures.opt-level = 3
solar-interface.opt-level = 3
solar-parse.opt-level = 3

# EVM.
alloy-dyn-abi.opt-level = 3
alloy-json-abi.opt-level = 3
alloy-primitives.opt-level = 3
alloy-sol-type-parser.opt-level = 3
alloy-sol-types.opt-level = 3
hashbrown.opt-level = 3
foldhash.opt-level = 3
keccak.opt-level = 3
revm.opt-level = 3
revm-primitives.opt-level = 3
revm-interpreter.opt-level = 3
revm-precompile.opt-level = 3
revm-database-interface.opt-level = 3
revm-database.opt-level = 3
revm-bytecode.opt-level = 3
revm-state.opt-level = 3
revm-context-interface.opt-level = 3
revm-context.opt-level = 3
revm-inspector.opt-level = 3
ruint.opt-level = 3
sha2.opt-level = 3
sha3.opt-level = 3
tiny-keccak.opt-level = 3
bitvec.opt-level = 3

# Fuzzing.
proptest.opt-level = 3
foundry-evm-fuzz.opt-level = 3

# Forking.
axum.opt-level = 3

# Keystores.
scrypt.opt-level = 3

# Misc.
rayon.opt-level = 3
regex.opt-level = 3
regex-syntax.opt-level = 3
regex-automata.opt-level = 3

# Override packages which aren't perf-sensitive for faster compilation speed and smaller binary size.
[profile.release.package]
alloy-sol-macro-expander.opt-level = "z"
figment.opt-level = "z"
foundry-compilers-artifacts-solc.opt-level = "z"
foundry-config.opt-level = "z"
html5ever.opt-level = "z"
mdbook.opt-level = "z"
prettyplease.opt-level = "z"
protobuf.opt-level = "z"
pulldown-cmark.opt-level = "z"
syn-solidity.opt-level = "z"
syn.opt-level = "z"
trezor-client.opt-level = "z"

[workspace.dependencies]
anvil = { path = "crates/anvil" }
anvil-core = { path = "crates/anvil/core" }
anvil-rpc = { path = "crates/anvil/rpc" }
anvil-server = { path = "crates/anvil/server" }
substrate-runtime = { path = "crates/anvil-polkadot/substrate-runtime" }
cast = { path = "crates/cast" }
chisel = { path = "crates/chisel" }
forge = { path = "crates/forge" }

forge-doc = { path = "crates/doc" }
forge-fmt = { path = "crates/fmt" }
forge-lint = { path = "crates/lint" }
forge-verify = { path = "crates/verify" }
forge-script = { path = "crates/script" }
forge-sol-macro-gen = { path = "crates/sol-macro-gen" }
forge-script-sequence = { path = "crates/script-sequence" }
foundry-cheatcodes = { path = "crates/cheatcodes" }
foundry-cheatcodes-spec = { path = "crates/cheatcodes/spec" }
foundry-cli = { path = "crates/cli" }
foundry-common = { path = "crates/common" }
foundry-common-fmt = { path = "crates/common/fmt" }
foundry-config = { path = "crates/config" }
foundry-debugger = { path = "crates/debugger" }
foundry-evm = { path = "crates/evm/evm" }
foundry-evm-abi = { path = "crates/evm/abi" }
foundry-evm-core = { path = "crates/evm/core" }
foundry-evm-coverage = { path = "crates/evm/coverage" }
foundry-evm-fuzz = { path = "crates/evm/fuzz" }
foundry-evm-traces = { path = "crates/evm/traces" }
foundry-macros = { path = "crates/macros" }
foundry-test-utils = { path = "crates/test-utils" }
foundry-wallets = { path = "crates/wallets" }
foundry-linking = { path = "crates/linking" }
revive-env = { path = "crates/revive-env" }
revive-strategy = { path = "crates/revive-strategy" }
revive-utils = { path = "crates/revive-utils" }

# polkadot-sdk
polkadot-sdk = { git = "https://github.com/paritytech/polkadot-sdk.git", branch = "master", features = [
    "experimental",
    "runtime",
    "polkadot-runtime-common",
    "pallet-revive",
    "pallet-balances",
    "pallet-timestamp",
    "pallet-revive-uapi",
<<<<<<< HEAD
]}
=======
] }
>>>>>>> 223807fe

# solc & compilation utilities
foundry-block-explorers = { version = "0.20.0", default-features = false }
foundry-compilers = { version = "0.18.2", default-features = false }
foundry-fork-db = "0.16"
solang-parser = { version = "=0.3.9", package = "foundry-solang-parser" }
solar-ast = { version = "=0.1.5", default-features = false }
solar-parse = { version = "=0.1.5", default-features = false }
solar-interface = { version = "=0.1.5", default-features = false }
solar-sema = { version = "=0.1.5", default-features = false }
solar-data-structures = { version = "=0.1.5", default-features = false }

## alloy
alloy-consensus = { version = "1.0.22", default-features = false }
alloy-contract = { version = "1.0.22", default-features = false }
alloy-eips = { version = "1.0.22", default-features = false }
alloy-ens = { version = "1.0.22", default-features = false }
alloy-genesis = { version = "1.0.22", default-features = false }
alloy-json-rpc = { version = "1.0.22", default-features = false }
alloy-network = { version = "1.0.22", default-features = false }
alloy-provider = { version = "1.0.22", default-features = false }
alloy-pubsub = { version = "1.0.22", default-features = false }
alloy-rpc-client = { version = "1.0.22", default-features = false }
alloy-rpc-types = { version = "1.0.22", default-features = true }
alloy-serde = { version = "1.0.22", default-features = false }
alloy-signer = { version = "1.0.22", default-features = false }
alloy-signer-aws = { version = "1.0.22", default-features = false }
alloy-signer-gcp = { version = "1.0.22", default-features = false }
alloy-signer-ledger = { version = "1.0.22", default-features = false }
alloy-signer-local = { version = "1.0.22", default-features = false }
alloy-signer-trezor = { version = "1.0.22", default-features = false }
alloy-transport = { version = "1.0.22", default-features = false }
alloy-transport-http = { version = "1.0.22", default-features = false }
alloy-transport-ipc = { version = "1.0.22", default-features = false }
alloy-transport-ws = { version = "1.0.22", default-features = false }
alloy-hardforks = { version = "0.2.12", default-features = false }
alloy-op-hardforks = { version = "0.2.12", default-features = false }

## alloy-core
alloy-dyn-abi = "1.2.1"
alloy-json-abi = "1.2.1"
alloy-primitives = { version = "1.2.1", features = [
    "getrandom",
    "rand",
    "map-fxhash",
    "map-foldhash",
] }
alloy-sol-macro-expander = "1.2.1"
alloy-sol-macro-input = "1.2.1"
alloy-sol-types = "1.2.1"

alloy-chains = "0.2"
alloy-rlp = "0.3"
alloy-trie = "0.9.1"

## op-alloy
op-alloy-consensus = "0.17.2"
op-alloy-rpc-types = "0.17.2"
op-alloy-flz = "0.13.1"

## revm
revm = { version = "27.0.3", default-features = false }
revm-inspectors = { version = "0.26.5", features = ["serde"] }
op-revm = { version = "8.0.3", default-features = false }

## alloy-evm
alloy-evm = "0.15.0"
alloy-op-evm = "0.15.0"

## cli
anstream = "0.6"
anstyle = "1.0"
terminal_size = "0.4"

# macros
proc-macro2 = "1.0"
quote = "1.0"
syn = "2.0"
async-trait = "0.1"
derive_more = { version = "2.0", features = ["full"] }
thiserror = "2"

# allocators
mimalloc = "0.1"
tikv-jemallocator = "0.6"
tracy-client = "0.18"

# misc
auto_impl = "1"
aws-config = { version = "1", default-features = true }
aws-sdk-kms = { version = "1", default-features = false }
bytes = "1.10"
walkdir = "2"
prettyplease = "0.2"
base64 = "0.22"
chrono = { version = "0.4", default-features = false, features = [
    "clock",
    "std",
] }
axum = "0.8"
ciborium = "0.2"
color-eyre = "0.6"
comfy-table = "7"
dirs = "6"
dunce = "1"
evm-disassembler = "0.5"
evmole = "0.8"
eyre = "0.6"
figment = "0.10"
futures = "0.3"
hyper = "1.6"
indicatif = "0.17"
itertools = "0.14"
jsonpath_lib = "0.3"
k256 = "0.13"
mesc = "0.3"
num-format = "0.4"
parking_lot = "0.12"
proptest = "1.7.0"
rand = "0.9"
rand_08 = { package = "rand", version = "0.8" }
rand_chacha = "0.9.0"
rayon = "1"
regex = { version = "1", default-features = false }
reqwest = { version = "0.12", default-features = false, features = [
    "rustls-tls",
    "rustls-tls-native-roots",
] }
rustls = "0.23"
semver = "1"
serde = { version = "1.0", features = ["derive"] }
serde_json = { version = "1.0", features = ["arbitrary_precision"] }
similar-asserts = "1.7"
soldeer-commands = "=0.6.1"
soldeer-core = { version = "=0.6.1", features = ["serde"] }
strum = "0.27"
tempfile = "3.20"
tokio = "1"
toml = "0.9"
tower = "0.5"
tower-http = "0.6"
tracing = "0.1"
tracing-subscriber = "0.3.20"
url = "2"
vergen = { version = "8", default-features = false }
yansi = { version = "1.0", features = ["detect-tty", "detect-env"] }
path-slash = "0.2"
jiff = "0.2"
serial_test = "2.0"

heck = "0.5"
uuid = "1.17.0"
flate2 = "1.1"


## Pinned dependencies. Enabled for the workspace in crates/test-utils.

# Use unicode-rs which has a smaller binary size than the default ICU4X as the IDNA backend, used
# by the `url` crate.
# See the `idna_adapter` README.md for more details: https://docs.rs/crate/idna_adapter/latest
idna_adapter = "=1.1.0"

[patch.crates-io]
solar-parse = { git = "https://github.com/paradigmxyz/solar", tag = "v0.1.5" }
solar-sema = { git = "https://github.com/paradigmxyz/solar", tag = "v0.1.5" }
solar-ast = { git = "https://github.com/paradigmxyz/solar", tag = "v0.1.5" }
solar-interface = { git = "https://github.com/paradigmxyz/solar", tag = "v0.1.5" }
solar-data-structures = { git = "https://github.com/paradigmxyz/solar", tag = "v0.1.5" }
## alloy-core
# alloy-dyn-abi = { path = "../../alloy-rs/core/crates/dyn-abi" }
# alloy-json-abi = { path = "../../alloy-rs/core/crates/json-abi" }
# alloy-primitives = { path = "../../alloy-rs/core/crates/primitives" }
# alloy-sol-macro = { path = "../../alloy-rs/core/crates/sol-macro" }
# alloy-sol-macro-expander = { path = "../../alloy-rs/core/crates/sol-macro-expander" }
# alloy-sol-macro-input = { path = "../../alloy-rs/core/crates/sol-macro-input" }
# alloy-sol-type-parser = { path = "../../alloy-rs/core/crates/sol-type-parser" }
# alloy-sol-types = { path = "../../alloy-rs/core/crates/sol-types" }
# syn-solidity = { path = "../../alloy-rs/core/crates/syn-solidity" }

## alloy
foundry-compilers = { git = "https://github.com/paritytech/foundry-compilers-polkadot.git", branch = "main" }
# alloy-consensus = { git = "https://github.com/alloy-rs/alloy", rev = "7fab7ee" }
# alloy-contract = { git = "https://github.com/alloy-rs/alloy", rev = "7fab7ee" }
# alloy-eips = { git = "https://github.com/alloy-rs/alloy", rev = "7fab7ee" }
# alloy-genesis = { git = "https://github.com/alloy-rs/alloy", rev = "7fab7ee" }
# alloy-json-rpc = { git = "https://github.com/alloy-rs/alloy", rev = "7fab7ee" }
# alloy-network = { git = "https://github.com/alloy-rs/alloy", rev = "7fab7ee" }
# alloy-network-primitives = { git = "https://github.com/alloy-rs/alloy", rev = "7fab7ee" }
# alloy-provider = { git = "https://github.com/alloy-rs/alloy", rev = "7fab7ee" }
# alloy-pubsub = { git = "https://github.com/alloy-rs/alloy", rev = "7fab7ee" }
# alloy-rpc-client = { git = "https://github.com/alloy-rs/alloy", rev = "7fab7ee" }
# alloy-rpc-types = { git = "https://github.com/alloy-rs/alloy", rev = "7fab7ee" }
# alloy-rpc-types-eth = { git = "https://github.com/alloy-rs/alloy", rev = "7fab7ee" }
# alloy-serde = { git = "https://github.com/alloy-rs/alloy", rev = "7fab7ee" }
# alloy-signer = { git = "https://github.com/alloy-rs/alloy", rev = "7fab7ee" }
# alloy-signer-aws = { git = "https://github.com/alloy-rs/alloy", rev = "7fab7ee" }
# alloy-signer-gcp = { git = "https://github.com/alloy-rs/alloy", rev = "7fab7ee" }
# alloy-signer-ledger = { git = "https://github.com/alloy-rs/alloy", rev = "7fab7ee" }
# alloy-signer-local = { git = "https://github.com/alloy-rs/alloy", rev = "7fab7ee" }
# alloy-signer-trezor = { git = "https://github.com/alloy-rs/alloy", rev = "7fab7ee" }
# alloy-transport = { git = "https://github.com/alloy-rs/alloy", rev = "7fab7ee" }
# alloy-transport-http = { git = "https://github.com/alloy-rs/alloy", rev = "7fab7ee" }
# alloy-transport-ipc = { git = "https://github.com/alloy-rs/alloy", rev = "7fab7ee" }
# alloy-transport-ws = { git = "https://github.com/alloy-rs/alloy", rev = "7fab7ee" }

## alloy-evm
# alloy-evm = { git = "https://github.com/alloy-rs/evm.git", rev = "7762adc" }
# alloy-op-evm = { git = "https://github.com/alloy-rs/evm.git", rev = "7762adc" }

## revm
revm = { git = "https://github.com/bluealloy/revm.git", rev = "409c2b3" }
op-revm = { git = "https://github.com/bluealloy/revm.git", rev = "409c2b3" }
# revm-inspectors = { git = "https://github.com/paradigmxyz/revm-inspectors.git", rev = "956bc98" }

## foundry
# foundry-block-explorers = { git = "https://github.com/foundry-rs/block-explorers.git", rev = "e09cb89" }
# foundry-compilers = { git = "https://github.com/foundry-rs/compilers.git", rev = "e4a9b04" }
# foundry-fork-db = { git = "https://github.com/foundry-rs/foundry-fork-db", rev = "4ed9afb" }

## solar
# solar-ast = { git = "https://github.com/paradigmxyz/solar.git", branch = "main" }
# solar-parse = { git = "https://github.com/paradigmxyz/solar.git", branch = "main" }
# solar-interface = { git = "https://github.com/paradigmxyz/solar.git", branch = "main" }
# solar-sema = { git = "https://github.com/paradigmxyz/solar.git", branch = "main" }
# solar-data-structures = { git = "https://github.com/paradigmxyz/solar.git", branch = "main" }<|MERGE_RESOLUTION|>--- conflicted
+++ resolved
@@ -225,11 +225,7 @@
     "pallet-balances",
     "pallet-timestamp",
     "pallet-revive-uapi",
-<<<<<<< HEAD
-]}
-=======
 ] }
->>>>>>> 223807fe
 
 # solc & compilation utilities
 foundry-block-explorers = { version = "0.20.0", default-features = false }
