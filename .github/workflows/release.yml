name: release

on:
  push:
    tags:
      - "stable"
      - "rc"
      - "rc-*"
      - "v*.*.*"
  workflow_dispatch:
    inputs:
      is_nightly:
        description: "Is this a nightly release?"
        type: boolean
        required: true
        default: true
      version:
        description: "stable version for the build"
        type: string
        required: false
        default: "v0.3.0"

env:
  CARGO_TERM_COLOR: always
  IS_NIGHTLY: ${{ inputs.is_nightly }}
  PROFILE: maxperf
<<<<<<< HEAD
  STABLE_VERSION: ${{ inputs.version }}
  RUST_MUSL_CROSS_IMAGE: messense/rust-musl-cross@sha256:5afc91a4f7da8a14a6c688ebf49fef9b9ec30f28fd827f2cf7e7c4d6c31bd10a
=======
  STABLE_VERSION: "v1.2.3"
>>>>>>> fd677c89

jobs:
  prepare:
    name: Prepare release
    runs-on: ubuntu-latest
    timeout-minutes: 30
    outputs:
      tag_name: ${{ steps.release_info.outputs.tag_name }}
      release_name: ${{ steps.release_info.outputs.release_name }}
      changelog: ${{ steps.build_changelog.outputs.changelog }}
    steps:
      - uses: actions/checkout@v4
        with:
          fetch-depth: 0

      - name: Compute release name and tag
        id: release_info
        run: |
          if [[ ${IS_NIGHTLY} == 'true' ]]; then
            echo "tag_name=nightly-${GITHUB_SHA}" >> $GITHUB_OUTPUT
            echo "release_name=Nightly ($(date '+%Y-%m-%d'))" >> $GITHUB_OUTPUT
          else
            echo "tag_name=${GITHUB_REF_NAME}" >> $GITHUB_OUTPUT
            echo "release_name=${GITHUB_REF_NAME}" >> $GITHUB_OUTPUT
          fi

      # Creates a `nightly-SHA` tag for this specific nightly
      # This tag is used for this specific nightly version's release
      # which allows users to roll back. It is also used to build
      # the changelog.
      - name: Create build-specific nightly tag
        if: ${{ env.IS_NIGHTLY == 'true' }}
        uses: actions/github-script@v7
        env:
          TAG_NAME: ${{ steps.release_info.outputs.tag_name }}
        with:
          script: |
            const createTag = require('./.github/scripts/create-tag.js')
            await createTag({ github, context }, process.env.TAG_NAME)

      - name: Build changelog
        id: build_changelog
        uses: mikepenz/release-changelog-builder-action@v4
        with:
          configuration: "./.github/changelog.json"
          fromTag: ${{ env.IS_NIGHTLY == 'true' && 'nightly' || env.STABLE_VERSION }}
          toTag: ${{ steps.release_info.outputs.tag_name }}
        env:
          GITHUB_TOKEN: ${{ secrets.GITHUB_TOKEN }}

  release:
    permissions:
      id-token: write
      contents: write
      attestations: write
    name: ${{ matrix.target }} (${{ matrix.runner }})
    runs-on: ${{ matrix.runner }}
    timeout-minutes: 240
    needs: prepare
    strategy:
      fail-fast: false
      matrix:
        include:
          # `runner`: GHA runner label
          # `target`: Rust build target triple
          # `platform` and `arch`: Used in tarball names
          # `svm`: target platform to use for the Solc binary: https://github.com/roynalnaruto/svm-rs/blob/84cbe0ac705becabdc13168bae28a45ad2299749/svm-builds/build.rs#L4-L24
          - runner: ubuntu-24.04
            target: x86_64-unknown-linux-musl
            svm_target_platform: linux-amd64
            platform: linux
            arch: amd64
          # This is pinned to `macos-13-large` to support old SDK versions.
          # If the runner is deprecated it should be pinned to the oldest available version of the runner.
          - runner: macos-13-large
            target: x86_64-apple-darwin
            svm_target_platform: macosx-amd64
            platform: darwin
            arch: amd64
          - runner: macos-latest-large
            target: aarch64-apple-darwin
            svm_target_platform: macosx-aarch64
            platform: darwin
            arch: arm64
          - runner: windows-2022
            target: x86_64-pc-windows-msvc
            svm_target_platform: windows-amd64
            platform: win32
            arch: amd64
    steps:
      - uses: actions/checkout@v4
      - uses: dtolnay/rust-toolchain@stable
        with:
          targets: ${{ matrix.target }}
      - uses: Swatinem/rust-cache@v2
        with:
          key: ${{ matrix.target }}
          cache-on-failure: true

      - name: Apple M1 setup
        if: matrix.target == 'aarch64-apple-darwin'
        run: |
          echo "SDKROOT=$(xcrun -sdk macosx --show-sdk-path)" >> $GITHUB_ENV
          echo "MACOSX_DEPLOYMENT_TARGET=$(xcrun -sdk macosx --show-sdk-platform-version)" >> $GITHUB_ENV

      - name: Linux setup musl x86_64
        if: matrix.target == 'x86_64-unknown-linux-musl'
        run: |
          sudo apt-get update -y
          sudo apt-get install -y musl-tools

      - name: Build binaries
        env:
          TAG_NAME: ${{ (env.IS_NIGHTLY == 'true' && 'nightly') || needs.prepare.outputs.tag_name }}
          SVM_TARGET_PLATFORM: ${{ matrix.svm_target_platform }}
          PLATFORM_NAME: ${{ matrix.platform }}
          TARGET: ${{ matrix.target }}
          OUT_DIR: target/${{ matrix.target }}/${{ env.PROFILE }}
          PROFILE: ${{ env.PROFILE }}
        shell: bash
        run: |
          set -eo pipefail
<<<<<<< HEAD
=======
          flags=(--target $TARGET --profile $PROFILE --bins
            --no-default-features --features aws-kms,gcp-kms,cli,asm-keccak)
>>>>>>> fd677c89

          ext=""
          [[ "$TARGET" == *windows* ]] && ext=".exe"

          flags="--target $TARGET --profile $PROFILE --bins --no-default-features --features aws-kms,cli,asm-keccak"
          if [[ "$TARGET" != *msvc* && "$TARGET" != "aarch64-unknown-linux-gnu" ]]; then
            flags="$flags --features jemalloc"
          fi

          if [[ "$TARGET" == "x86_64-unknown-linux-musl" ]]; then
            docker run -v $PWD:/opt/revive $RUST_MUSL_CROSS_IMAGE /bin/bash -c "
            cd /opt/revive
            rustup target add x86_64-unknown-linux-musl
            cargo build $flags
          "
          sudo chown -R $(id -u):$(id -g) .
          else
            cargo build $flags
          fi

          bins=(cast forge)
          for name in "${bins[@]}"; do
            bin=$OUT_DIR/$name$ext
            echo ""
            file "$bin" || true
            du -h "$bin" || true
            ldd "$bin" || true
            $bin --version || true
            echo "${name}_bin_path=${bin}" >> $GITHUB_ENV
          done

      - name: Archive binaries
        id: artifacts
        env:
          PLATFORM_NAME: ${{ matrix.platform }}
          OUT_DIR: target/${{ matrix.target }}/${{ env.PROFILE }}
          VERSION_NAME: ${{ (env.IS_NIGHTLY == 'true' && 'nightly') || needs.prepare.outputs.tag_name }}
          ARCH: ${{ matrix.arch }}
        shell: bash
        run: |
          if [ "$PLATFORM_NAME" == "linux" ]; then
            tar -czvf "foundry_${VERSION_NAME}_${PLATFORM_NAME}_${ARCH}.tar.gz" -C $OUT_DIR forge cast
            echo "file_name=foundry_${VERSION_NAME}_${PLATFORM_NAME}_${ARCH}.tar.gz" >> $GITHUB_OUTPUT
          elif [ "$PLATFORM_NAME" == "darwin" ]; then
            # We need to use gtar here otherwise the archive is corrupt.
            # See: https://github.com/actions/virtual-environments/issues/2619
            gtar -czvf "foundry_${VERSION_NAME}_${PLATFORM_NAME}_${ARCH}.tar.gz" -C $OUT_DIR forge cast
            echo "file_name=foundry_${VERSION_NAME}_${PLATFORM_NAME}_${ARCH}.tar.gz" >> $GITHUB_OUTPUT
          else
            cd $OUT_DIR
            7z a -tzip "foundry_${VERSION_NAME}_${PLATFORM_NAME}_${ARCH}.zip" forge.exe cast.exe
            mv "foundry_${VERSION_NAME}_${PLATFORM_NAME}_${ARCH}.zip" ../../../
            echo "file_name=foundry_${VERSION_NAME}_${PLATFORM_NAME}_${ARCH}.zip" >> $GITHUB_OUTPUT
          fi
          echo "foundry_attestation=foundry_${VERSION_NAME}_${PLATFORM_NAME}_${ARCH}.attestation.txt" >> $GITHUB_OUTPUT

      - name: Build man page
        id: man
        if: matrix.target == 'x86_64-unknown-linux-musl'
        env:
          OUT_DIR: target/${{ matrix.target }}/${{ env.PROFILE }}
          VERSION_NAME: ${{ (env.IS_NIGHTLY == 'true' && 'nightly') || needs.prepare.outputs.tag_name }}
        shell: bash
        run: |
          sudo apt-get -y install help2man
          help2man -N $OUT_DIR/forge > forge.1
          help2man -N $OUT_DIR/cast > cast.1
          gzip forge.1
          gzip cast.1
          tar -czvf "foundry_man_${VERSION_NAME}.tar.gz" forge.1.gz cast.1.gz
          echo "foundry_man=foundry_man_${VERSION_NAME}.tar.gz" >> $GITHUB_OUTPUT

      - name: Binaries attestation
        id: attestation
        uses: actions/attest-build-provenance@v2
        with:
          subject-path: |
            ${{ env.anvil_bin_path }}
            ${{ env.cast_bin_path }}
            ${{ env.chisel_bin_path }}
            ${{ env.forge_bin_path }}

      - name: Record attestation URL
        run: |
          echo "${{ steps.attestation.outputs.attestation-url }}" > ${{ steps.artifacts.outputs.foundry_attestation }}

      # Creates the release for this specific version
      - name: Create release
        uses: softprops/action-gh-release@v2.2.2
        with:
          name: ${{ needs.prepare.outputs.release_name }}
          tag_name: ${{ needs.prepare.outputs.tag_name }}
          prerelease: ${{ env.IS_NIGHTLY == 'true' }}
          body: ${{ needs.prepare.outputs.changelog }}
          files: |
            ${{ steps.artifacts.outputs.file_name }}
            ${{ steps.artifacts.outputs.foundry_attestation }}
            ${{ steps.man.outputs.foundry_man }}

<<<<<<< HEAD
      - name: Binaries attestation
        uses: actions/attest-build-provenance@v2
        with:
          subject-path: |
            ${{ env.cast_bin_path }}
            ${{ env.forge_bin_path }}

=======
>>>>>>> fd677c89
      # If this is a nightly release, it also updates the release
      # tagged `nightly` for compatibility with `foundryup`
      - name: Update nightly release
        if: ${{ env.IS_NIGHTLY == 'true' }}
        uses: softprops/action-gh-release@v2.2.2
        with:
          name: "Nightly"
          tag_name: "nightly"
          prerelease: true
          body: ${{ needs.prepare.outputs.changelog }}
          files: |
            ${{ steps.artifacts.outputs.file_name }}
            ${{ steps.artifacts.outputs.foundry_attestation }}
            ${{ steps.man.outputs.foundry_man }}

  cleanup:
    name: Release cleanup
    runs-on: ubuntu-latest
    timeout-minutes: 30
    needs: release
    if: always()
    steps:
      - uses: actions/checkout@v4

      # Moves the `nightly` tag to `HEAD`
      - name: Move nightly tag
        if: ${{ env.IS_NIGHTLY == 'true' }}
        uses: actions/github-script@v7
        with:
          script: |
            const moveTag = require('./.github/scripts/move-tag.js')
            await moveTag({ github, context }, 'nightly')

      - name: Delete old nightlies
        uses: actions/github-script@v7
        with:
          script: |
            const prunePrereleases = require('./.github/scripts/prune-prereleases.js')
            await prunePrereleases({github, context})

  # If any of the jobs fail, this will create a high-priority issue to signal so.
  issue:
    name: Open an issue
    runs-on: ubuntu-latest
    needs: [prepare, release, cleanup]
    if: failure()
    steps:
      - uses: actions/checkout@v4
      - uses: JasonEtco/create-an-issue@v2
        env:
          GITHUB_TOKEN: ${{ secrets.GITHUB_TOKEN }}
          WORKFLOW_URL: |
            ${{ github.server_url }}/${{ github.repository }}/actions/runs/${{ github.run_id }}
        with:
          update_existing: true
          filename: .github/RELEASE_FAILURE_ISSUE_TEMPLATE.md<|MERGE_RESOLUTION|>--- conflicted
+++ resolved
@@ -24,12 +24,8 @@
   CARGO_TERM_COLOR: always
   IS_NIGHTLY: ${{ inputs.is_nightly }}
   PROFILE: maxperf
-<<<<<<< HEAD
   STABLE_VERSION: ${{ inputs.version }}
   RUST_MUSL_CROSS_IMAGE: messense/rust-musl-cross@sha256:5afc91a4f7da8a14a6c688ebf49fef9b9ec30f28fd827f2cf7e7c4d6c31bd10a
-=======
-  STABLE_VERSION: "v1.2.3"
->>>>>>> fd677c89
 
 jobs:
   prepare:
@@ -152,18 +148,16 @@
         shell: bash
         run: |
           set -eo pipefail
-<<<<<<< HEAD
-=======
+
+          ext=""
+          [[ "$TARGET" == *windows* ]] && ext=".exe"
+
           flags=(--target $TARGET --profile $PROFILE --bins
             --no-default-features --features aws-kms,gcp-kms,cli,asm-keccak)
->>>>>>> fd677c89
-
-          ext=""
-          [[ "$TARGET" == *windows* ]] && ext=".exe"
-
-          flags="--target $TARGET --profile $PROFILE --bins --no-default-features --features aws-kms,cli,asm-keccak"
+
+          # `jemalloc` is not fully supported on MSVC or aarch64 Linux.
           if [[ "$TARGET" != *msvc* && "$TARGET" != "aarch64-unknown-linux-gnu" ]]; then
-            flags="$flags --features jemalloc"
+            flags+=(--features jemalloc)
           fi
 
           if [[ "$TARGET" == "x86_64-unknown-linux-musl" ]]; then
@@ -234,9 +228,7 @@
         uses: actions/attest-build-provenance@v2
         with:
           subject-path: |
-            ${{ env.anvil_bin_path }}
             ${{ env.cast_bin_path }}
-            ${{ env.chisel_bin_path }}
             ${{ env.forge_bin_path }}
 
       - name: Record attestation URL
@@ -256,16 +248,6 @@
             ${{ steps.artifacts.outputs.foundry_attestation }}
             ${{ steps.man.outputs.foundry_man }}
 
-<<<<<<< HEAD
-      - name: Binaries attestation
-        uses: actions/attest-build-provenance@v2
-        with:
-          subject-path: |
-            ${{ env.cast_bin_path }}
-            ${{ env.forge_bin_path }}
-
-=======
->>>>>>> fd677c89
       # If this is a nightly release, it also updates the release
       # tagged `nightly` for compatibility with `foundryup`
       - name: Update nightly release
