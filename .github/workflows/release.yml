--- conflicted
+++ resolved
@@ -24,12 +24,8 @@
   CARGO_TERM_COLOR: always
   IS_NIGHTLY: ${{ inputs.is_nightly }}
   PROFILE: maxperf
-<<<<<<< HEAD
-  STABLE_VERSION: "v1.0.0"
-=======
   STABLE_VERSION: ${{ inputs.version }}
-  RUST_MUSL_CROSS_IMAGE:  messense/rust-musl-cross@sha256:5afc91a4f7da8a14a6c688ebf49fef9b9ec30f28fd827f2cf7e7c4d6c31bd10a
->>>>>>> add8a400
+  RUST_MUSL_CROSS_IMAGE: messense/rust-musl-cross@sha256:5afc91a4f7da8a14a6c688ebf49fef9b9ec30f28fd827f2cf7e7c4d6c31bd10a
 
 jobs:
   prepare:
@@ -97,33 +93,11 @@
           # `target`: Rust build target triple
           # `platform` and `arch`: Used in tarball names
           # `svm`: target platform to use for the Solc binary: https://github.com/roynalnaruto/svm-rs/blob/84cbe0ac705becabdc13168bae28a45ad2299749/svm-builds/build.rs#L4-L24
-<<<<<<< HEAD
-          - runner: Linux-22.04
-            target: x86_64-unknown-linux-gnu
-            svm_target_platform: linux-amd64
-            platform: linux
-            arch: amd64
-          - runner: Linux-22.04
-=======
           - runner: ubuntu-24.04
->>>>>>> add8a400
             target: x86_64-unknown-linux-musl
             svm_target_platform: linux-amd64
             platform: alpine
             arch: amd64
-<<<<<<< HEAD
-          - runner: Linux-22.04
-            target: aarch64-unknown-linux-gnu
-            svm_target_platform: linux-aarch64
-            platform: linux
-            arch: arm64
-          - runner: Linux-22.04
-            target: aarch64-unknown-linux-musl
-            svm_target_platform: linux-aarch64
-            platform: alpine
-            arch: arm64
-=======
->>>>>>> add8a400
           # This is pinned to `macos-13-large` to support old SDK versions.
           # If the runner is deprecated it should be pinned to the oldest available version of the runner.
           - runner: macos-13-large
@@ -157,18 +131,11 @@
           echo "SDKROOT=$(xcrun -sdk macosx --show-sdk-path)" >> $GITHUB_ENV
           echo "MACOSX_DEPLOYMENT_TARGET=$(xcrun -sdk macosx --show-sdk-platform-version)" >> $GITHUB_ENV
 
-<<<<<<< HEAD
-      - name: cross setup
-        if: matrix.target == 'x86_64-unknown-linux-musl' || matrix.target == 'aarch64-unknown-linux-musl' || matrix.target == 'aarch64-unknown-linux-gnu'
-        run: |
-          cargo install cross
-=======
       - name: Linux setup musl x86_64
         if: matrix.target == 'x86_64-unknown-linux-musl'
         run: |
           sudo apt-get update -y
           sudo apt-get install -y musl-tools
->>>>>>> add8a400
 
       - name: Build binaries
         env:
@@ -190,14 +157,6 @@
             flags="$flags --features jemalloc"
           fi
 
-<<<<<<< HEAD
-          [[ "$TARGET" == *windows* ]] && ext=".exe"
-
-          if [[ "$TARGET" == *-musl || "$TARGET" == "aarch64-unknown-linux-gnu" ]]; then
-            cross build "${flags[@]}"
-          else
-            cargo build "${flags[@]}"
-=======
           if [[ "$TARGET" == "x86_64-unknown-linux-musl" ]]; then
             docker run -v $PWD:/opt/revive $RUST_MUSL_CROSS_IMAGE /bin/bash -c "
             cd /opt/revive
@@ -207,7 +166,6 @@
           sudo chown -R $(id -u):$(id -g) .
           else
             cargo build $flags
->>>>>>> add8a400
           fi
 
           bins=(cast forge)
@@ -230,13 +188,8 @@
           ARCH: ${{ matrix.arch }}
         shell: bash
         run: |
-<<<<<<< HEAD
-          if [[ "$PLATFORM_NAME" == "linux" || "$PLATFORM_NAME" == "alpine" ]]; then
-            tar -czvf "foundry_${VERSION_NAME}_${PLATFORM_NAME}_${ARCH}.tar.gz" -C $OUT_DIR forge cast anvil chisel
-=======
           if [ "$PLATFORM_NAME" == "linux" ]; then
             tar -czvf "foundry_${VERSION_NAME}_${PLATFORM_NAME}_${ARCH}.tar.gz" -C $OUT_DIR forge cast
->>>>>>> add8a400
             echo "file_name=foundry_${VERSION_NAME}_${PLATFORM_NAME}_${ARCH}.tar.gz" >> $GITHUB_OUTPUT
           elif [ "$PLATFORM_NAME" == "darwin" ]; then
             # We need to use gtar here otherwise the archive is corrupt.
@@ -328,7 +281,7 @@
   issue:
     name: Open an issue
     runs-on: ubuntu-latest
-    needs: [ prepare, release, cleanup ]
+    needs: [prepare, release, cleanup]
     if: failure()
     steps:
       - uses: actions/checkout@v4
