name: nextest

on:
  workflow_call:
    inputs:
      profile:
        required: true
        type: string

concurrency:
  group: tests-${{ github.workflow }}-${{ github.head_ref || github.ref }}
  cancel-in-progress: true

env:
  CARGO_TERM_COLOR: always
  RUST_BACKTRACE: full
  RESOLC_VERSION: 0.3.0
  DLRP_API_KEY: ${{ secrets.DLRP_API_KEY }}
  ETHERSCAN_API_KEYS: ${{ secrets.ETHERSCAN_API_KEYS }}
  SNAPSHOTS: overwrite

jobs:
  matrices:
    name: build matrices
    runs-on: ubuntu-latest
    outputs:
      test-matrix: ${{ steps.gen.outputs.test-matrix }}
    steps:
      - uses: actions/checkout@v4
      - uses: actions/setup-python@v4
        with:
          python-version: "3.11"
      - name: Generate matrices
        id: gen
        env:
          EVENT_NAME: ${{ github.event_name }}
          PROFILE: ${{ inputs.profile }}
        run: |
          output=$(python3 .github/scripts/matrices.py)
          echo $output
          echo "::debug::test-matrix=$output"
          echo "test-matrix=$output" >> $GITHUB_OUTPUT

<<<<<<< HEAD
  cache-binaries:
    name: cache binaries (${{ matrix.os }})
    runs-on: ${{ matrix.runner }}
    timeout-minutes: 120
    strategy:
      fail-fast: false
      matrix:
        include:
          - os: ubuntu
            runner: parity-large-new
          - os: macos
            runner: parity-macos
          - os: windows
            runner: windows-latest
    steps:
      - uses: actions/checkout@v4
      - uses: dtolnay/rust-toolchain@1.88.0

      # Check existing caches first
      - name: Cache substrate-node binary
        id: cache-substrate
        uses: actions/cache@v4
        with:
          path: polkadot-sdk/target/release/substrate-node${{ matrix.os == 'windows' && '.exe' || '' }}
          key: substrate-node-${{ matrix.runner }}-${{ env.SUBSTRATE_NODE_COMMIT_SHA }}

      - name: Cache eth-rpc binary
        id: cache-ethrpc
        uses: actions/cache@v4
        with:
          path: ~/.cargo/bin/eth-rpc${{ matrix.os == 'windows' && '.exe' || '' }}
          key: eth-rpc-${{ matrix.runner }}-${{ env.ETH_RPC_VERSION }}

      - name: Set up Homebrew (for mac)
        if: matrix.os == 'macos'
        uses: Homebrew/actions/setup-homebrew@1ccc07ccd54b6048295516a3eb89b192c35057dc

      # Install dependencies for building
      - name: Install clang on ubuntu
        if: matrix.os == 'ubuntu'
        run: |
          sudo apt-get update
          sudo apt-get install -y clang libclang-dev unzip build-essential

      - name: Install protobuf-compiler
        uses: arduino/setup-protoc@v3
        with:
          repo-token: ${{ secrets.GITHUB_TOKEN }}

      # macOS-specific setup
      - name: Install libusb 1.0.27 (macOS)
        if: matrix.os == 'macos'
        run: |
          brew install autoconf automake libtool pkg-config
          wget https://github.com/libusb/libusb/releases/download/v1.0.27/libusb-1.0.27.tar.bz2
          tar -xvjf libusb-1.0.27.tar.bz2
          cd libusb-1.0.27
          ./configure --prefix=/usr/local
          make
          sudo make install

      - name: Install clang (macOS)
        if: matrix.os == 'macos'
        run: |
          brew install llvm
          brew link llvm
          echo "LLVM_CONFIG_PATH=$(brew --prefix llvm)/bin/llvm-config" >> $GITHUB_ENV
          echo "LIBCLANG_PATH=$(brew --prefix llvm)/lib" >> $GITHUB_ENV

      - name: Install Rust toolchain
        uses: dtolnay/rust-toolchain@1.88.0
        with:
          target: ${{ matrix.target }}, wasm32-unknown-unknown
          components: rust-src

      # Build substrate-node (if not cached)
      - name: Build substrate-node
        if: steps.cache-substrate.outputs.cache-hit != 'true' && matrix.os != 'windows'
        run: |
          git init polkadot-sdk
          cd polkadot-sdk
          git remote add origin https://github.com/paritytech/polkadot-sdk
          git fetch --depth 1 origin ${{ env.SUBSTRATE_NODE_COMMIT_SHA }}
          git checkout FETCH_HEAD
          cargo build --release --bin substrate-node

      # Install eth-rpc proxy (if not cached)
      - name: Install eth-rpc proxy
        if: steps.cache-ethrpc.outputs.cache-hit != 'true' && matrix.os != 'windows'
        run: cargo install pallet-revive-eth-rpc --version ${{ env.ETH_RPC_VERSION }} --locked

      # Verify binaries exist
      - name: Verify binaries
        if: matrix.os != 'windows'
        run: |
          echo "=== Substrate binary ==="
          ls -lh polkadot-sdk/target/release/substrate-node || echo "substrate-node not found"
          echo "=== eth-rpc binary ==="
          ls -lh ~/.cargo/bin/eth-rpc || echo "eth-rpc not found"

=======
>>>>>>> 223807fe
  test:
    name: test ${{ matrix.name }}
    runs-on: ${{ matrix.runner_label }}
    timeout-minutes: 120
    needs: [matrices]
    strategy:
      fail-fast: false
      matrix: ${{ fromJson(needs.matrices.outputs.test-matrix) }}
    env:
      ETH_RPC_URL: https://eth-mainnet.alchemyapi.io/v2/${{ secrets.ALCHEMY_API_KEY }}
      CARGO_PROFILE_DEV_DEBUG: 0
    steps:
      - name: Set up Homebrew (for mac)
        if: contains(matrix.runner_label, 'macos')
        uses: Homebrew/actions/setup-homebrew@1ccc07ccd54b6048295516a3eb89b192c35057dc
      - name: Install curl and jq
        if: contains(matrix.runner_label, 'macos')
        run: |
          brew install curl jq

      - uses: actions/checkout@v4
      - uses: taiki-e/install-action@nextest
      - name: Install dependencies for building (Ubuntu)
        if: contains(matrix.runner_label, 'parity-large-new')
        run: |
          sudo apt-get update
          sudo apt-get install -y clang libclang-dev unzip build-essential

      - name: Setup Node.js
        if: contains(matrix.name, 'external')
        uses: actions/setup-node@v4
        with:
          node-version: 20
      - name: Install Bun
        if: contains(matrix.name, 'external') && contains(matrix.runner_label, 'ubuntu')
        uses: oven-sh/setup-bun@v1
        with:
          bun-version: latest
      - name: Setup Python
        uses: actions/setup-python@v5
        with:
          python-version: 3.11
      - name: Install Vyper
        run: pip --version && pip install vyper==0.4.3
      - name: Install Rust toolchain
        uses: dtolnay/rust-toolchain@1.89.0
        with:
          target: ${{ matrix.target }}, wasm32-unknown-unknown
          components: rust-src

      - name: Install clang (macOS)
        if: contains(matrix.runner_label, 'macos')
        run: |
          brew install llvm
          brew link llvm
          echo "LLVM_CONFIG_PATH=$(brew --prefix llvm)/bin/llvm-config" >> $GITHUB_ENV
          echo "LIBCLANG_PATH=$(brew --prefix llvm)/lib" >> $GITHUB_ENV
      - name: Install Resolc
        run: |
          cargo install rvm-rs
          rvm install ${{ env.RESOLC_VERSION }}
          rvm use ${{ env.RESOLC_VERSION }}

      - name: Check Resolc Version
        run: resolc --version

      - name: Forge RPC cache
        uses: actions/cache@v4
        with:
          path: |
            ~/.foundry/cache
            ~/.config/.foundry/cache
          key: rpc-cache-${{ hashFiles('crates/forge/tests/rpc-cache-keyfile') }}

      - uses: Swatinem/rust-cache@v2
        with:
          cache-on-failure: true
          prefix-key: "v0-rust-after-merge"

      - name: Setup Git config
        run: |
          git config --global user.name "GitHub Actions Bot"
          git config --global user.email "<>"
          git config --global url."https://github.com/".insteadOf "git@github.com:"

      # Install dependencies for building
      - name: Install protobuf-compiler
        uses: arduino/setup-protoc@v3
        with:
          repo-token: ${{ secrets.GITHUB_TOKEN }}

      - name: Test
        env:
          SVM_TARGET_PLATFORM: ${{ matrix.svm_target_platform }}
          HTTP_ARCHIVE_URLS: ${{ secrets.HTTP_ARCHIVE_URLS }}
          WS_ARCHIVE_URLS: ${{ secrets.WS_ARCHIVE_URLS }}
        run: cargo nextest run ${{ matrix.flags }}<|MERGE_RESOLUTION|>--- conflicted
+++ resolved
@@ -37,113 +37,9 @@
           PROFILE: ${{ inputs.profile }}
         run: |
           output=$(python3 .github/scripts/matrices.py)
-          echo $output
           echo "::debug::test-matrix=$output"
           echo "test-matrix=$output" >> $GITHUB_OUTPUT
 
-<<<<<<< HEAD
-  cache-binaries:
-    name: cache binaries (${{ matrix.os }})
-    runs-on: ${{ matrix.runner }}
-    timeout-minutes: 120
-    strategy:
-      fail-fast: false
-      matrix:
-        include:
-          - os: ubuntu
-            runner: parity-large-new
-          - os: macos
-            runner: parity-macos
-          - os: windows
-            runner: windows-latest
-    steps:
-      - uses: actions/checkout@v4
-      - uses: dtolnay/rust-toolchain@1.88.0
-
-      # Check existing caches first
-      - name: Cache substrate-node binary
-        id: cache-substrate
-        uses: actions/cache@v4
-        with:
-          path: polkadot-sdk/target/release/substrate-node${{ matrix.os == 'windows' && '.exe' || '' }}
-          key: substrate-node-${{ matrix.runner }}-${{ env.SUBSTRATE_NODE_COMMIT_SHA }}
-
-      - name: Cache eth-rpc binary
-        id: cache-ethrpc
-        uses: actions/cache@v4
-        with:
-          path: ~/.cargo/bin/eth-rpc${{ matrix.os == 'windows' && '.exe' || '' }}
-          key: eth-rpc-${{ matrix.runner }}-${{ env.ETH_RPC_VERSION }}
-
-      - name: Set up Homebrew (for mac)
-        if: matrix.os == 'macos'
-        uses: Homebrew/actions/setup-homebrew@1ccc07ccd54b6048295516a3eb89b192c35057dc
-
-      # Install dependencies for building
-      - name: Install clang on ubuntu
-        if: matrix.os == 'ubuntu'
-        run: |
-          sudo apt-get update
-          sudo apt-get install -y clang libclang-dev unzip build-essential
-
-      - name: Install protobuf-compiler
-        uses: arduino/setup-protoc@v3
-        with:
-          repo-token: ${{ secrets.GITHUB_TOKEN }}
-
-      # macOS-specific setup
-      - name: Install libusb 1.0.27 (macOS)
-        if: matrix.os == 'macos'
-        run: |
-          brew install autoconf automake libtool pkg-config
-          wget https://github.com/libusb/libusb/releases/download/v1.0.27/libusb-1.0.27.tar.bz2
-          tar -xvjf libusb-1.0.27.tar.bz2
-          cd libusb-1.0.27
-          ./configure --prefix=/usr/local
-          make
-          sudo make install
-
-      - name: Install clang (macOS)
-        if: matrix.os == 'macos'
-        run: |
-          brew install llvm
-          brew link llvm
-          echo "LLVM_CONFIG_PATH=$(brew --prefix llvm)/bin/llvm-config" >> $GITHUB_ENV
-          echo "LIBCLANG_PATH=$(brew --prefix llvm)/lib" >> $GITHUB_ENV
-
-      - name: Install Rust toolchain
-        uses: dtolnay/rust-toolchain@1.88.0
-        with:
-          target: ${{ matrix.target }}, wasm32-unknown-unknown
-          components: rust-src
-
-      # Build substrate-node (if not cached)
-      - name: Build substrate-node
-        if: steps.cache-substrate.outputs.cache-hit != 'true' && matrix.os != 'windows'
-        run: |
-          git init polkadot-sdk
-          cd polkadot-sdk
-          git remote add origin https://github.com/paritytech/polkadot-sdk
-          git fetch --depth 1 origin ${{ env.SUBSTRATE_NODE_COMMIT_SHA }}
-          git checkout FETCH_HEAD
-          cargo build --release --bin substrate-node
-
-      # Install eth-rpc proxy (if not cached)
-      - name: Install eth-rpc proxy
-        if: steps.cache-ethrpc.outputs.cache-hit != 'true' && matrix.os != 'windows'
-        run: cargo install pallet-revive-eth-rpc --version ${{ env.ETH_RPC_VERSION }} --locked
-
-      # Verify binaries exist
-      - name: Verify binaries
-        if: matrix.os != 'windows'
-        run: |
-          echo "=== Substrate binary ==="
-          ls -lh polkadot-sdk/target/release/substrate-node || echo "substrate-node not found"
-          echo "=== eth-rpc binary ==="
-          ls -lh ~/.cargo/bin/eth-rpc || echo "eth-rpc not found"
-
-=======
->>>>>>> 223807fe
   test:
     name: test ${{ matrix.name }}
     runs-on: ${{ matrix.runner_label }}
@@ -156,14 +52,6 @@
       ETH_RPC_URL: https://eth-mainnet.alchemyapi.io/v2/${{ secrets.ALCHEMY_API_KEY }}
       CARGO_PROFILE_DEV_DEBUG: 0
     steps:
-      - name: Set up Homebrew (for mac)
-        if: contains(matrix.runner_label, 'macos')
-        uses: Homebrew/actions/setup-homebrew@1ccc07ccd54b6048295516a3eb89b192c35057dc
-      - name: Install curl and jq
-        if: contains(matrix.runner_label, 'macos')
-        run: |
-          brew install curl jq
-
       - uses: actions/checkout@v4
       - uses: taiki-e/install-action@nextest
       - name: Install dependencies for building (Ubuntu)
