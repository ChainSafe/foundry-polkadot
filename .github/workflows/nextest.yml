name: nextest

on:
  workflow_call:
    inputs:
      profile:
        required: true
        type: string

concurrency:
  group: tests-${{ github.workflow }}-${{ github.head_ref || github.run_id }}
  cancel-in-progress: true

env:
  CARGO_TERM_COLOR: always
  RUST_BACKTRACE: full
  RESOLC_VERSION: 0.1.0-dev.13
  DLRP_API_KEY: ${{ secrets.DLRP_API_KEY }}
  ETHERSCAN_API_KEYS: ${{ secrets.ETHERSCAN_API_KEYS }}
  ETH_RPC_VERSION: 0.5.0
  SUBSTRATE_NODE_COMMIT_SHA: f4dba53bfac614b054735aa725d2b0c44efda414

jobs:
  matrices:
    name: build matrices
    runs-on: ubuntu-latest
    outputs:
      test-matrix: ${{ steps.gen.outputs.test-matrix }}
    steps:
      - uses: actions/checkout@v4
      - uses: actions/setup-python@v4
        with:
          python-version: "3.11"
      - name: Generate matrices
        id: gen
        env:
          EVENT_NAME: ${{ github.event_name }}
          PROFILE: ${{ inputs.profile }}
        run: |
          output=$(python3 .github/scripts/matrices.py)
          echo "::debug::test-matrix=$output"
          echo "test-matrix=$output" >> $GITHUB_OUTPUT

  cache-binaries:
    name: cache binaries (${{ matrix.os }})
    runs-on: ${{ matrix.runner }}
    timeout-minutes: 120
    strategy:
      fail-fast: false
      matrix:
        include:
          - os: ubuntu
            runner: ubuntu-latest
          - os: macos
            runner: macos-latest
          - os: windows
            runner: windows-latest
    steps:
      - uses: actions/checkout@v4
      - uses: dtolnay/rust-toolchain@stable

      # Check existing caches first
      - name: Cache substrate-node binary
        id: cache-substrate
        uses: actions/cache@v4
        with:
          path: polkadot-sdk/target/release/substrate-node${{ matrix.os == 'windows' && '.exe' || '' }}
          key: substrate-node-${{ matrix.runner }}-${{ env.SUBSTRATE_NODE_COMMIT_SHA }}

      - name: Cache eth-rpc binary
        id: cache-ethrpc
        uses: actions/cache@v4
        with:
          path: ~/.cargo/bin/eth-rpc${{ matrix.os == 'windows' && '.exe' || '' }}
          key: eth-rpc-${{ matrix.runner }}-${{ env.ETH_RPC_VERSION }}

      # Install dependencies for building
      - name: Install protobuf-compiler
        uses: arduino/setup-protoc@v3
        with:
          repo-token: ${{ secrets.GITHUB_TOKEN }}

      # macOS-specific setup
      - name: Install libusb 1.0.27 (macOS)
        if: matrix.os == 'macos'
        run: |
          brew install autoconf automake libtool pkg-config
          wget https://github.com/libusb/libusb/releases/download/v1.0.27/libusb-1.0.27.tar.bz2
          tar -xvjf libusb-1.0.27.tar.bz2
          cd libusb-1.0.27
          ./configure --prefix=/usr/local
          make
          sudo make install

      - name: Install Rust toolchain
        uses: dtolnay/rust-toolchain@stable
        with:
          target: ${{ matrix.target }}, wasm32-unknown-unknown
          components: rust-src

      # Build substrate-node (if not cached)
      - name: Build substrate-node
        if: steps.cache-substrate.outputs.cache-hit != 'true' && matrix.os != 'windows'
        run: |
          git init polkadot-sdk
          cd polkadot-sdk
          git remote add origin https://github.com/paritytech/polkadot-sdk
          git fetch --depth 1 origin ${{ env.SUBSTRATE_NODE_COMMIT_SHA }}
          git checkout FETCH_HEAD
          cargo build --release --bin substrate-node

      # Install eth-rpc proxy (if not cached)
      - name: Install eth-rpc proxy
        if: steps.cache-ethrpc.outputs.cache-hit != 'true' && matrix.os != 'windows'
        run: cargo install pallet-revive-eth-rpc --version ${{ env.ETH_RPC_VERSION }} --locked

      # Verify binaries exist
      - name: Verify binaries
        if: matrix.os != 'windows'
        run: |
          echo "=== Substrate binary ==="
          ls -lh polkadot-sdk/target/release/substrate-node || echo "substrate-node not found"
          echo "=== eth-rpc binary ==="
          ls -lh ~/.cargo/bin/eth-rpc || echo "eth-rpc not found"

  test:
    name: test ${{ matrix.name }}
    runs-on: ${{ matrix.runner_label }}
    timeout-minutes: 60
    needs: [matrices, cache-binaries]
    strategy:
      fail-fast: false
      matrix: ${{ fromJson(needs.matrices.outputs.test-matrix) }}
    env:
      ETH_RPC_URL: https://eth-mainnet.alchemyapi.io/v2/${{ secrets.ALCHEMY_API_KEY }}
      CARGO_PROFILE_DEV_DEBUG: 0
    steps:
      - uses: actions/checkout@v4
      - uses: taiki-e/install-action@nextest

      - name: Restore substrate-node binary
        uses: actions/cache/restore@v4
        with:
          path: polkadot-sdk/target/release/substrate-node${{ contains(matrix.runner_label, 'windows') && '.exe' || '' }}
          key: substrate-node-${{ matrix.runner_label }}-${{ env.SUBSTRATE_NODE_COMMIT_SHA }}
          fail-on-cache-miss: ${{ !contains(matrix.runner_label, 'windows') }}

      - name: Restore eth-rpc binary
        uses: actions/cache/restore@v4
        with:
          path: ~/.cargo/bin/eth-rpc${{ contains(matrix.runner_label, 'windows') && '.exe' || '' }}
          key: eth-rpc-${{ matrix.runner_label }}-${{ env.ETH_RPC_VERSION }}
          fail-on-cache-miss: ${{ !contains(matrix.runner_label, 'windows') }}

      - name: Setup Node.js
        if: contains(matrix.name, 'external')
        uses: actions/setup-node@v4
        with:
          node-version: 20
      - name: Install Bun
        if: contains(matrix.name, 'external') && !contains(matrix.runner_label, 'windows')
        uses: oven-sh/setup-bun@v1
        with:
          bun-version: latest
      - name: Setup Python
        uses: actions/setup-python@v5
        with:
          python-version: 3.11
      - name: Install Vyper
<<<<<<< HEAD
        run: pip --version && pip install vyper==0.4.0
      - name: Install Resolc
        run: |
          cargo install rvm-rs
          rvm install ${{ env.RESOLC_VERSION }}
          rvm use ${{ env.RESOLC_VERSION }}

      - name: Add substrate-node to $PATH
        run: echo "${{github.workspace}}/polkadot-sdk/target/release" >> $GITHUB_PATH

      - name: Check Resolc Version
        run: resolc --version
=======
        # Also update vyper version in .devcontainer/Dockerfile.dev
        run: pip --version && pip install vyper==0.4.3
>>>>>>> d2415887

      - name: Forge RPC cache
        uses: actions/cache@v4
        with:
          path: |
            ~/.foundry/cache
            ~/.config/.foundry/cache
          key: rpc-cache-${{ hashFiles('crates/forge/tests/rpc-cache-keyfile') }}

      - uses: Swatinem/rust-cache@v2
        with:
          cache-on-failure: true

      - name: Setup Git config
        run: |
          git config --global user.name "GitHub Actions Bot"
          git config --global user.email "<>"
          git config --global url."https://github.com/".insteadOf "git@github.com:"

      # Install dependencies for building
      - name: Install protobuf-compiler
        uses: arduino/setup-protoc@v3
        with:
          repo-token: ${{ secrets.GITHUB_TOKEN }}

      - name: Install Rust toolchain
        uses: dtolnay/rust-toolchain@stable
        with:
          target: wasm32-unknown-unknown
          components: rust-src

      - name: Test
        env:
          SVM_TARGET_PLATFORM: ${{ matrix.svm_target_platform }}
          HTTP_ARCHIVE_URLS: ${{ secrets.HTTP_ARCHIVE_URLS }}
          WS_ARCHIVE_URLS: ${{ secrets.WS_ARCHIVE_URLS }}
        run: cargo nextest run ${{ matrix.flags }}
<|MERGE_RESOLUTION|>--- conflicted
+++ resolved
@@ -14,7 +14,7 @@
 env:
   CARGO_TERM_COLOR: always
   RUST_BACKTRACE: full
-  RESOLC_VERSION: 0.1.0-dev.13
+  RESOLC_VERSION: 0.3.0
   DLRP_API_KEY: ${{ secrets.DLRP_API_KEY }}
   ETHERSCAN_API_KEYS: ${{ secrets.ETHERSCAN_API_KEYS }}
   ETH_RPC_VERSION: 0.5.0
@@ -167,8 +167,7 @@
         with:
           python-version: 3.11
       - name: Install Vyper
-<<<<<<< HEAD
-        run: pip --version && pip install vyper==0.4.0
+        run: pip --version && pip install vyper==0.4.3
       - name: Install Resolc
         run: |
           cargo install rvm-rs
@@ -180,10 +179,6 @@
 
       - name: Check Resolc Version
         run: resolc --version
-=======
-        # Also update vyper version in .devcontainer/Dockerfile.dev
-        run: pip --version && pip install vyper==0.4.3
->>>>>>> d2415887
 
       - name: Forge RPC cache
         uses: actions/cache@v4
@@ -220,4 +215,4 @@
           SVM_TARGET_PLATFORM: ${{ matrix.svm_target_platform }}
           HTTP_ARCHIVE_URLS: ${{ secrets.HTTP_ARCHIVE_URLS }}
           WS_ARCHIVE_URLS: ${{ secrets.WS_ARCHIVE_URLS }}
-        run: cargo nextest run ${{ matrix.flags }}
+        run: cargo nextest run ${{ matrix.flags }}