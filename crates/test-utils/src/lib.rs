--- conflicted
+++ resolved
@@ -10,13 +10,10 @@
 #[macro_use]
 extern crate tracing;
 
-<<<<<<< HEAD
 // See /Cargo.toml.
 use idna_adapter as _;
 use tokio as _;
 
-=======
->>>>>>> fd677c89
 // Macros useful for testing.
 mod macros;
 
