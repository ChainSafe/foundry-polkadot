//! Transaction related types

use crate::eth::transaction::optimism::DepositTransaction;
use alloy_consensus::{
    transaction::{
        eip4844::{TxEip4844, TxEip4844Variant, TxEip4844WithSidecar},
        TxEip7702,
    },
    Receipt, ReceiptEnvelope, ReceiptWithBloom, Signed, TxEip1559, TxEip2930, TxEnvelope, TxLegacy,
    TxReceipt, Typed2718,
};
use alloy_eips::eip2718::{Decodable2718, Eip2718Error, Encodable2718};
use alloy_network::{AnyReceiptEnvelope, AnyRpcTransaction, AnyTransactionReceipt, AnyTxEnvelope};
use alloy_primitives::{
    Address, Bloom, Bytes, Log, PrimitiveSignature, TxHash, TxKind, B256, U256, U64,
};
use alloy_rlp::{length_of_length, Decodable, Encodable, Header};
use alloy_rpc_types::{
    request::TransactionRequest, trace::otterscan::OtsReceipt, AccessList, ConversionError,
    Transaction as RpcTransaction, TransactionReceipt,
};
use alloy_serde::{OtherFields, WithOtherFields};
use bytes::BufMut;
use foundry_evm::traces::CallTraceNode;
use op_alloy_consensus::{TxDeposit, DEPOSIT_TX_TYPE_ID};
use revm::{
    interpreter::InstructionResult,
    primitives::{OptimismFields, TxEnv},
};
use serde::{Deserialize, Serialize};
use std::ops::{Deref, Mul};

pub mod optimism;

/// Converts a [TransactionRequest] into a [TypedTransactionRequest].
/// Should be removed once the call builder abstraction for providers is in place.
pub fn transaction_request_to_typed(
    tx: WithOtherFields<TransactionRequest>,
) -> Option<TypedTransactionRequest> {
    let WithOtherFields::<TransactionRequest> {
        inner:
            TransactionRequest {
                from,
                to,
                gas_price,
                max_fee_per_gas,
                max_priority_fee_per_gas,
                max_fee_per_blob_gas,
                blob_versioned_hashes,
                gas,
                value,
                input,
                nonce,
                access_list,
                sidecar,
                transaction_type,
                ..
            },
        other,
    } = tx;

    // Special case: OP-stack deposit tx
    if transaction_type == Some(0x7E) || has_optimism_fields(&other) {
        let mint = other.get_deserialized::<U256>("mint")?.map(|m| m.to::<u128>()).ok()?;

        return Some(TypedTransactionRequest::Deposit(TxDeposit {
            from: from.unwrap_or_default(),
            source_hash: other.get_deserialized::<B256>("sourceHash")?.ok()?,
            to: to.unwrap_or_default(),
            mint: Some(mint),
            value: value.unwrap_or_default(),
            gas_limit: gas.unwrap_or_default(),
            is_system_transaction: other.get_deserialized::<bool>("isSystemTx")?.ok()?,
            input: input.into_input().unwrap_or_default(),
        }));
    }

    match (
        transaction_type,
        gas_price,
        max_fee_per_gas,
        max_priority_fee_per_gas,
        access_list.as_ref(),
        max_fee_per_blob_gas,
        blob_versioned_hashes.as_ref(),
        sidecar,
        to,
    ) {
        // legacy transaction
        (Some(0), _, None, None, None, None, None, None, _)
        | (None, Some(_), None, None, None, None, None, None, _) => {
            Some(TypedTransactionRequest::Legacy(TxLegacy {
                nonce: nonce.unwrap_or_default(),
                gas_price: gas_price.unwrap_or_default(),
                gas_limit: gas.unwrap_or_default(),
                value: value.unwrap_or(U256::ZERO),
                input: input.into_input().unwrap_or_default(),
                to: to.unwrap_or_default(),
                chain_id: None,
            }))
        }
        // EIP2930
        (Some(1), _, None, None, _, None, None, None, _)
        | (None, _, None, None, Some(_), None, None, None, _) => {
            Some(TypedTransactionRequest::EIP2930(TxEip2930 {
                nonce: nonce.unwrap_or_default(),
                gas_price: gas_price.unwrap_or_default(),
                gas_limit: gas.unwrap_or_default(),
                value: value.unwrap_or(U256::ZERO),
                input: input.into_input().unwrap_or_default(),
                to: to.unwrap_or_default(),
                chain_id: 0,
                access_list: access_list.unwrap_or_default(),
            }))
        }
        // EIP1559
        (Some(2), None, _, _, _, _, None, None, _)
        | (None, None, Some(_), _, _, _, None, None, _)
        | (None, None, _, Some(_), _, _, None, None, _)
        | (None, None, None, None, None, _, None, None, _) => {
            // Empty fields fall back to the canonical transaction schema.
            Some(TypedTransactionRequest::EIP1559(TxEip1559 {
                nonce: nonce.unwrap_or_default(),
                max_fee_per_gas: max_fee_per_gas.unwrap_or_default(),
                max_priority_fee_per_gas: max_priority_fee_per_gas.unwrap_or_default(),
                gas_limit: gas.unwrap_or_default(),
                value: value.unwrap_or(U256::ZERO),
                input: input.into_input().unwrap_or_default(),
                to: to.unwrap_or_default(),
                chain_id: 0,
                access_list: access_list.unwrap_or_default(),
            }))
        }
        // EIP4844
        (Some(3), None, _, _, _, _, Some(_), Some(sidecar), to) => {
            let tx = TxEip4844 {
                nonce: nonce.unwrap_or_default(),
                max_fee_per_gas: max_fee_per_gas.unwrap_or_default(),
                max_priority_fee_per_gas: max_priority_fee_per_gas.unwrap_or_default(),
                max_fee_per_blob_gas: max_fee_per_blob_gas.unwrap_or_default(),
                gas_limit: gas.unwrap_or_default(),
                value: value.unwrap_or(U256::ZERO),
                input: input.into_input().unwrap_or_default(),
                to: match to.unwrap_or(TxKind::Create) {
                    TxKind::Call(to) => to,
                    TxKind::Create => Address::ZERO,
                },
                chain_id: 0,
                access_list: access_list.unwrap_or_default(),
                blob_versioned_hashes: blob_versioned_hashes.unwrap_or_default(),
            };
            Some(TypedTransactionRequest::EIP4844(TxEip4844Variant::TxEip4844WithSidecar(
                TxEip4844WithSidecar::from_tx_and_sidecar(tx, sidecar),
            )))
        }
        _ => None,
    }
}

fn has_optimism_fields(other: &OtherFields) -> bool {
    other.contains_key("sourceHash")
        && other.contains_key("mint")
        && other.contains_key("isSystemTx")
}

#[derive(Clone, Debug, PartialEq, Eq)]
pub enum TypedTransactionRequest {
    Legacy(TxLegacy),
    EIP2930(TxEip2930),
    EIP1559(TxEip1559),
    EIP4844(TxEip4844Variant),
    Deposit(TxDeposit),
}

/// A wrapper for [TypedTransaction] that allows impersonating accounts.
///
/// This is a helper that carries the `impersonated` sender so that the right hash
/// [TypedTransaction::impersonated_hash] can be created.
#[derive(Clone, Debug, Serialize, Deserialize, PartialEq, Eq)]
pub struct MaybeImpersonatedTransaction {
    pub transaction: TypedTransaction,
    pub impersonated_sender: Option<Address>,
}

impl MaybeImpersonatedTransaction {
    /// Creates a new wrapper for the given transaction
    pub fn new(transaction: TypedTransaction) -> Self {
        Self { transaction, impersonated_sender: None }
    }

    /// Creates a new impersonated transaction wrapper using the given sender
    pub fn impersonated(transaction: TypedTransaction, impersonated_sender: Address) -> Self {
        Self { transaction, impersonated_sender: Some(impersonated_sender) }
    }

    /// Recovers the Ethereum address which was used to sign the transaction.
    ///
    /// Note: this is feature gated so it does not conflict with the `Deref`ed
    /// [TypedTransaction::recover] function by default.
    #[cfg(feature = "impersonated-tx")]
    pub fn recover(&self) -> Result<Address, alloy_primitives::SignatureError> {
        if let Some(sender) = self.impersonated_sender {
            return Ok(sender);
        }
        self.transaction.recover()
    }

    /// Returns whether the transaction is impersonated
    ///
    /// Note: this is feature gated so it does not conflict with the `Deref`ed
    /// [TypedTransaction::hash] function by default.
    #[cfg(feature = "impersonated-tx")]
    pub fn is_impersonated(&self) -> bool {
        self.impersonated_sender.is_some()
    }

    /// Returns the hash of the transaction
    ///
    /// Note: this is feature gated so it does not conflict with the `Deref`ed
    /// [TypedTransaction::hash] function by default.
    #[cfg(feature = "impersonated-tx")]
    pub fn hash(&self) -> B256 {
        if let Some(sender) = self.impersonated_sender {
            return self.transaction.impersonated_hash(sender);
        }
        self.transaction.hash()
    }
}

impl Encodable for MaybeImpersonatedTransaction {
    fn encode(&self, out: &mut dyn bytes::BufMut) {
        self.transaction.encode(out)
    }
}

impl From<MaybeImpersonatedTransaction> for TypedTransaction {
    fn from(value: MaybeImpersonatedTransaction) -> Self {
        value.transaction
    }
}

impl From<TypedTransaction> for MaybeImpersonatedTransaction {
    fn from(value: TypedTransaction) -> Self {
        Self::new(value)
    }
}

impl Decodable for MaybeImpersonatedTransaction {
    fn decode(buf: &mut &[u8]) -> alloy_rlp::Result<Self> {
        TypedTransaction::decode(buf).map(Self::new)
    }
}

impl AsRef<TypedTransaction> for MaybeImpersonatedTransaction {
    fn as_ref(&self) -> &TypedTransaction {
        &self.transaction
    }
}

impl Deref for MaybeImpersonatedTransaction {
    type Target = TypedTransaction;

    fn deref(&self) -> &Self::Target {
        &self.transaction
    }
}

impl From<MaybeImpersonatedTransaction> for RpcTransaction {
    fn from(value: MaybeImpersonatedTransaction) -> Self {
        let hash = value.hash();
        let sender = value.recover().unwrap_or_default();
        to_alloy_transaction_with_hash_and_sender(value.transaction, hash, sender)
    }
}

pub fn to_alloy_transaction_with_hash_and_sender(
    transaction: TypedTransaction,
    hash: B256,
    from: Address,
) -> RpcTransaction {
    match transaction {
        TypedTransaction::Legacy(t) => {
            let (tx, sig, _) = t.into_parts();
            RpcTransaction {
                block_hash: None,
                block_number: None,
                transaction_index: None,
                from,
                effective_gas_price: None,
                inner: TxEnvelope::Legacy(Signed::new_unchecked(tx, sig, hash)),
            }
        }
        TypedTransaction::EIP2930(t) => {
            let (tx, sig, _) = t.into_parts();
            RpcTransaction {
                block_hash: None,
                block_number: None,
                transaction_index: None,
                from,
                effective_gas_price: None,
                inner: TxEnvelope::Eip2930(Signed::new_unchecked(tx, sig, hash)),
            }
        }
        TypedTransaction::EIP1559(t) => {
            let (tx, sig, _) = t.into_parts();
            RpcTransaction {
                block_hash: None,
                block_number: None,
                transaction_index: None,
                from,
                effective_gas_price: None,
                inner: TxEnvelope::Eip1559(Signed::new_unchecked(tx, sig, hash)),
            }
        }
        TypedTransaction::EIP4844(t) => {
            let (tx, sig, _) = t.into_parts();
            RpcTransaction {
                block_hash: None,
                block_number: None,
                transaction_index: None,
                from,
                effective_gas_price: None,
                inner: TxEnvelope::Eip4844(Signed::new_unchecked(tx, sig, hash)),
            }
        }
        TypedTransaction::EIP7702(t) => {
            let (tx, sig, _) = t.into_parts();
            RpcTransaction {
                block_hash: None,
                block_number: None,
                transaction_index: None,
                from,
                effective_gas_price: None,
                inner: TxEnvelope::Eip7702(Signed::new_unchecked(tx, sig, hash)),
            }
        }
        TypedTransaction::Deposit(_t) => {
            unreachable!("cannot reach here, handled in `transaction_build` ")
        }
    }
}

/// Queued transaction
#[derive(Clone, Debug, PartialEq, Eq)]
pub struct PendingTransaction {
    /// The actual transaction
    pub transaction: MaybeImpersonatedTransaction,
    /// the recovered sender of this transaction
    sender: Address,
    /// hash of `transaction`, so it can easily be reused with encoding and hashing agan
    hash: TxHash,
}

impl PendingTransaction {
    pub fn new(transaction: TypedTransaction) -> Result<Self, alloy_primitives::SignatureError> {
        let sender = transaction.recover()?;
        let hash = transaction.hash();
        Ok(Self { transaction: MaybeImpersonatedTransaction::new(transaction), sender, hash })
    }

    #[cfg(feature = "impersonated-tx")]
    pub fn with_impersonated(transaction: TypedTransaction, sender: Address) -> Self {
        let hash = transaction.impersonated_hash(sender);
        Self {
            transaction: MaybeImpersonatedTransaction::impersonated(transaction, sender),
            sender,
            hash,
        }
    }

    pub fn nonce(&self) -> u64 {
        self.transaction.nonce()
    }

    pub fn hash(&self) -> &TxHash {
        &self.hash
    }

    pub fn sender(&self) -> &Address {
        &self.sender
    }

    /// Converts the [PendingTransaction] into the [TxEnv] context that [`revm`](foundry_evm)
    /// expects.
    pub fn to_revm_tx_env(&self) -> TxEnv {
        fn transact_to(kind: &TxKind) -> TxKind {
            match kind {
                TxKind::Call(c) => TxKind::Call(*c),
                TxKind::Create => TxKind::Create,
            }
        }

        let caller = *self.sender();
        match &self.transaction.transaction {
            TypedTransaction::Legacy(tx) => {
                let chain_id = tx.tx().chain_id;
                let TxLegacy { nonce, gas_price, gas_limit, value, to, input, .. } = tx.tx();
                TxEnv {
                    caller,
                    transact_to: transact_to(to),
                    data: input.clone(),
                    chain_id,
                    nonce: Some(*nonce),
                    value: (*value),
                    gas_price: U256::from(*gas_price),
                    gas_priority_fee: None,
                    gas_limit: *gas_limit,
                    access_list: vec![],
                    ..Default::default()
                }
            }
            TypedTransaction::EIP2930(tx) => {
                let TxEip2930 {
                    chain_id,
                    nonce,
                    gas_price,
                    gas_limit,
                    to,
                    value,
                    input,
                    access_list,
                    ..
                } = tx.tx();
                TxEnv {
                    caller,
                    transact_to: transact_to(to),
                    data: input.clone(),
                    chain_id: Some(*chain_id),
                    nonce: Some(*nonce),
                    value: *value,
                    gas_price: U256::from(*gas_price),
                    gas_priority_fee: None,
                    gas_limit: *gas_limit,
                    access_list: access_list.clone().into(),
                    ..Default::default()
                }
            }
            TypedTransaction::EIP1559(tx) => {
                let TxEip1559 {
                    chain_id,
                    nonce,
                    max_priority_fee_per_gas,
                    max_fee_per_gas,
                    gas_limit,
                    to,
                    value,
                    input,
                    access_list,
                    ..
                } = tx.tx();
                TxEnv {
                    caller,
                    transact_to: transact_to(to),
                    data: input.clone(),
                    chain_id: Some(*chain_id),
                    nonce: Some(*nonce),
                    value: *value,
                    gas_price: U256::from(*max_fee_per_gas),
                    gas_priority_fee: Some(U256::from(*max_priority_fee_per_gas)),
                    gas_limit: *gas_limit,
                    access_list: access_list.clone().into(),
                    ..Default::default()
                }
            }
            TypedTransaction::EIP4844(tx) => {
                let TxEip4844 {
                    chain_id,
                    nonce,
                    max_fee_per_blob_gas,
                    max_fee_per_gas,
                    max_priority_fee_per_gas,
                    gas_limit,
                    to,
                    value,
                    input,
                    access_list,
                    blob_versioned_hashes,
                    ..
                } = tx.tx().tx();
                TxEnv {
                    caller,
                    transact_to: TxKind::Call(*to),
                    data: input.clone(),
                    chain_id: Some(*chain_id),
                    nonce: Some(*nonce),
                    value: *value,
                    gas_price: U256::from(*max_fee_per_gas),
                    gas_priority_fee: Some(U256::from(*max_priority_fee_per_gas)),
                    max_fee_per_blob_gas: Some(U256::from(*max_fee_per_blob_gas)),
                    blob_hashes: blob_versioned_hashes.clone(),
                    gas_limit: *gas_limit,
                    access_list: access_list.clone().into(),
                    ..Default::default()
                }
            }
            TypedTransaction::EIP7702(tx) => {
                let TxEip7702 {
                    chain_id,
                    nonce,
                    gas_limit,
                    max_fee_per_gas,
                    max_priority_fee_per_gas,
                    to,
                    value,
                    access_list,
                    authorization_list,
                    input,
                } = tx.tx();
                TxEnv {
                    caller,
                    transact_to: TxKind::Call(*to),
                    data: input.clone(),
                    chain_id: Some(*chain_id),
                    nonce: Some(*nonce),
                    value: *value,
                    gas_price: U256::from(*max_fee_per_gas),
                    gas_priority_fee: Some(U256::from(*max_priority_fee_per_gas)),
                    gas_limit: *gas_limit,
                    access_list: access_list.clone().into(),
                    authorization_list: Some(authorization_list.clone().into()),
                    ..Default::default()
                }
            }
            TypedTransaction::Deposit(tx) => {
                let chain_id = tx.chain_id();
                let DepositTransaction {
                    nonce,
                    source_hash,
                    gas_limit,
                    value,
                    kind,
                    mint,
                    input,
                    is_system_tx,
                    ..
                } = tx;
                TxEnv {
                    caller,
                    transact_to: transact_to(kind),
                    data: input.clone(),
                    chain_id,
                    nonce: Some(*nonce),
                    value: *value,
                    gas_price: U256::ZERO,
                    gas_priority_fee: None,
                    gas_limit: { *gas_limit },
                    access_list: vec![],
                    optimism: OptimismFields {
                        source_hash: Some(*source_hash),
                        mint: Some(mint.to::<u128>()),
                        is_system_transaction: Some(*is_system_tx),
                        enveloped_tx: None,
                    },
                    ..Default::default()
                }
            }
        }
    }
}

/// Container type for signed, typed transactions.
#[derive(Clone, Debug, PartialEq, Eq, Serialize, Deserialize)]
pub enum TypedTransaction {
    /// Legacy transaction type
    Legacy(Signed<TxLegacy>),
    /// EIP-2930 transaction
    EIP2930(Signed<TxEip2930>),
    /// EIP-1559 transaction
    EIP1559(Signed<TxEip1559>),
    /// EIP-4844 transaction
    EIP4844(Signed<TxEip4844Variant>),
    /// EIP-7702 transaction
    EIP7702(Signed<TxEip7702>),
    /// op-stack deposit transaction
    Deposit(DepositTransaction),
}

/// This is a function that demotes TypedTransaction to TransactionRequest for greater flexibility
/// over the type.
///
/// This function is purely for convenience and specific use cases, e.g. RLP encoded transactions
/// decode to TypedTransactions where the API over TypedTransctions is quite strict.
impl TryFrom<TypedTransaction> for TransactionRequest {
    type Error = ConversionError;

    fn try_from(value: TypedTransaction) -> Result<Self, Self::Error> {
        let from =
            value.recover().map_err(|_| ConversionError::Custom("InvalidSignature".to_string()))?;
        let essentials = value.essentials();
        let tx_type = value.r#type();
        Ok(Self {
            from: Some(from),
            to: Some(value.kind()),
            gas_price: essentials.gas_price,
            max_fee_per_gas: essentials.max_fee_per_gas,
            max_priority_fee_per_gas: essentials.max_priority_fee_per_gas,
            max_fee_per_blob_gas: essentials.max_fee_per_blob_gas,
            gas: Some(essentials.gas_limit),
            value: Some(essentials.value),
            input: essentials.input.into(),
            nonce: Some(essentials.nonce),
            chain_id: essentials.chain_id,
            transaction_type: tx_type,
            ..Default::default()
        })
    }
}

impl TryFrom<AnyRpcTransaction> for TypedTransaction {
    type Error = ConversionError;

    fn try_from(value: AnyRpcTransaction) -> Result<Self, Self::Error> {
        let AnyRpcTransaction { inner, .. } = value;
        let from = inner.from;
        match inner.inner {
            AnyTxEnvelope::Ethereum(tx) => match tx {
                TxEnvelope::Legacy(tx) => Ok(Self::Legacy(tx)),
                TxEnvelope::Eip2930(tx) => Ok(Self::EIP2930(tx)),
                TxEnvelope::Eip1559(tx) => Ok(Self::EIP1559(tx)),
                TxEnvelope::Eip4844(tx) => Ok(Self::EIP4844(tx)),
                TxEnvelope::Eip7702(tx) => Ok(Self::EIP7702(tx)),
            },
            AnyTxEnvelope::Unknown(mut tx) => {
                // Try to convert to deposit transaction
                if tx.ty() == DEPOSIT_TX_TYPE_ID {
                    let nonce = get_field::<U64>(&tx.inner.fields, "nonce")?;
                    tx.inner.fields.insert("from".to_string(), serde_json::to_value(from).unwrap());
                    let deposit_tx =
                        tx.inner.fields.deserialize_into::<TxDeposit>().map_err(|e| {
                            ConversionError::Custom(format!(
                                "Failed to deserialize deposit tx: {e}"
                            ))
                        })?;

                    let TxDeposit {
                        source_hash,
                        is_system_transaction,
                        value,
                        gas_limit,
                        input,
                        mint,
                        from,
                        to,
                    } = deposit_tx;

                    let deposit_tx = DepositTransaction {
                        nonce: nonce.to(),
                        source_hash,
                        from,
                        kind: to,
                        mint: mint.map(|m| U256::from(m)).unwrap_or_default(),
                        value,
                        gas_limit,
                        is_system_tx: is_system_transaction,
                        input,
                    };

                    return Ok(Self::Deposit(deposit_tx));
                };

                Err(ConversionError::Custom("UnknownTxType".to_string()))
            }
        }
    }
}

fn get_field<T: serde::de::DeserializeOwned>(
    fields: &OtherFields,
    key: &str,
) -> Result<T, ConversionError> {
    fields
        .get_deserialized::<T>(key)
        .ok_or_else(|| ConversionError::Custom(format!("Missing{key}")))?
        .map_err(|e| ConversionError::Custom(format!("Failed to deserialize {key}: {e}")))
}

impl TypedTransaction {
    /// Returns true if the transaction uses dynamic fees: EIP1559, EIP4844 or EIP7702
    pub fn is_dynamic_fee(&self) -> bool {
        matches!(self, Self::EIP1559(_) | Self::EIP4844(_) | Self::EIP7702(_))
    }

    pub fn gas_price(&self) -> u128 {
        match self {
            Self::Legacy(tx) => tx.tx().gas_price,
            Self::EIP2930(tx) => tx.tx().gas_price,
            Self::EIP1559(tx) => tx.tx().max_fee_per_gas,
            Self::EIP4844(tx) => tx.tx().tx().max_fee_per_gas,
            Self::EIP7702(tx) => tx.tx().max_fee_per_gas,
            Self::Deposit(_) => 0,
        }
    }

    pub fn gas_limit(&self) -> u64 {
        match self {
            Self::Legacy(tx) => tx.tx().gas_limit,
            Self::EIP2930(tx) => tx.tx().gas_limit,
            Self::EIP1559(tx) => tx.tx().gas_limit,
            Self::EIP4844(tx) => tx.tx().tx().gas_limit,
            Self::EIP7702(tx) => tx.tx().gas_limit,
            Self::Deposit(tx) => tx.gas_limit,
        }
    }

    pub fn value(&self) -> U256 {
        U256::from(match self {
            Self::Legacy(tx) => tx.tx().value,
            Self::EIP2930(tx) => tx.tx().value,
            Self::EIP1559(tx) => tx.tx().value,
            Self::EIP4844(tx) => tx.tx().tx().value,
            Self::EIP7702(tx) => tx.tx().value,
            Self::Deposit(tx) => tx.value,
        })
    }

    pub fn data(&self) -> &Bytes {
        match self {
            Self::Legacy(tx) => &tx.tx().input,
            Self::EIP2930(tx) => &tx.tx().input,
            Self::EIP1559(tx) => &tx.tx().input,
            Self::EIP4844(tx) => &tx.tx().tx().input,
            Self::EIP7702(tx) => &tx.tx().input,
            Self::Deposit(tx) => &tx.input,
        }
    }

    /// Returns the transaction type
    pub fn r#type(&self) -> Option<u8> {
        match self {
            Self::Legacy(_) => None,
            Self::EIP2930(_) => Some(1),
            Self::EIP1559(_) => Some(2),
            Self::EIP4844(_) => Some(3),
            Self::EIP7702(_) => Some(4),
            Self::Deposit(_) => Some(0x7E),
        }
    }

    /// Max cost of the transaction
    /// It is the gas limit multiplied by the gas price,
    /// and if the transaction is EIP-4844, the result of (total blob gas cost * max fee per blob
    /// gas) is also added
    pub fn max_cost(&self) -> u128 {
        let mut max_cost = (self.gas_limit() as u128).saturating_mul(self.gas_price());

        if self.is_eip4844() {
            max_cost = max_cost.saturating_add(
                self.blob_gas()
                    .map(|g| g as u128)
                    .unwrap_or(0)
                    .mul(self.max_fee_per_blob_gas().unwrap_or(0)),
            )
        }

        max_cost
    }

    pub fn blob_gas(&self) -> Option<u64> {
        match self {
            Self::EIP4844(tx) => Some(tx.tx().tx().blob_gas()),
            _ => None,
        }
    }

    pub fn max_fee_per_blob_gas(&self) -> Option<u128> {
        match self {
            Self::EIP4844(tx) => Some(tx.tx().tx().max_fee_per_blob_gas),
            _ => None,
        }
    }

    /// Returns a helper type that contains commonly used values as fields
    pub fn essentials(&self) -> TransactionEssentials {
        match self {
            Self::Legacy(t) => TransactionEssentials {
                kind: t.tx().to,
                input: t.tx().input.clone(),
                nonce: t.tx().nonce,
                gas_limit: t.tx().gas_limit,
                gas_price: Some(t.tx().gas_price),
                max_fee_per_gas: None,
                max_priority_fee_per_gas: None,
                max_fee_per_blob_gas: None,
                blob_versioned_hashes: None,
                value: t.tx().value,
                chain_id: t.tx().chain_id,
                access_list: Default::default(),
            },
            Self::EIP2930(t) => TransactionEssentials {
                kind: t.tx().to,
                input: t.tx().input.clone(),
                nonce: t.tx().nonce,
                gas_limit: t.tx().gas_limit,
                gas_price: Some(t.tx().gas_price),
                max_fee_per_gas: None,
                max_priority_fee_per_gas: None,
                max_fee_per_blob_gas: None,
                blob_versioned_hashes: None,
                value: t.tx().value,
                chain_id: Some(t.tx().chain_id),
                access_list: t.tx().access_list.clone(),
            },
            Self::EIP1559(t) => TransactionEssentials {
                kind: t.tx().to,
                input: t.tx().input.clone(),
                nonce: t.tx().nonce,
                gas_limit: t.tx().gas_limit,
                gas_price: None,
                max_fee_per_gas: Some(t.tx().max_fee_per_gas),
                max_priority_fee_per_gas: Some(t.tx().max_priority_fee_per_gas),
                max_fee_per_blob_gas: None,
                blob_versioned_hashes: None,
                value: t.tx().value,
                chain_id: Some(t.tx().chain_id),
                access_list: t.tx().access_list.clone(),
            },
            Self::EIP4844(t) => TransactionEssentials {
                kind: TxKind::Call(t.tx().tx().to),
                input: t.tx().tx().input.clone(),
                nonce: t.tx().tx().nonce,
                gas_limit: t.tx().tx().gas_limit,
                gas_price: Some(t.tx().tx().max_fee_per_blob_gas),
                max_fee_per_gas: Some(t.tx().tx().max_fee_per_gas),
                max_priority_fee_per_gas: Some(t.tx().tx().max_priority_fee_per_gas),
                max_fee_per_blob_gas: Some(t.tx().tx().max_fee_per_blob_gas),
                blob_versioned_hashes: Some(t.tx().tx().blob_versioned_hashes.clone()),
                value: t.tx().tx().value,
                chain_id: Some(t.tx().tx().chain_id),
                access_list: t.tx().tx().access_list.clone(),
            },
            Self::EIP7702(t) => TransactionEssentials {
                kind: TxKind::Call(t.tx().to),
                input: t.tx().input.clone(),
                nonce: t.tx().nonce,
                gas_limit: t.tx().gas_limit,
                gas_price: Some(t.tx().max_fee_per_gas),
                max_fee_per_gas: Some(t.tx().max_fee_per_gas),
                max_priority_fee_per_gas: Some(t.tx().max_priority_fee_per_gas),
                max_fee_per_blob_gas: None,
                blob_versioned_hashes: None,
                value: t.tx().value,
                chain_id: Some(t.tx().chain_id),
                access_list: t.tx().access_list.clone(),
            },
            Self::Deposit(t) => TransactionEssentials {
                kind: t.kind,
                input: t.input.clone(),
                nonce: t.nonce,
                gas_limit: t.gas_limit,
                gas_price: Some(0),
                max_fee_per_gas: None,
                max_priority_fee_per_gas: None,
                max_fee_per_blob_gas: None,
                blob_versioned_hashes: None,
                value: t.value,
                chain_id: t.chain_id(),
                access_list: Default::default(),
            },
        }
    }

    pub fn nonce(&self) -> u64 {
        match self {
            Self::Legacy(t) => t.tx().nonce,
            Self::EIP2930(t) => t.tx().nonce,
            Self::EIP1559(t) => t.tx().nonce,
            Self::EIP4844(t) => t.tx().tx().nonce,
            Self::EIP7702(t) => t.tx().nonce,
            Self::Deposit(t) => t.nonce,
        }
    }

    pub fn chain_id(&self) -> Option<u64> {
        match self {
            Self::Legacy(t) => t.tx().chain_id,
            Self::EIP2930(t) => Some(t.tx().chain_id),
            Self::EIP1559(t) => Some(t.tx().chain_id),
            Self::EIP4844(t) => Some(t.tx().tx().chain_id),
            Self::EIP7702(t) => Some(t.tx().chain_id),
            Self::Deposit(t) => t.chain_id(),
        }
    }

    pub fn as_legacy(&self) -> Option<&Signed<TxLegacy>> {
        match self {
            Self::Legacy(tx) => Some(tx),
            _ => None,
        }
    }

    /// Returns true whether this tx is a legacy transaction
    pub fn is_legacy(&self) -> bool {
        matches!(self, Self::Legacy(_))
    }

    /// Returns true whether this tx is a EIP1559 transaction
    pub fn is_eip1559(&self) -> bool {
        matches!(self, Self::EIP1559(_))
    }

    /// Returns true whether this tx is a EIP2930 transaction
    pub fn is_eip2930(&self) -> bool {
        matches!(self, Self::EIP2930(_))
    }

    /// Returns true whether this tx is a EIP4844 transaction
    pub fn is_eip4844(&self) -> bool {
        matches!(self, Self::EIP4844(_))
    }

    /// Returns the hash of the transaction.
    ///
    /// Note: If this transaction has the Impersonated signature then this returns a modified unique
    /// hash. This allows us to treat impersonated transactions as unique.
    pub fn hash(&self) -> B256 {
        match self {
            Self::Legacy(t) => *t.hash(),
            Self::EIP2930(t) => *t.hash(),
            Self::EIP1559(t) => *t.hash(),
            Self::EIP4844(t) => *t.hash(),
            Self::EIP7702(t) => *t.hash(),
            Self::Deposit(t) => t.hash(),
        }
    }

    /// Returns the hash if the transaction is impersonated (using a fake signature)
    ///
    /// This appends the `address` before hashing it
    #[cfg(feature = "impersonated-tx")]
    pub fn impersonated_hash(&self, sender: Address) -> B256 {
        let mut buffer = Vec::new();
        Encodable::encode(self, &mut buffer);
        buffer.extend_from_slice(sender.as_ref());
        B256::from_slice(alloy_primitives::utils::keccak256(&buffer).as_slice())
    }

    /// Recovers the Ethereum address which was used to sign the transaction.
    pub fn recover(&self) -> Result<Address, alloy_primitives::SignatureError> {
        match self {
            Self::Legacy(tx) => tx.recover_signer(),
            Self::EIP2930(tx) => tx.recover_signer(),
            Self::EIP1559(tx) => tx.recover_signer(),
            Self::EIP4844(tx) => tx.recover_signer(),
            Self::EIP7702(tx) => tx.recover_signer(),
            Self::Deposit(tx) => tx.recover(),
        }
    }

    /// Returns what kind of transaction this is
    pub fn kind(&self) -> TxKind {
        match self {
            Self::Legacy(tx) => tx.tx().to,
            Self::EIP2930(tx) => tx.tx().to,
            Self::EIP1559(tx) => tx.tx().to,
            Self::EIP4844(tx) => TxKind::Call(tx.tx().tx().to),
            Self::EIP7702(tx) => TxKind::Call(tx.tx().to),
            Self::Deposit(tx) => tx.kind,
        }
    }

    /// Returns the callee if this transaction is a call
    pub fn to(&self) -> Option<Address> {
        self.kind().to().copied()
    }

    /// Returns the Signature of the transaction
    pub fn signature(&self) -> PrimitiveSignature {
        match self {
            Self::Legacy(tx) => *tx.signature(),
            Self::EIP2930(tx) => *tx.signature(),
            Self::EIP1559(tx) => *tx.signature(),
            Self::EIP4844(tx) => *tx.signature(),
            Self::EIP7702(tx) => *tx.signature(),
            Self::Deposit(_) => PrimitiveSignature::from_scalars_and_parity(
                B256::with_last_byte(1),
                B256::with_last_byte(1),
                false,
            ),
        }
    }
}

impl Encodable for TypedTransaction {
    fn encode(&self, out: &mut dyn bytes::BufMut) {
        if !self.is_legacy() {
            Header { list: false, payload_length: self.encode_2718_len() }.encode(out);
        }

        self.encode_2718(out);
    }
}

impl Decodable for TypedTransaction {
    fn decode(buf: &mut &[u8]) -> alloy_rlp::Result<Self> {
        let mut h_decode_copy = *buf;
        let header = alloy_rlp::Header::decode(&mut h_decode_copy)?;

        // Legacy TX
        if header.list {
            return Ok(TxEnvelope::decode(buf)?.into());
        }

        // Check byte after header
        let ty = *h_decode_copy.first().ok_or(alloy_rlp::Error::Custom("empty slice"))?;

        if ty != 0x7E {
            Ok(TxEnvelope::decode(buf)?.into())
        } else {
            Ok(Self::Deposit(DepositTransaction::decode_2718(buf)?))
        }
    }
}

impl Typed2718 for TypedTransaction {
    fn ty(&self) -> u8 {
        self.r#type().unwrap_or(0)
    }
}

impl Encodable2718 for TypedTransaction {
    fn encode_2718_len(&self) -> usize {
        match self {
            Self::Legacy(tx) => TxEnvelope::from(tx.clone()).encode_2718_len(),
            Self::EIP2930(tx) => TxEnvelope::from(tx.clone()).encode_2718_len(),
            Self::EIP1559(tx) => TxEnvelope::from(tx.clone()).encode_2718_len(),
            Self::EIP4844(tx) => TxEnvelope::from(tx.clone()).encode_2718_len(),
            Self::EIP7702(tx) => TxEnvelope::from(tx.clone()).encode_2718_len(),
            Self::Deposit(tx) => 1 + tx.length(),
        }
    }

    fn encode_2718(&self, out: &mut dyn BufMut) {
        match self {
            Self::Legacy(tx) => TxEnvelope::from(tx.clone()).encode_2718(out),
            Self::EIP2930(tx) => TxEnvelope::from(tx.clone()).encode_2718(out),
            Self::EIP1559(tx) => TxEnvelope::from(tx.clone()).encode_2718(out),
            Self::EIP4844(tx) => TxEnvelope::from(tx.clone()).encode_2718(out),
            Self::EIP7702(tx) => TxEnvelope::from(tx.clone()).encode_2718(out),
            Self::Deposit(tx) => {
                tx.encode_2718(out);
            }
        }
    }
}

impl Decodable2718 for TypedTransaction {
    fn typed_decode(ty: u8, buf: &mut &[u8]) -> Result<Self, Eip2718Error> {
        if ty == 0x7E {
            return Ok(Self::Deposit(DepositTransaction::decode(buf)?));
        }
        match TxEnvelope::typed_decode(ty, buf)? {
            TxEnvelope::Eip2930(tx) => Ok(Self::EIP2930(tx)),
            TxEnvelope::Eip1559(tx) => Ok(Self::EIP1559(tx)),
            TxEnvelope::Eip4844(tx) => Ok(Self::EIP4844(tx)),
            TxEnvelope::Eip7702(tx) => Ok(Self::EIP7702(tx)),
            _ => unreachable!(),
        }
    }

    fn fallback_decode(buf: &mut &[u8]) -> Result<Self, Eip2718Error> {
        match TxEnvelope::fallback_decode(buf)? {
            TxEnvelope::Legacy(tx) => Ok(Self::Legacy(tx)),
            _ => unreachable!(),
        }
    }
}

impl From<TxEnvelope> for TypedTransaction {
    fn from(value: TxEnvelope) -> Self {
        match value {
            TxEnvelope::Legacy(tx) => Self::Legacy(tx),
            TxEnvelope::Eip2930(tx) => Self::EIP2930(tx),
            TxEnvelope::Eip1559(tx) => Self::EIP1559(tx),
            TxEnvelope::Eip4844(tx) => Self::EIP4844(tx),
            _ => unreachable!(),
        }
    }
}

#[derive(Clone, Debug, PartialEq, Eq)]
pub struct TransactionEssentials {
    pub kind: TxKind,
    pub input: Bytes,
    pub nonce: u64,
    pub gas_limit: u64,
    pub gas_price: Option<u128>,
    pub max_fee_per_gas: Option<u128>,
    pub max_priority_fee_per_gas: Option<u128>,
    pub max_fee_per_blob_gas: Option<u128>,
    pub blob_versioned_hashes: Option<Vec<B256>>,
    pub value: U256,
    pub chain_id: Option<u64>,
    pub access_list: AccessList,
}

/// Represents all relevant information of an executed transaction
#[derive(Clone, Debug, Serialize, Deserialize, PartialEq, Eq)]
pub struct TransactionInfo {
    pub transaction_hash: B256,
    pub transaction_index: u64,
    pub from: Address,
    pub to: Option<Address>,
    pub contract_address: Option<Address>,
    pub traces: Vec<CallTraceNode>,
    pub exit: InstructionResult,
    pub out: Option<Bytes>,
    pub nonce: u64,
    pub gas_used: u64,
}

#[derive(Debug, Serialize, Deserialize, Clone, PartialEq, Eq)]
#[serde(rename_all = "camelCase")]
pub struct DepositReceipt<T = Receipt<alloy_primitives::Log>> {
    #[serde(flatten)]
    pub inner: ReceiptWithBloom<T>,
    #[serde(default, with = "alloy_serde::quantity::opt")]
    pub deposit_nonce: Option<u64>,
    #[serde(default, with = "alloy_serde::quantity::opt")]
    pub deposit_receipt_version: Option<u64>,
}

impl DepositReceipt {
    fn payload_len(&self) -> usize {
        self.inner.receipt.status.length()
            + self.inner.receipt.cumulative_gas_used.length()
            + self.inner.logs_bloom.length()
            + self.inner.receipt.logs.length()
            + self.deposit_nonce.map_or(0, |n| n.length())
            + self.deposit_receipt_version.map_or(0, |n| n.length())
    }

    /// Returns the rlp header for the receipt payload.
    fn receipt_rlp_header(&self) -> alloy_rlp::Header {
        alloy_rlp::Header { list: true, payload_length: self.payload_len() }
    }

    /// Encodes the receipt data.
    fn encode_fields(&self, out: &mut dyn BufMut) {
        self.receipt_rlp_header().encode(out);
        self.inner.status().encode(out);
        self.inner.receipt.cumulative_gas_used.encode(out);
        self.inner.logs_bloom.encode(out);
        self.inner.receipt.logs.encode(out);
        if let Some(n) = self.deposit_nonce {
            n.encode(out);
        }
        if let Some(n) = self.deposit_receipt_version {
            n.encode(out);
        }
    }

    /// Decodes the receipt payload
    fn decode_receipt(buf: &mut &[u8]) -> alloy_rlp::Result<Self> {
        let b: &mut &[u8] = &mut &**buf;
        let rlp_head = alloy_rlp::Header::decode(b)?;
        if !rlp_head.list {
            return Err(alloy_rlp::Error::UnexpectedString);
        }
        let started_len = b.len();
        let remaining = |b: &[u8]| rlp_head.payload_length - (started_len - b.len()) > 0;

        let status = Decodable::decode(b)?;
        let cumulative_gas_used = Decodable::decode(b)?;
        let logs_bloom = Decodable::decode(b)?;
        let logs: Vec<Log> = Decodable::decode(b)?;
        let deposit_nonce = remaining(b).then(|| alloy_rlp::Decodable::decode(b)).transpose()?;
        let deposit_nonce_version =
            remaining(b).then(|| alloy_rlp::Decodable::decode(b)).transpose()?;

        let this = Self {
            inner: ReceiptWithBloom {
                receipt: Receipt { status, cumulative_gas_used, logs },
                logs_bloom,
            },
            deposit_nonce,
            deposit_receipt_version: deposit_nonce_version,
        };

        let consumed = started_len - b.len();
        if consumed != rlp_head.payload_length {
            return Err(alloy_rlp::Error::ListLengthMismatch {
                expected: rlp_head.payload_length,
                got: consumed,
            });
        }

        *buf = *b;
        Ok(this)
    }
}

impl alloy_rlp::Encodable for DepositReceipt {
    fn encode(&self, out: &mut dyn BufMut) {
        self.encode_fields(out);
    }

    fn length(&self) -> usize {
        let payload_length = self.payload_len();
        payload_length + length_of_length(payload_length)
    }
}

impl alloy_rlp::Decodable for DepositReceipt {
    fn decode(buf: &mut &[u8]) -> alloy_rlp::Result<Self> {
        Self::decode_receipt(buf)
    }
}

#[derive(Clone, Debug, PartialEq, Eq, Serialize, Deserialize)]
#[serde(tag = "type")]
pub enum TypedReceipt<T = Receipt<alloy_primitives::Log>> {
    #[serde(rename = "0x0", alias = "0x00")]
    Legacy(ReceiptWithBloom<T>),
    #[serde(rename = "0x1", alias = "0x01")]
    EIP2930(ReceiptWithBloom<T>),
    #[serde(rename = "0x2", alias = "0x02")]
    EIP1559(ReceiptWithBloom<T>),
    #[serde(rename = "0x3", alias = "0x03")]
    EIP4844(ReceiptWithBloom<T>),
    #[serde(rename = "0x4", alias = "0x04")]
    EIP7702(ReceiptWithBloom<T>),
    #[serde(rename = "0x7E", alias = "0x7e")]
    Deposit(DepositReceipt<T>),
}

impl<T> TypedReceipt<T> {
    pub fn as_receipt_with_bloom(&self) -> &ReceiptWithBloom<T> {
        match self {
            Self::Legacy(r)
            | Self::EIP1559(r)
            | Self::EIP2930(r)
            | Self::EIP4844(r)
            | Self::EIP7702(r) => r,
            Self::Deposit(r) => &r.inner,
        }
    }
}

impl<T> From<TypedReceipt<T>> for ReceiptWithBloom<T> {
    fn from(value: TypedReceipt<T>) -> Self {
        match value {
            TypedReceipt::Legacy(r)
            | TypedReceipt::EIP1559(r)
            | TypedReceipt::EIP2930(r)
            | TypedReceipt::EIP4844(r)
            | TypedReceipt::EIP7702(r) => r,
            TypedReceipt::Deposit(r) => r.inner,
        }
    }
}

impl From<TypedReceipt<Receipt<alloy_rpc_types::Log>>> for OtsReceipt {
    fn from(value: TypedReceipt<Receipt<alloy_rpc_types::Log>>) -> Self {
        let r#type = match value {
            TypedReceipt::Legacy(_) => 0x00,
            TypedReceipt::EIP2930(_) => 0x01,
            TypedReceipt::EIP1559(_) => 0x02,
            TypedReceipt::EIP4844(_) => 0x03,
            TypedReceipt::EIP7702(_) => 0x04,
            TypedReceipt::Deposit(_) => 0x7E,
        } as u8;
        let receipt = ReceiptWithBloom::<Receipt<alloy_rpc_types::Log>>::from(value);
<<<<<<< HEAD
        let status = receipt.status();
        let cumulative_gas_used = receipt.cumulative_gas_used();
        let logs = receipt.logs().to_vec();
=======
        let status = receipt.receipt.status.coerce_status();
        // TODO: Come back here once the master branch for foundry-revive-compilers has been fixed to revert changes
        // These changes are here because there is a depedency issue with revive included in the compilers repo
        // The latest changes will exlcude revive and this should work
        let cumulative_gas_used =
            receipt.receipt.cumulative_gas_used.clamp(0, u64::MAX.into()) as u64;
        let logs = receipt.receipt.logs.to_vec();
>>>>>>> 8811278a
        let logs_bloom = receipt.logs_bloom;

        Self { status, cumulative_gas_used, logs: Some(logs), logs_bloom: Some(logs_bloom), r#type }
    }
}

impl TypedReceipt {
    pub fn cumulative_gas_used(&self) -> u64 {
        self.as_receipt_with_bloom().cumulative_gas_used()
    }

    pub fn logs_bloom(&self) -> &Bloom {
        &self.as_receipt_with_bloom().logs_bloom
    }

    pub fn logs(&self) -> &[Log] {
        self.as_receipt_with_bloom().logs()
    }
}

impl From<ReceiptEnvelope<alloy_rpc_types::Log>> for TypedReceipt<Receipt<alloy_rpc_types::Log>> {
    fn from(value: ReceiptEnvelope<alloy_rpc_types::Log>) -> Self {
        match value {
            ReceiptEnvelope::Legacy(r) => Self::Legacy(r),
            ReceiptEnvelope::Eip2930(r) => Self::EIP2930(r),
            ReceiptEnvelope::Eip1559(r) => Self::EIP1559(r),
            ReceiptEnvelope::Eip4844(r) => Self::EIP4844(r),
            _ => unreachable!(),
        }
    }
}

impl Encodable for TypedReceipt {
    fn encode(&self, out: &mut dyn bytes::BufMut) {
        match self {
            Self::Legacy(r) => r.encode(out),
            receipt => {
                let payload_len = match receipt {
                    Self::EIP2930(r) => r.length() + 1,
                    Self::EIP1559(r) => r.length() + 1,
                    Self::EIP4844(r) => r.length() + 1,
                    Self::Deposit(r) => r.length() + 1,
                    _ => unreachable!("receipt already matched"),
                };

                match receipt {
                    Self::EIP2930(r) => {
                        Header { list: true, payload_length: payload_len }.encode(out);
                        1u8.encode(out);
                        r.encode(out);
                    }
                    Self::EIP1559(r) => {
                        Header { list: true, payload_length: payload_len }.encode(out);
                        2u8.encode(out);
                        r.encode(out);
                    }
                    Self::EIP4844(r) => {
                        Header { list: true, payload_length: payload_len }.encode(out);
                        3u8.encode(out);
                        r.encode(out);
                    }
                    Self::Deposit(r) => {
                        Header { list: true, payload_length: payload_len }.encode(out);
                        0x7Eu8.encode(out);
                        r.encode(out);
                    }
                    _ => unreachable!("receipt already matched"),
                }
            }
        }
    }
}

impl Decodable for TypedReceipt {
    fn decode(buf: &mut &[u8]) -> alloy_rlp::Result<Self> {
        use bytes::Buf;
        use std::cmp::Ordering;

        // a receipt is either encoded as a string (non legacy) or a list (legacy).
        // We should not consume the buffer if we are decoding a legacy receipt, so let's
        // check if the first byte is between 0x80 and 0xbf.
        let rlp_type = *buf
            .first()
            .ok_or(alloy_rlp::Error::Custom("cannot decode a receipt from empty bytes"))?;

        match rlp_type.cmp(&alloy_rlp::EMPTY_LIST_CODE) {
            Ordering::Less => {
                // strip out the string header
                let _header = Header::decode(buf)?;
                let receipt_type = *buf.first().ok_or(alloy_rlp::Error::Custom(
                    "typed receipt cannot be decoded from an empty slice",
                ))?;
                if receipt_type == 0x01 {
                    buf.advance(1);
                    <ReceiptWithBloom as Decodable>::decode(buf).map(TypedReceipt::EIP2930)
                } else if receipt_type == 0x02 {
                    buf.advance(1);
                    <ReceiptWithBloom as Decodable>::decode(buf).map(TypedReceipt::EIP1559)
                } else if receipt_type == 0x03 {
                    buf.advance(1);
                    <ReceiptWithBloom as Decodable>::decode(buf).map(TypedReceipt::EIP4844)
                } else if receipt_type == 0x7E {
                    buf.advance(1);
                    <DepositReceipt as Decodable>::decode(buf).map(TypedReceipt::Deposit)
                } else {
                    Err(alloy_rlp::Error::Custom("invalid receipt type"))
                }
            }
            Ordering::Equal => {
                Err(alloy_rlp::Error::Custom("an empty list is not a valid receipt encoding"))
            }
            Ordering::Greater => {
                <ReceiptWithBloom as Decodable>::decode(buf).map(TypedReceipt::Legacy)
            }
        }
    }
}

impl Typed2718 for TypedReceipt {
    fn ty(&self) -> u8 {
        match self {
            Self::Legacy(_) => alloy_consensus::constants::LEGACY_TX_TYPE_ID,
            Self::EIP2930(_) => alloy_consensus::constants::EIP2930_TX_TYPE_ID,
            Self::EIP1559(_) => alloy_consensus::constants::EIP1559_TX_TYPE_ID,
            Self::EIP4844(_) => alloy_consensus::constants::EIP4844_TX_TYPE_ID,
            Self::EIP7702(_) => alloy_consensus::constants::EIP7702_TX_TYPE_ID,
            Self::Deposit(_) => DEPOSIT_TX_TYPE_ID,
        }
    }
}

impl Encodable2718 for TypedReceipt {
    fn encode_2718_len(&self) -> usize {
        match self {
            Self::Legacy(r) => ReceiptEnvelope::Legacy(r.clone()).encode_2718_len(),
            Self::EIP2930(r) => ReceiptEnvelope::Eip2930(r.clone()).encode_2718_len(),
            Self::EIP1559(r) => ReceiptEnvelope::Eip1559(r.clone()).encode_2718_len(),
            Self::EIP4844(r) => ReceiptEnvelope::Eip4844(r.clone()).encode_2718_len(),
            Self::EIP7702(r) => 1 + r.length(),
            Self::Deposit(r) => 1 + r.length(),
        }
    }

    fn encode_2718(&self, out: &mut dyn BufMut) {
        if let Some(ty) = self.type_flag() {
            out.put_u8(ty);
        }
        match self {
            Self::Legacy(r)
            | Self::EIP2930(r)
            | Self::EIP1559(r)
            | Self::EIP4844(r)
            | Self::EIP7702(r) => r.encode(out),
            Self::Deposit(r) => r.encode(out),
        }
    }
}

impl Decodable2718 for TypedReceipt {
    fn typed_decode(ty: u8, buf: &mut &[u8]) -> Result<Self, Eip2718Error> {
        if ty == 0x7E {
            return Ok(Self::Deposit(DepositReceipt::decode(buf)?));
        }
        match ReceiptEnvelope::typed_decode(ty, buf)? {
            ReceiptEnvelope::Eip2930(tx) => Ok(Self::EIP2930(tx)),
            ReceiptEnvelope::Eip1559(tx) => Ok(Self::EIP1559(tx)),
            ReceiptEnvelope::Eip4844(tx) => Ok(Self::EIP4844(tx)),
            _ => unreachable!(),
        }
    }

    fn fallback_decode(buf: &mut &[u8]) -> Result<Self, Eip2718Error> {
        match ReceiptEnvelope::fallback_decode(buf)? {
            ReceiptEnvelope::Legacy(tx) => Ok(Self::Legacy(tx)),
            _ => unreachable!(),
        }
    }
}

pub type ReceiptResponse = TransactionReceipt<TypedReceipt<Receipt<alloy_rpc_types::Log>>>;

pub fn convert_to_anvil_receipt(receipt: AnyTransactionReceipt) -> Option<ReceiptResponse> {
    let WithOtherFields {
        inner:
            TransactionReceipt {
                transaction_hash,
                transaction_index,
                block_hash,
                block_number,
                gas_used,
                contract_address,
                effective_gas_price,
                from,
                to,
                blob_gas_price,
                blob_gas_used,
                inner: AnyReceiptEnvelope { inner: receipt_with_bloom, r#type },
            },
        other,
    } = receipt;

    Some(TransactionReceipt {
        transaction_hash,
        transaction_index,
        block_hash,
        block_number,
        gas_used,
        contract_address,
        effective_gas_price,
        from,
        to,
        blob_gas_price,
        blob_gas_used,
        inner: match r#type {
            0x00 => TypedReceipt::Legacy(receipt_with_bloom),
            0x01 => TypedReceipt::EIP2930(receipt_with_bloom),
            0x02 => TypedReceipt::EIP1559(receipt_with_bloom),
            0x03 => TypedReceipt::EIP4844(receipt_with_bloom),
            0x7E => TypedReceipt::Deposit(DepositReceipt {
                inner: receipt_with_bloom,
                deposit_nonce: other
                    .get_deserialized::<U64>("depositNonce")
                    .transpose()
                    .ok()?
                    .map(|v| v.to()),
                deposit_receipt_version: other
                    .get_deserialized::<U64>("depositReceiptVersion")
                    .transpose()
                    .ok()?
                    .map(|v| v.to()),
            }),
            _ => return None,
        },
    })
}

#[cfg(test)]
mod tests {
    use alloy_primitives::{b256, hex, LogData};
    use std::str::FromStr;

    use super::*;

    #[test]
    fn test_decode_call() {
        let bytes_first = &mut &hex::decode("f86b02843b9aca00830186a094d3e8763675e4c425df46cc3b5c0f6cbdac39604687038d7ea4c68000802ba00eb96ca19e8a77102767a41fc85a36afd5c61ccb09911cec5d3e86e193d9c5aea03a456401896b1b6055311536bf00a718568c744d8c1f9df59879e8350220ca18").unwrap()[..];
        let decoded = TypedTransaction::decode(&mut &bytes_first[..]).unwrap();

        let tx = TxLegacy {
            nonce: 2u64,
            gas_price: 1000000000u128,
            gas_limit: 100000,
            to: TxKind::Call(Address::from_slice(
                &hex::decode("d3e8763675e4c425df46cc3b5c0f6cbdac396046").unwrap()[..],
            )),
            value: U256::from(1000000000000000u64),
            input: Bytes::default(),
            chain_id: Some(4),
        };

        let signature = PrimitiveSignature::from_str("0eb96ca19e8a77102767a41fc85a36afd5c61ccb09911cec5d3e86e193d9c5ae3a456401896b1b6055311536bf00a718568c744d8c1f9df59879e8350220ca182b").unwrap();

        let tx = TypedTransaction::Legacy(Signed::new_unchecked(
            tx,
            signature,
            b256!("a517b206d2223278f860ea017d3626cacad4f52ff51030dc9a96b432f17f8d34"),
        ));

        assert_eq!(tx, decoded);
    }

    #[test]
    fn test_decode_create_goerli() {
        // test that an example create tx from goerli decodes properly
        let tx_bytes =
              hex::decode("02f901ee05228459682f008459682f11830209bf8080b90195608060405234801561001057600080fd5b50610175806100206000396000f3fe608060405234801561001057600080fd5b506004361061002b5760003560e01c80630c49c36c14610030575b600080fd5b61003861004e565b604051610045919061011d565b60405180910390f35b60606020600052600f6020527f68656c6c6f2073746174656d696e64000000000000000000000000000000000060405260406000f35b600081519050919050565b600082825260208201905092915050565b60005b838110156100be5780820151818401526020810190506100a3565b838111156100cd576000848401525b50505050565b6000601f19601f8301169050919050565b60006100ef82610084565b6100f9818561008f565b93506101098185602086016100a0565b610112816100d3565b840191505092915050565b6000602082019050818103600083015261013781846100e4565b90509291505056fea264697066735822122051449585839a4ea5ac23cae4552ef8a96b64ff59d0668f76bfac3796b2bdbb3664736f6c63430008090033c080a0136ebffaa8fc8b9fda9124de9ccb0b1f64e90fbd44251b4c4ac2501e60b104f9a07eb2999eec6d185ef57e91ed099afb0a926c5b536f0155dd67e537c7476e1471")
                  .unwrap();
        let _decoded = TypedTransaction::decode(&mut &tx_bytes[..]).unwrap();
    }

    #[test]
    fn can_recover_sender() {
        // random mainnet tx: https://etherscan.io/tx/0x86718885c4b4218c6af87d3d0b0d83e3cc465df2a05c048aa4db9f1a6f9de91f
        let bytes = hex::decode("02f872018307910d808507204d2cb1827d0094388c818ca8b9251b393131c08a736a67ccb19297880320d04823e2701c80c001a0cf024f4815304df2867a1a74e9d2707b6abda0337d2d54a4438d453f4160f190a07ac0e6b3bc9395b5b9c8b9e6d77204a236577a5b18467b9175c01de4faa208d9").unwrap();

        let Ok(TypedTransaction::EIP1559(tx)) = TypedTransaction::decode(&mut &bytes[..]) else {
            panic!("decoding TypedTransaction failed");
        };

        assert_eq!(
            tx.hash(),
            &"0x86718885c4b4218c6af87d3d0b0d83e3cc465df2a05c048aa4db9f1a6f9de91f"
                .parse::<B256>()
                .unwrap()
        );
        assert_eq!(
            tx.recover_signer().unwrap(),
            "0x95222290DD7278Aa3Ddd389Cc1E1d165CC4BAfe5".parse::<Address>().unwrap()
        );
    }

    // Test vector from https://sepolia.etherscan.io/tx/0x9a22ccb0029bc8b0ddd073be1a1d923b7ae2b2ea52100bae0db4424f9107e9c0
    // Blobscan: https://sepolia.blobscan.com/tx/0x9a22ccb0029bc8b0ddd073be1a1d923b7ae2b2ea52100bae0db4424f9107e9c0
    #[test]
    fn test_decode_live_4844_tx() {
        use alloy_primitives::{address, b256};

        // https://sepolia.etherscan.io/getRawTx?tx=0x9a22ccb0029bc8b0ddd073be1a1d923b7ae2b2ea52100bae0db4424f9107e9c0
        let raw_tx = alloy_primitives::hex::decode("0x03f9011d83aa36a7820fa28477359400852e90edd0008252089411e9ca82a3a762b4b5bd264d4173a242e7a770648080c08504a817c800f8a5a0012ec3d6f66766bedb002a190126b3549fce0047de0d4c25cffce0dc1c57921aa00152d8e24762ff22b1cfd9f8c0683786a7ca63ba49973818b3d1e9512cd2cec4a0013b98c6c83e066d5b14af2b85199e3d4fc7d1e778dd53130d180f5077e2d1c7a001148b495d6e859114e670ca54fb6e2657f0cbae5b08063605093a4b3dc9f8f1a0011ac212f13c5dff2b2c6b600a79635103d6f580a4221079951181b25c7e654901a0c8de4cced43169f9aa3d36506363b2d2c44f6c49fc1fd91ea114c86f3757077ea01e11fdd0d1934eda0492606ee0bb80a7bf8f35cc5f86ec60fe5031ba48bfd544").unwrap();
        let res = TypedTransaction::decode(&mut raw_tx.as_slice()).unwrap();
        assert_eq!(res.r#type(), Some(3));

        let tx = match res {
            TypedTransaction::EIP4844(tx) => tx,
            _ => unreachable!(),
        };

        assert_eq!(tx.tx().tx().to, address!("11E9CA82A3a762b4B5bd264d4173a242e7a77064"));

        assert_eq!(
            tx.tx().tx().blob_versioned_hashes,
            vec![
                b256!("012ec3d6f66766bedb002a190126b3549fce0047de0d4c25cffce0dc1c57921a"),
                b256!("0152d8e24762ff22b1cfd9f8c0683786a7ca63ba49973818b3d1e9512cd2cec4"),
                b256!("013b98c6c83e066d5b14af2b85199e3d4fc7d1e778dd53130d180f5077e2d1c7"),
                b256!("01148b495d6e859114e670ca54fb6e2657f0cbae5b08063605093a4b3dc9f8f1"),
                b256!("011ac212f13c5dff2b2c6b600a79635103d6f580a4221079951181b25c7e6549")
            ]
        );

        let from = tx.recover_signer().unwrap();
        assert_eq!(from, address!("A83C816D4f9b2783761a22BA6FADB0eB0606D7B2"));
    }

    #[test]
    fn test_decode_encode_deposit_tx() {
        // https://sepolia-optimism.etherscan.io/tx/0xbf8b5f08c43e4b860715cd64fc0849bbce0d0ea20a76b269e7bc8886d112fca7
        let tx_hash: TxHash = "0xbf8b5f08c43e4b860715cd64fc0849bbce0d0ea20a76b269e7bc8886d112fca7"
            .parse::<TxHash>()
            .unwrap();

        // https://sepolia-optimism.etherscan.io/getRawTx?tx=0xbf8b5f08c43e4b860715cd64fc0849bbce0d0ea20a76b269e7bc8886d112fca7
        let raw_tx = alloy_primitives::hex::decode(
            "7ef861a0dfd7ae78bf3c414cfaa77f13c0205c82eb9365e217b2daa3448c3156b69b27ac94778f2146f48179643473b82931c4cd7b8f153efd94778f2146f48179643473b82931c4cd7b8f153efd872386f26fc10000872386f26fc10000830186a08080",
        )
        .unwrap();
        let dep_tx = TypedTransaction::decode(&mut raw_tx.as_slice()).unwrap();

        let mut encoded = Vec::new();
        dep_tx.encode_2718(&mut encoded);

        assert_eq!(raw_tx, encoded);

        assert_eq!(tx_hash, dep_tx.hash());
    }

    #[test]
    fn can_recover_sender_not_normalized() {
        let bytes = hex::decode("f85f800182520894095e7baea6a6c7c4c2dfeb977efac326af552d870a801ba048b55bfa915ac795c431978d8a6a992b628d557da5ff759b307d495a36649353a0efffd310ac743f371de3b9f7f9cb56c0b28ad43601b4ab949f53faa07bd2c804").unwrap();

        let Ok(TypedTransaction::Legacy(tx)) = TypedTransaction::decode(&mut &bytes[..]) else {
            panic!("decoding TypedTransaction failed");
        };

        assert_eq!(tx.tx().input, Bytes::from(b""));
        assert_eq!(tx.tx().gas_price, 1);
        assert_eq!(tx.tx().gas_limit, 21000);
        assert_eq!(tx.tx().nonce, 0);
        if let TxKind::Call(to) = tx.tx().to {
            assert_eq!(
                to,
                "0x095e7baea6a6c7c4c2dfeb977efac326af552d87".parse::<Address>().unwrap()
            );
        } else {
            panic!("expected a call transaction");
        }
        assert_eq!(tx.tx().value, U256::from(0x0au64));
        assert_eq!(
            tx.recover_signer().unwrap(),
            "0f65fe9276bc9a24ae7083ae28e2660ef72df99e".parse::<Address>().unwrap()
        );
    }

    #[test]
    fn encode_legacy_receipt() {
        let expected = hex::decode("f901668001b9010000000000000000000000000000000000000000000000000000000000000000000000000000000000000000000000000000000000000000000000000000000000000000000000000000000000000000000000000000000000000000000000000000000000000000000000000000000000000000000000000000000000000000000000000000000000000000000000000000000000000000000000000000000000000000000000000000000000000000000000000000000000000000000000000000000000000000000000000000000000000000000000000000000000000000000000000000000000000000000000000000000000000000000000000000000000f85ff85d940000000000000000000000000000000000000011f842a0000000000000000000000000000000000000000000000000000000000000deada0000000000000000000000000000000000000000000000000000000000000beef830100ff").unwrap();

        let mut data = vec![];
        let receipt = TypedReceipt::Legacy(ReceiptWithBloom {
            receipt: Receipt {
                status: false.into(),
                cumulative_gas_used: 0x1,
                logs: vec![Log {
                    address: Address::from_str("0000000000000000000000000000000000000011").unwrap(),
                    data: LogData::new_unchecked(
                        vec![
                            B256::from_str(
                                "000000000000000000000000000000000000000000000000000000000000dead",
                            )
                            .unwrap(),
                            B256::from_str(
                                "000000000000000000000000000000000000000000000000000000000000beef",
                            )
                            .unwrap(),
                        ],
                        Bytes::from_str("0100ff").unwrap(),
                    ),
                }],
            },
            logs_bloom: [0; 256].into(),
        });

        receipt.encode(&mut data);

        // check that the rlp length equals the length of the expected rlp
        assert_eq!(receipt.length(), expected.len());
        assert_eq!(data, expected);
    }

    #[test]
    fn decode_legacy_receipt() {
        let data = hex::decode("f901668001b9010000000000000000000000000000000000000000000000000000000000000000000000000000000000000000000000000000000000000000000000000000000000000000000000000000000000000000000000000000000000000000000000000000000000000000000000000000000000000000000000000000000000000000000000000000000000000000000000000000000000000000000000000000000000000000000000000000000000000000000000000000000000000000000000000000000000000000000000000000000000000000000000000000000000000000000000000000000000000000000000000000000000000000000000000000000000f85ff85d940000000000000000000000000000000000000011f842a0000000000000000000000000000000000000000000000000000000000000deada0000000000000000000000000000000000000000000000000000000000000beef830100ff").unwrap();

        let expected = TypedReceipt::Legacy(ReceiptWithBloom {
            receipt: Receipt {
                status: false.into(),
                cumulative_gas_used: 0x1,
                logs: vec![Log {
                    address: Address::from_str("0000000000000000000000000000000000000011").unwrap(),
                    data: LogData::new_unchecked(
                        vec![
                            B256::from_str(
                                "000000000000000000000000000000000000000000000000000000000000dead",
                            )
                            .unwrap(),
                            B256::from_str(
                                "000000000000000000000000000000000000000000000000000000000000beef",
                            )
                            .unwrap(),
                        ],
                        Bytes::from_str("0100ff").unwrap(),
                    ),
                }],
            },
            logs_bloom: [0; 256].into(),
        });

        let receipt = TypedReceipt::decode(&mut &data[..]).unwrap();

        assert_eq!(receipt, expected);
    }

    #[test]
    fn deser_to_type_tx() {
        let tx = r#"
        {
            "EIP1559": { 
                "chainId": "0x7a69",
                "nonce": "0x0",
                "gas": "0x5209",
                "maxFeePerGas": "0x77359401",
                "maxPriorityFeePerGas": "0x1",
                "to": "0xf39fd6e51aad88f6f4ce6ab8827279cfffb92266",
                "value": "0x0",
                "accessList": [],
                "input": "0x",
                "r": "0x85c2794a580da137e24ccc823b45ae5cea99371ae23ee13860fcc6935f8305b0",
                "s": "0x41de7fa4121dab284af4453d30928241208bafa90cdb701fe9bc7054759fe3cd",
                "yParity": "0x0",
                "hash": "0x8c9b68e8947ace33028dba167354fde369ed7bbe34911b772d09b3c64b861515"
            }
        }"#;

        let _typed_tx: TypedTransaction = serde_json::from_str(tx).unwrap();
    }
}<|MERGE_RESOLUTION|>--- conflicted
+++ resolved
@@ -1260,19 +1260,9 @@
             TypedReceipt::Deposit(_) => 0x7E,
         } as u8;
         let receipt = ReceiptWithBloom::<Receipt<alloy_rpc_types::Log>>::from(value);
-<<<<<<< HEAD
         let status = receipt.status();
         let cumulative_gas_used = receipt.cumulative_gas_used();
         let logs = receipt.logs().to_vec();
-=======
-        let status = receipt.receipt.status.coerce_status();
-        // TODO: Come back here once the master branch for foundry-revive-compilers has been fixed to revert changes
-        // These changes are here because there is a depedency issue with revive included in the compilers repo
-        // The latest changes will exlcude revive and this should work
-        let cumulative_gas_used =
-            receipt.receipt.cumulative_gas_used.clamp(0, u64::MAX.into()) as u64;
-        let logs = receipt.receipt.logs.to_vec();
->>>>>>> 8811278a
         let logs_bloom = receipt.logs_bloom;
 
         Self { status, cumulative_gas_used, logs: Some(logs), logs_bloom: Some(logs_bloom), r#type }
