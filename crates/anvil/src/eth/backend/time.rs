--- conflicted
+++ resolved
@@ -105,14 +105,9 @@
         let timestamp = to_milliseconds(timestamp);
         if timestamp < *self.last_timestamp.read() {
             return Err(BlockchainError::TimestampError(format!(
-<<<<<<< HEAD
                 "{} is lower than previous block's timestamp",
                 self.convert_from_milliseconds(timestamp)
-            )))
-=======
-                "{timestamp} is lower than previous block's timestamp"
             )));
->>>>>>> d2415887
         }
         self.next_exact_timestamp.write().replace(timestamp);
         Ok(())
