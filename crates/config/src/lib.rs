//! # foundry-config
//!
//! Foundry configuration.

#![cfg_attr(not(test), warn(unused_crate_dependencies))]
#![cfg_attr(docsrs, feature(doc_cfg, doc_auto_cfg))]

#[macro_use]
extern crate tracing;

use crate::cache::StorageCachingConfig;
use alloy_primitives::{Address, B256, FixedBytes, U256, address, map::AddressHashMap};
use eyre::{ContextCompat, WrapErr};
use figment::{
    Error, Figment, Metadata, Profile, Provider,
    providers::{Env, Format, Serialized, Toml},
    value::{Dict, Map, Value},
};
use filter::GlobMatcher;
use foundry_compilers::{
    ArtifactOutput, ConfigurableArtifacts, Graph, Project, ProjectPathsConfig,
    RestrictionsWithVersion, VyperLanguage,
    artifacts::{
        BytecodeHash, DebuggingSettings, EvmVersion, Libraries, ModelCheckerSettings,
        ModelCheckerTarget, Optimizer, OptimizerDetails, RevertStrings, Settings, SettingsMetadata,
        Severity,
        output_selection::{ContractOutputSelection, OutputSelection},
        remappings::{RelativeRemapping, Remapping},
        serde_helpers,
    },
    cache::SOLIDITY_FILES_CACHE_FILENAME,
    compilers::{
<<<<<<< HEAD
        multi::{MultiCompiler, MultiCompilerSettings, SolidityCompiler},
=======
        Compiler,
        multi::{MultiCompiler, MultiCompilerSettings},
>>>>>>> fd677c89
        solc::{Solc, SolcCompiler},
        vyper::{Vyper, VyperSettings},
    },
    error::SolcError,
    multi::{MultiCompilerParsedSource, MultiCompilerRestrictions},
    resolc::Resolc,
    solc::{CliSettings, SolcSettings},
};
use regex::Regex;
use revm::primitives::hardfork::SpecId;
use semver::Version;
use serde::{Deserialize, Serialize, Serializer};
use std::{
    borrow::Cow,
    collections::BTreeMap,
    fs,
    path::{Path, PathBuf},
    str::FromStr,
};

mod macros;

pub mod utils;
pub use utils::*;

mod endpoints;
pub use endpoints::{
    ResolvedRpcEndpoint, ResolvedRpcEndpoints, RpcEndpoint, RpcEndpointUrl, RpcEndpoints,
};

mod etherscan;
use etherscan::{
    EtherscanConfigError, EtherscanConfigs, EtherscanEnvProvider, ResolvedEtherscanConfig,
};

mod resolve;
pub use resolve::UnresolvedEnvVarError;

pub mod cache;
use cache::{Cache, ChainCache};

pub mod fmt;
pub use fmt::FormatterConfig;

pub mod lint;
pub use lint::{LinterConfig, Severity as LintSeverity};

pub mod fs_permissions;
pub use fs_permissions::FsPermissions;
use fs_permissions::PathPermission;

pub mod error;
use error::ExtractConfigError;
pub use error::SolidityErrorCode;

pub mod doc;
pub use doc::DocConfig;

pub mod filter;
pub use filter::SkipBuildFilters;

mod warning;
pub use warning::*;

pub mod fix;

// reexport so cli types can implement `figment::Provider` to easily merge compiler arguments
pub use alloy_chains::{Chain, NamedChain};
pub use figment;
use foundry_block_explorers::EtherscanApiVersion;

pub mod providers;
pub use providers::Remappings;
use providers::*;

mod fuzz;
pub use fuzz::{FuzzConfig, FuzzDictionaryConfig};

mod invariant;
pub use invariant::InvariantConfig;

mod inline;
pub use inline::{InlineConfig, InlineConfigError, NatSpec};

pub mod soldeer;
use soldeer::{SoldeerConfig, SoldeerDependencyConfig};

mod vyper;
pub use vyper::VyperConfig;

mod bind_json;
use bind_json::BindJsonConfig;

mod compilation;
pub use compilation::{CompilationRestrictions, SettingsOverrides};

pub mod revive;
use revive::ResolcConfig;

/// Foundry configuration
///
/// # Defaults
///
/// All configuration values have a default, documented in the [fields](#fields)
/// section below. [`Config::default()`] returns the default values for
/// the default profile while [`Config::with_root()`] returns the values based on the given
/// directory. [`Config::load()`] starts with the default profile and merges various providers into
/// the config, same for [`Config::load_with_root()`], but there the default values are determined
/// by [`Config::with_root()`]
///
/// # Provider Details
///
/// `Config` is a Figment [`Provider`] with the following characteristics:
///
///   * **Profile**
///
///     The profile is set to the value of the `profile` field.
///
///   * **Metadata**
///
///     This provider is named `Foundry Config`. It does not specify a
///     [`Source`](figment::Source) and uses default interpolation.
///
///   * **Data**
///
///     The data emitted by this provider are the keys and values corresponding
///     to the fields and values of the structure. The dictionary is emitted to
///     the "default" meta-profile.
///
/// Note that these behaviors differ from those of [`Config::figment()`].
#[derive(Clone, Debug, PartialEq, Serialize, Deserialize)]
pub struct Config {
    /// The selected profile. **(default: _default_ `default`)**
    ///
    /// **Note:** This field is never serialized nor deserialized. When a
    /// `Config` is merged into a `Figment` as a `Provider`, this profile is
    /// selected on the `Figment`. When a `Config` is extracted, this field is
    /// set to the extracting Figment's selected `Profile`.
    #[serde(skip)]
    pub profile: Profile,
    /// The list of all profiles defined in the config.
    ///
    /// See `profile`.
    #[serde(skip)]
    pub profiles: Vec<Profile>,

    /// The root path where the config detection started from, [`Config::with_root`].
    // We're skipping serialization here, so it won't be included in the [`Config::to_string()`]
    // representation, but will be deserialized from the `Figment` so that forge commands can
    // override it.
    #[serde(default = "root_default", skip_serializing)]
    pub root: PathBuf,

    /// path of the source contracts dir, like `src` or `contracts`
    pub src: PathBuf,
    /// path of the test dir
    pub test: PathBuf,
    /// path of the script dir
    pub script: PathBuf,
    /// path to where artifacts shut be written to
    pub out: PathBuf,
    /// all library folders to include, `lib`, `node_modules`
    pub libs: Vec<PathBuf>,
    /// `Remappings` to use for this repo
    pub remappings: Vec<RelativeRemapping>,
    /// Whether to autodetect remappings by scanning the `libs` folders recursively
    pub auto_detect_remappings: bool,
    /// library addresses to link
    pub libraries: Vec<String>,
    /// whether to enable cache
    pub cache: bool,
    /// whether to dynamically link tests
    pub dynamic_test_linking: bool,
    /// where the cache is stored if enabled
    pub cache_path: PathBuf,
    /// where the gas snapshots are stored
    pub snapshots: PathBuf,
    /// whether to check for differences against previously stored gas snapshots
    pub gas_snapshot_check: bool,
    /// whether to emit gas snapshots to disk
    pub gas_snapshot_emit: bool,
    /// where the broadcast logs are stored
    pub broadcast: PathBuf,
    /// additional solc allow paths for `--allow-paths`
    pub allow_paths: Vec<PathBuf>,
    /// additional solc include paths for `--include-path`
    pub include_paths: Vec<PathBuf>,
    /// glob patterns to skip
    pub skip: Vec<GlobMatcher>,
    /// whether to force a `project.clean()`
    pub force: bool,
    /// evm version to use
    #[serde(with = "from_str_lowercase")]
    pub evm_version: EvmVersion,
    /// list of contracts to report gas of
    pub gas_reports: Vec<String>,
    /// list of contracts to ignore for gas reports
    pub gas_reports_ignore: Vec<String>,
    /// Whether to include gas reports for tests.
    pub gas_reports_include_tests: bool,
    /// The Solc instance to use if any.
    ///
    /// This takes precedence over `auto_detect_solc`, if a version is set then this overrides
    /// auto-detection.
    ///
    /// **Note** for backwards compatibility reasons this also accepts solc_version from the toml
    /// file, see `BackwardsCompatTomlProvider`.
    ///
    /// Avoid using this field directly; call the related `solc` methods instead.
    #[doc(hidden)]
    pub solc: Option<SolcReq>,
    /// Whether to autodetect the solc compiler version to use.
    pub auto_detect_solc: bool,
    /// Offline mode, if set, network access (downloading solc) is disallowed.
    ///
    /// Relationship with `auto_detect_solc`:
    ///    - if `auto_detect_solc = true` and `offline = true`, the required solc version(s) will
    ///      be auto detected but if the solc version is not installed, it will _not_ try to
    ///      install it
    pub offline: bool,
    /// Whether to activate optimizer
    pub optimizer: Option<bool>,
    /// The number of runs specifies roughly how often each opcode of the deployed code will be
    /// executed across the life-time of the contract. This means it is a trade-off parameter
    /// between code size (deploy cost) and code execution cost (cost after deployment).
    /// An `optimizer_runs` parameter of `1` will produce short but expensive code. In contrast, a
    /// larger `optimizer_runs` parameter will produce longer but more gas efficient code. The
    /// maximum value of the parameter is `2**32-1`.
    ///
    /// A common misconception is that this parameter specifies the number of iterations of the
    /// optimizer. This is not true: The optimizer will always run as many times as it can
    /// still improve the code.
    pub optimizer_runs: Option<usize>,
    /// Switch optimizer components on or off in detail.
    /// The "enabled" switch above provides two defaults which can be
    /// tweaked here. If "details" is given, "enabled" can be omitted.
    pub optimizer_details: Option<OptimizerDetails>,
    /// Model checker settings.
    pub model_checker: Option<ModelCheckerSettings>,
    /// verbosity to use
    pub verbosity: u8,
    /// url of the rpc server that should be used for any rpc calls
    pub eth_rpc_url: Option<String>,
    /// Whether to accept invalid certificates for the rpc server.
    pub eth_rpc_accept_invalid_certs: bool,
    /// JWT secret that should be used for any rpc calls
    pub eth_rpc_jwt: Option<String>,
    /// Timeout that should be used for any rpc calls
    pub eth_rpc_timeout: Option<u64>,
    /// Headers that should be used for any rpc calls
    ///
    /// # Example
    ///
    /// rpc_headers = ["x-custom-header:value", "x-another-header:another-value"]
    ///
    /// You can also the ETH_RPC_HEADERS env variable like so:
    /// `ETH_RPC_HEADERS="x-custom-header:value x-another-header:another-value"`
    pub eth_rpc_headers: Option<Vec<String>>,
    /// etherscan API key, or alias for an `EtherscanConfig` in `etherscan` table
    pub etherscan_api_key: Option<String>,
    /// etherscan API version
    pub etherscan_api_version: Option<EtherscanApiVersion>,
    /// Multiple etherscan api configs and their aliases
    #[serde(default, skip_serializing_if = "EtherscanConfigs::is_empty")]
    pub etherscan: EtherscanConfigs,
    /// list of solidity error codes to always silence in the compiler output
    pub ignored_error_codes: Vec<SolidityErrorCode>,
    /// list of file paths to ignore
    #[serde(rename = "ignored_warnings_from")]
    pub ignored_file_paths: Vec<PathBuf>,
    /// When true, compiler warnings are treated as errors
    pub deny_warnings: bool,
    /// Only run test functions matching the specified regex pattern.
    #[serde(rename = "match_test")]
    pub test_pattern: Option<RegexWrapper>,
    /// Only run test functions that do not match the specified regex pattern.
    #[serde(rename = "no_match_test")]
    pub test_pattern_inverse: Option<RegexWrapper>,
    /// Only run tests in contracts matching the specified regex pattern.
    #[serde(rename = "match_contract")]
    pub contract_pattern: Option<RegexWrapper>,
    /// Only run tests in contracts that do not match the specified regex pattern.
    #[serde(rename = "no_match_contract")]
    pub contract_pattern_inverse: Option<RegexWrapper>,
    /// Only run tests in source files matching the specified glob pattern.
    #[serde(rename = "match_path", with = "from_opt_glob")]
    pub path_pattern: Option<globset::Glob>,
    /// Only run tests in source files that do not match the specified glob pattern.
    #[serde(rename = "no_match_path", with = "from_opt_glob")]
    pub path_pattern_inverse: Option<globset::Glob>,
    /// Only show coverage for files that do not match the specified regex pattern.
    #[serde(rename = "no_match_coverage")]
    pub coverage_pattern_inverse: Option<RegexWrapper>,
    /// Path where last test run failures are recorded.
    pub test_failures_file: PathBuf,
    /// Max concurrent threads to use.
    pub threads: Option<usize>,
    /// Whether to show test execution progress.
    pub show_progress: bool,
    /// Configuration for fuzz testing
    pub fuzz: FuzzConfig,
    /// Configuration for invariant testing
    pub invariant: InvariantConfig,
    /// Whether to allow ffi cheatcodes in test
    pub ffi: bool,
    /// Whether to allow `expectRevert` for internal functions.
    pub allow_internal_expect_revert: bool,
    /// Use the create 2 factory in all cases including tests and non-broadcasting scripts.
    pub always_use_create_2_factory: bool,
    /// Sets a timeout in seconds for vm.prompt cheatcodes
    pub prompt_timeout: u64,
    /// The address which will be executing all tests
    pub sender: Address,
    /// The tx.origin value during EVM execution
    pub tx_origin: Address,
    /// the initial balance of each deployed test contract
    pub initial_balance: U256,
    /// the block.number value during EVM execution
    #[serde(
        deserialize_with = "crate::deserialize_u64_to_u256",
        serialize_with = "crate::serialize_u64_or_u256"
    )]
    pub block_number: U256,
    /// pins the block number for the state fork
    pub fork_block_number: Option<u64>,
    /// The chain name or EIP-155 chain ID.
    #[serde(rename = "chain_id", alias = "chain")]
    pub chain: Option<Chain>,
    /// Block gas limit.
    pub gas_limit: GasLimit,
    /// EIP-170: Contract code size limit in bytes. Useful to increase this because of tests.
    pub code_size_limit: Option<usize>,
    /// `tx.gasprice` value during EVM execution.
    ///
    /// This is an Option, so we can determine in fork mode whether to use the config's gas price
    /// (if set by user) or the remote client's gas price.
    pub gas_price: Option<u64>,
    /// The base fee in a block.
    pub block_base_fee_per_gas: u64,
    /// The `block.coinbase` value during EVM execution.
    pub block_coinbase: Address,
    /// The `block.timestamp` value during EVM execution.
    #[serde(
        deserialize_with = "crate::deserialize_u64_to_u256",
        serialize_with = "crate::serialize_u64_or_u256"
    )]
    pub block_timestamp: U256,
    /// The `block.difficulty` value during EVM execution.
    pub block_difficulty: u64,
    /// Before merge the `block.max_hash`, after merge it is `block.prevrandao`.
    pub block_prevrandao: B256,
    /// The `block.gaslimit` value during EVM execution.
    pub block_gas_limit: Option<GasLimit>,
    /// The memory limit per EVM execution in bytes.
    /// If this limit is exceeded, a `MemoryLimitOOG` result is thrown.
    ///
    /// The default is 128MiB.
    pub memory_limit: u64,
    /// Additional output selection for all contracts, such as "ir", "devdoc", "storageLayout",
    /// etc.
    ///
    /// See the [Solc Compiler Api](https://docs.soliditylang.org/en/latest/using-the-compiler.html#compiler-api) for more information.
    ///
    /// The following values are always set because they're required by `forge`:
    /// ```json
    /// {
    ///   "*": [
    ///       "abi",
    ///       "evm.bytecode",
    ///       "evm.deployedBytecode",
    ///       "evm.methodIdentifiers"
    ///     ]
    /// }
    /// ```
    #[serde(default)]
    pub extra_output: Vec<ContractOutputSelection>,
    /// If set, a separate JSON file will be emitted for every contract depending on the
    /// selection, eg. `extra_output_files = ["metadata"]` will create a `metadata.json` for
    /// each contract in the project.
    ///
    /// See [Contract Metadata](https://docs.soliditylang.org/en/latest/metadata.html) for more information.
    ///
    /// The difference between `extra_output = ["metadata"]` and
    /// `extra_output_files = ["metadata"]` is that the former will include the
    /// contract's metadata in the contract's json artifact, whereas the latter will emit the
    /// output selection as separate files.
    #[serde(default)]
    pub extra_output_files: Vec<ContractOutputSelection>,
    /// Whether to print the names of the compiled contracts.
    pub names: bool,
    /// Whether to print the sizes of the compiled contracts.
    pub sizes: bool,
    /// If set to true, changes compilation pipeline to go through the Yul intermediate
    /// representation.
    pub via_ir: bool,
    /// Whether to include the AST as JSON in the compiler output.
    pub ast: bool,
    /// RPC storage caching settings determines what chains and endpoints to cache
    pub rpc_storage_caching: StorageCachingConfig,
    /// Disables storage caching entirely. This overrides any settings made in
    /// `rpc_storage_caching`
    pub no_storage_caching: bool,
    /// Disables rate limiting entirely. This overrides any settings made in
    /// `compute_units_per_second`
    pub no_rpc_rate_limit: bool,
    /// Multiple rpc endpoints and their aliases
    #[serde(default, skip_serializing_if = "RpcEndpoints::is_empty")]
    pub rpc_endpoints: RpcEndpoints,
    /// Whether to store the referenced sources in the metadata as literal data.
    pub use_literal_content: bool,
    /// Whether to include the metadata hash.
    ///
    /// The metadata hash is machine dependent. By default, this is set to [BytecodeHash::None] to allow for deterministic code, See: <https://docs.soliditylang.org/en/latest/metadata.html>
    #[serde(with = "from_str_lowercase")]
    pub bytecode_hash: BytecodeHash,
    /// Whether to append the metadata hash to the bytecode.
    ///
    /// If this is `false` and the `bytecode_hash` option above is not `None` solc will issue a
    /// warning.
    pub cbor_metadata: bool,
    /// How to treat revert (and require) reason strings.
    #[serde(with = "serde_helpers::display_from_str_opt")]
    pub revert_strings: Option<RevertStrings>,
    /// Whether to compile in sparse mode
    ///
    /// If this option is enabled, only the required contracts/files will be selected to be
    /// included in solc's output selection, see also [`OutputSelection`].
    pub sparse_mode: bool,
    /// Generates additional build info json files for every new build, containing the
    /// `CompilerInput` and `CompilerOutput`.
    pub build_info: bool,
    /// The path to the `build-info` directory that contains the build info json files.
    pub build_info_path: Option<PathBuf>,
    /// Configuration for `forge fmt`
    pub fmt: FormatterConfig,
    /// Configuration for `forge lint`
    pub lint: LinterConfig,
    /// Configuration for `forge doc`
    pub doc: DocConfig,
    /// Configuration for `forge bind-json`
    pub bind_json: BindJsonConfig,
    /// Configures the permissions of cheat codes that touch the file system.
    ///
    /// This includes what operations can be executed (read, write)
    pub fs_permissions: FsPermissions,

    /// Whether to enable call isolation.
    ///
    /// Useful for more correct gas accounting and EVM behavior in general.
    pub isolate: bool,

    /// Whether to disable the block gas limit.
    pub disable_block_gas_limit: bool,

    /// Address labels
    pub labels: AddressHashMap<String>,

    /// Whether to enable safety checks for `vm.getCode` and `vm.getDeployedCode` invocations.
    /// If disabled, it is possible to access artifacts which were not recompiled or cached.
    pub unchecked_cheatcode_artifacts: bool,

    /// CREATE2 salt to use for the library deployment in scripts.
    pub create2_library_salt: B256,

    /// The CREATE2 deployer address to use.
    pub create2_deployer: Address,

    /// Configuration for Vyper compiler
    pub vyper: VyperConfig,

    /// Soldeer dependencies
    pub dependencies: Option<SoldeerDependencyConfig>,

    /// Soldeer custom configs
    pub soldeer: Option<SoldeerConfig>,

    /// Whether failed assertions should revert.
    ///
    /// Note that this only applies to native (cheatcode) assertions, invoked on Vm contract.
    pub assertions_revert: bool,

    /// Whether `failed()` should be invoked to check if the test have failed.
    pub legacy_assertions: bool,

    /// Optional additional CLI arguments to pass to `solc` binary.
    #[serde(default, skip_serializing_if = "Vec::is_empty")]
    pub extra_args: Vec<String>,

    /// Whether to enable Odyssey features.
    #[serde(alias = "alphanet")]
    pub odyssey: bool,

    /// Timeout for transactions in seconds.
    pub transaction_timeout: u64,

    /// Warnings gathered when loading the Config. See [`WarningsProvider`] for more information.
    #[serde(rename = "__warnings", default, skip_serializing)]
    pub warnings: Vec<Warning>,

    /// Additional settings profiles to use when compiling.
    #[serde(default)]
    pub additional_compiler_profiles: Vec<SettingsOverrides>,

    /// Restrictions on compilation of certain files.
    #[serde(default)]
    pub compilation_restrictions: Vec<CompilationRestrictions>,

    /// Whether to enable script execution protection.
    pub script_execution_protection: bool,

    /// PRIVATE: This structure may grow, As such, constructing this structure should
    /// _always_ be done using a public constructor or update syntax:
    ///
    /// ```ignore
    /// use foundry_config::Config;
    ///
    /// let config = Config { src: "other".into(), ..Default::default() };
    /// ```
    #[doc(hidden)]
    #[serde(skip)]
    pub _non_exhaustive: (),
    /// Resolc Config/Settings
    pub resolc: ResolcConfig,
}

/// Mapping of fallback standalone sections. See [`FallbackProfileProvider`].
pub const STANDALONE_FALLBACK_SECTIONS: &[(&str, &str)] = &[("invariant", "fuzz")];

/// Deprecated keys and their replacements.
///
/// See [Warning::DeprecatedKey]
pub const DEPRECATIONS: &[(&str, &str)] = &[("cancun", "evm_version = Cancun")];

impl Config {
    /// The default profile: "default"
    pub const DEFAULT_PROFILE: Profile = Profile::Default;

    /// The hardhat profile: "hardhat"
    pub const HARDHAT_PROFILE: Profile = Profile::const_new("hardhat");

    /// TOML section for profiles
    pub const PROFILE_SECTION: &'static str = "profile";

    /// Standalone sections in the config which get integrated into the selected profile
    pub const STANDALONE_SECTIONS: &'static [&'static str] = &[
        "rpc_endpoints",
        "etherscan",
        "fmt",
        "lint",
        "doc",
        "fuzz",
        "invariant",
        "labels",
        "dependencies",
        "soldeer",
        "vyper",
        "bind_json",
    ];

    /// File name of config toml file
    pub const FILE_NAME: &'static str = "foundry.toml";

    /// The name of the directory foundry reserves for itself under the user's home directory: `~`
    pub const FOUNDRY_DIR_NAME: &'static str = ".foundry";

    /// Default address for tx.origin
    ///
    /// `0x1804c8AB1F12E6bbf3894d4083f33e07309d1f38`
    pub const DEFAULT_SENDER: Address = address!("0x1804c8AB1F12E6bbf3894d4083f33e07309d1f38");

    /// Default salt for create2 library deployments
    pub const DEFAULT_CREATE2_LIBRARY_SALT: FixedBytes<32> = FixedBytes::<32>::ZERO;

    /// Default create2 deployer
    pub const DEFAULT_CREATE2_DEPLOYER: Address =
        address!("0x4e59b44847b379578588920ca78fbf26c0b4956c");

    /// Loads the `Config` from the current directory.
    ///
    /// See [`figment`](Self::figment) for more details.
    pub fn load() -> Result<Self, ExtractConfigError> {
        Self::from_provider(Self::figment())
    }

    /// Loads the `Config` with the given `providers` preset.
    ///
    /// See [`figment`](Self::figment) for more details.
    pub fn load_with_providers(providers: FigmentProviders) -> Result<Self, ExtractConfigError> {
        Self::from_provider(Self::default().to_figment(providers))
    }

    /// Loads the `Config` from the given root directory.
    ///
    /// See [`figment_with_root`](Self::figment_with_root) for more details.
    #[track_caller]
    pub fn load_with_root(root: impl AsRef<Path>) -> Result<Self, ExtractConfigError> {
        Self::from_provider(Self::figment_with_root(root.as_ref()))
    }

    /// Attempts to extract a `Config` from `provider`, returning the result.
    ///
    /// # Example
    ///
    /// ```rust
    /// use figment::providers::{Env, Format, Toml};
    /// use foundry_config::Config;
    ///
    /// // Use foundry's default `Figment`, but allow values from `other.toml`
    /// // to supersede its values.
    /// let figment = Config::figment().merge(Toml::file("other.toml").nested());
    ///
    /// let config = Config::from_provider(figment);
    /// ```
    #[doc(alias = "try_from")]
    pub fn from_provider<T: Provider>(provider: T) -> Result<Self, ExtractConfigError> {
        trace!("load config with provider: {:?}", provider.metadata());
        Self::from_figment(Figment::from(provider))
    }

    #[doc(hidden)]
    #[deprecated(note = "use `Config::from_provider` instead")]
    pub fn try_from<T: Provider>(provider: T) -> Result<Self, ExtractConfigError> {
        Self::from_provider(provider)
    }

    fn from_figment(figment: Figment) -> Result<Self, ExtractConfigError> {
        let mut config = figment.extract::<Self>().map_err(ExtractConfigError::new)?;
        config.profile = figment.profile().clone();

        // The `"profile"` profile contains all the profiles as keys.
        let mut add_profile = |profile: &Profile| {
            if !config.profiles.contains(profile) {
                config.profiles.push(profile.clone());
            }
        };
        let figment = figment.select(Self::PROFILE_SECTION);
        if let Ok(data) = figment.data()
            && let Some(profiles) = data.get(&Profile::new(Self::PROFILE_SECTION))
        {
            for profile in profiles.keys() {
                add_profile(&Profile::new(profile));
            }
        }
        add_profile(&Self::DEFAULT_PROFILE);
        add_profile(&config.profile);

        config.normalize_optimizer_settings();

        Ok(config)
    }

    /// Returns the populated [Figment] using the requested [FigmentProviders] preset.
    ///
    /// This will merge various providers, such as env,toml,remappings into the figment if
    /// requested.
    pub fn to_figment(&self, providers: FigmentProviders) -> Figment {
        // Note that `Figment::from` here is a method on `Figment` rather than the `From` impl below

        if providers.is_none() {
            return Figment::from(self);
        }

        let root = self.root.as_path();
        let profile = Self::selected_profile();
        let mut figment = Figment::default().merge(DappHardhatDirProvider(root));

        // merge global foundry.toml file
        if let Some(global_toml) = Self::foundry_dir_toml().filter(|p| p.exists()) {
            figment = Self::merge_toml_provider(
                figment,
                TomlFileProvider::new(None, global_toml).cached(),
                profile.clone(),
            );
        }
        // merge local foundry.toml file
        figment = Self::merge_toml_provider(
            figment,
            TomlFileProvider::new(Some("FOUNDRY_CONFIG"), root.join(Self::FILE_NAME)).cached(),
            profile.clone(),
        );

        // merge environment variables
        figment = figment
            .merge(
                Env::prefixed("DAPP_")
                    .ignore(&["REMAPPINGS", "LIBRARIES", "FFI", "FS_PERMISSIONS"])
                    .global(),
            )
            .merge(
                Env::prefixed("DAPP_TEST_")
                    .ignore(&["CACHE", "FUZZ_RUNS", "DEPTH", "FFI", "FS_PERMISSIONS"])
                    .global(),
            )
            .merge(DappEnvCompatProvider)
            .merge(EtherscanEnvProvider::default())
            .merge(
                Env::prefixed("FOUNDRY_")
                    .ignore(&["PROFILE", "REMAPPINGS", "LIBRARIES", "FFI", "FS_PERMISSIONS"])
                    .map(|key| {
                        let key = key.as_str();
                        if Self::STANDALONE_SECTIONS.iter().any(|section| {
                            key.starts_with(&format!("{}_", section.to_ascii_uppercase()))
                        }) {
                            key.replacen('_', ".", 1).into()
                        } else {
                            key.into()
                        }
                    })
                    .global(),
            )
            .select(profile.clone());

        // only resolve remappings if all providers are requested
        if providers.is_all() {
            // we try to merge remappings after we've merged all other providers, this prevents
            // redundant fs lookups to determine the default remappings that are eventually updated
            // by other providers, like the toml file
            let remappings = RemappingsProvider {
                auto_detect_remappings: figment
                    .extract_inner::<bool>("auto_detect_remappings")
                    .unwrap_or(true),
                lib_paths: figment
                    .extract_inner::<Vec<PathBuf>>("libs")
                    .map(Cow::Owned)
                    .unwrap_or_else(|_| Cow::Borrowed(&self.libs)),
                root,
                remappings: figment.extract_inner::<Vec<Remapping>>("remappings"),
            };
            figment = figment.merge(remappings);
        }

        // normalize defaults
        figment = self.normalize_defaults(figment);

        Figment::from(self).merge(figment).select(profile)
    }

    /// The config supports relative paths and tracks the root path separately see
    /// `Config::with_root`
    ///
    /// This joins all relative paths with the current root and attempts to make them canonic
    #[must_use]
    pub fn canonic(self) -> Self {
        let root = self.root.clone();
        self.canonic_at(root)
    }

    /// Joins all relative paths with the given root so that paths that are defined as:
    ///
    /// ```toml
    /// [profile.default]
    /// src = "src"
    /// out = "./out"
    /// libs = ["lib", "/var/lib"]
    /// ```
    ///
    /// Will be made canonic with the given root:
    ///
    /// ```toml
    /// [profile.default]
    /// src = "<root>/src"
    /// out = "<root>/out"
    /// libs = ["<root>/lib", "/var/lib"]
    /// ```
    #[must_use]
    pub fn canonic_at(mut self, root: impl Into<PathBuf>) -> Self {
        let root = canonic(root);

        fn p(root: &Path, rem: &Path) -> PathBuf {
            canonic(root.join(rem))
        }

        self.src = p(&root, &self.src);
        self.test = p(&root, &self.test);
        self.script = p(&root, &self.script);
        self.out = p(&root, &self.out);
        self.broadcast = p(&root, &self.broadcast);
        self.cache_path = p(&root, &self.cache_path);
        self.snapshots = p(&root, &self.snapshots);

        if let Some(build_info_path) = self.build_info_path {
            self.build_info_path = Some(p(&root, &build_info_path));
        }

        self.libs = self.libs.into_iter().map(|lib| p(&root, &lib)).collect();

        self.remappings =
            self.remappings.into_iter().map(|r| RelativeRemapping::new(r.into(), &root)).collect();

        self.allow_paths = self.allow_paths.into_iter().map(|allow| p(&root, &allow)).collect();

        self.include_paths = self.include_paths.into_iter().map(|allow| p(&root, &allow)).collect();

        self.fs_permissions.join_all(&root);

        if let Some(model_checker) = &mut self.model_checker {
            model_checker.contracts = std::mem::take(&mut model_checker.contracts)
                .into_iter()
                .map(|(path, contracts)| {
                    (format!("{}", p(&root, path.as_ref()).display()), contracts)
                })
                .collect();
        }

        self
    }

    /// Normalizes the evm version if a [SolcReq] is set
    pub fn normalized_evm_version(mut self) -> Self {
        self.normalize_evm_version();
        self
    }

    /// Normalizes optimizer settings.
    /// See <https://github.com/foundry-rs/foundry/issues/9665>
    pub fn normalized_optimizer_settings(mut self) -> Self {
        self.normalize_optimizer_settings();
        self
    }

    /// Normalizes the evm version if a [SolcReq] is set to a valid version.
    pub fn normalize_evm_version(&mut self) {
        self.evm_version = self.get_normalized_evm_version();
    }

    /// Normalizes optimizer settings:
    /// - with default settings, optimizer is set to false and optimizer runs to 200
    /// - if optimizer is set and optimizer runs not specified, then optimizer runs is set to 200
    /// - enable optimizer if not explicitly set and optimizer runs set to a value greater than 0
    pub fn normalize_optimizer_settings(&mut self) {
        match (self.optimizer, self.optimizer_runs) {
            // Default: set the optimizer to false and optimizer runs to 200.
            (None, None) => {
                self.optimizer = Some(false);
                self.optimizer_runs = Some(200);
            }
            // Set the optimizer runs to 200 if the `optimizer` config set.
            (Some(_), None) => self.optimizer_runs = Some(200),
            // Enables optimizer if the `optimizer_runs` has been set with a value greater than 0.
            (None, Some(runs)) => self.optimizer = Some(runs > 0),
            _ => {}
        }
    }

    /// Returns the normalized [EvmVersion] for the current solc version, or the configured one.
    pub fn get_normalized_evm_version(&self) -> EvmVersion {
        if let Some(version) = self.solc_version()
            && let Some(evm_version) = self.evm_version.normalize_version_solc(&version)
        {
            return evm_version;
        }
        self.evm_version
    }

    /// Returns a sanitized version of the Config where are paths are set correctly and potential
    /// duplicates are resolved
    ///
    /// See [`Self::canonic`]
    #[must_use]
    pub fn sanitized(self) -> Self {
        let mut config = self.canonic();

        config.sanitize_remappings();

        config.libs.sort_unstable();
        config.libs.dedup();

        config
    }

    /// Cleans up any duplicate `Remapping` and sorts them
    ///
    /// On windows this will convert any `\` in the remapping path into a `/`
    pub fn sanitize_remappings(&mut self) {
        #[cfg(target_os = "windows")]
        {
            // force `/` in remappings on windows
            use path_slash::PathBufExt;
            self.remappings.iter_mut().for_each(|r| {
                r.path.path = r.path.path.to_slash_lossy().into_owned().into();
            });
        }
    }

    /// Returns the directory in which dependencies should be installed
    ///
    /// Returns the first dir from `libs` that is not `node_modules` or `lib` if `libs` is empty
    pub fn install_lib_dir(&self) -> &Path {
        self.libs
            .iter()
            .find(|p| !p.ends_with("node_modules"))
            .map(|p| p.as_path())
            .unwrap_or_else(|| Path::new("lib"))
    }

    /// Serves as the entrypoint for obtaining the project.
    ///
    /// Returns the `Project` configured with all `solc` and path related values.
    ///
    /// *Note*: this also _cleans_ [`Project::cleanup`] the workspace if `force` is set to true.
    ///
    /// # Example
    ///
    /// ```
    /// use foundry_config::Config;
    /// let config = Config::load_with_root(".")?.sanitized();
    /// let project = config.project()?;
    /// # Ok::<_, eyre::Error>(())
    /// ```
    pub fn project(&self) -> Result<Project<MultiCompiler>, SolcError> {
        self.create_project(self.cache, false)
    }

    /// Same as [`Self::project()`] but sets configures the project to not emit artifacts and ignore
    /// cache.
    pub fn ephemeral_project(&self) -> Result<Project<MultiCompiler>, SolcError> {
        self.create_project(false, true)
    }

    /// Builds mapping with additional settings profiles.
    fn additional_settings(
        &self,
        base: &MultiCompilerSettings,
    ) -> BTreeMap<String, MultiCompilerSettings> {
        let mut map = BTreeMap::new();

        for profile in &self.additional_compiler_profiles {
            let mut settings = base.clone();
            profile.apply(&mut settings);
            map.insert(profile.name.clone(), settings);
        }

        map
    }

    /// Resolves globs and builds a mapping from individual source files to their restrictions
    #[expect(clippy::disallowed_macros)]
    fn restrictions(
        &self,
        paths: &ProjectPathsConfig,
    ) -> Result<BTreeMap<PathBuf, RestrictionsWithVersion<MultiCompilerRestrictions>>, SolcError>
    {
        let mut map = BTreeMap::new();
        if self.compilation_restrictions.is_empty() {
            return Ok(BTreeMap::new());
        }

        let graph = Graph::<MultiCompilerParsedSource>::resolve(paths)?;
        let (sources, _) = graph.into_sources();

        for res in &self.compilation_restrictions {
            for source in sources.keys().filter(|path| {
                if res.paths.is_match(path) {
                    true
                } else if let Ok(path) = path.strip_prefix(&paths.root) {
                    res.paths.is_match(path)
                } else {
                    false
                }
            }) {
                let res: RestrictionsWithVersion<_> =
                    res.clone().try_into().map_err(SolcError::msg)?;
                if !map.contains_key(source) {
                    map.insert(source.clone(), res);
                } else {
                    let value = map.remove(source.as_path()).unwrap();
                    if let Some(merged) = value.clone().merge(res) {
                        map.insert(source.clone(), merged);
                    } else {
                        // `sh_warn!` is a circular dependency, preventing us from using it here.
                        eprintln!(
                            "{}",
                            yansi::Paint::yellow(&format!(
                                "Failed to merge compilation restrictions for {}",
                                source.display()
                            ))
                        );
                        map.insert(source.clone(), value);
                    }
                }
            }
        }

        Ok(map)
    }

    /// Creates a [`Project`] with the given `cached` and `no_artifacts` flags.
    ///
    /// Prefer using [`Self::project`] or [`Self::ephemeral_project`] instead.
    pub fn create_project(&self, cached: bool, no_artifacts: bool) -> Result<Project, SolcError> {
        let settings = self.compiler_settings()?;
        let paths = if self.resolc.resolc_compile {
            ResolcConfig::project_paths(self)
        } else {
            self.project_paths()
        };
        let mut builder = Project::builder()
            .artifacts(self.configured_artifacts_handler())
            .additional_settings(self.additional_settings(&settings))
            .restrictions(self.restrictions(&paths)?)
            .settings(settings)
            .paths(paths)
            .ignore_error_codes(self.ignored_error_codes.iter().copied().map(Into::into))
            .ignore_paths(self.ignored_file_paths.clone())
            .set_compiler_severity_filter(if self.deny_warnings {
                Severity::Warning
            } else {
                Severity::Error
            })
            .set_offline(self.offline)
            .set_cached(cached)
            .set_build_info(!no_artifacts && self.build_info)
            .set_no_artifacts(no_artifacts);

        if !self.skip.is_empty() {
            let filter = SkipBuildFilters::new(self.skip.clone(), self.root.clone());
            builder = builder.sparse_output(filter);
        }

        let project = builder.build(self.compiler()?)?;

        if self.force {
            self.cleanup(&project)?;
        }

        Ok(project)
    }

    /// Cleans the project.
    pub fn cleanup<C: Compiler, T: ArtifactOutput<CompilerContract = C::CompilerContract>>(
        &self,
        project: &Project<C, T>,
    ) -> Result<(), SolcError> {
        project.cleanup()?;

        // Remove last test run failures file.
        let _ = fs::remove_file(&self.test_failures_file);

        // Remove fuzz and invariant cache directories.
        let remove_test_dir = |test_dir: &Option<PathBuf>| {
            if let Some(test_dir) = test_dir {
                let path = project.root().join(test_dir);
                if path.exists() {
                    let _ = fs::remove_dir_all(&path);
                }
            }
        };
        remove_test_dir(&self.fuzz.failure_persist_dir);
        remove_test_dir(&self.invariant.corpus_dir);
        remove_test_dir(&self.invariant.failure_persist_dir);

        Ok(())
    }

    /// Ensures that the configured version is installed if explicitly set
    ///
    /// If `solc` is [`SolcReq::Version`] then this will download and install the solc version if
    /// it's missing, unless the `offline` flag is enabled, in which case an error is thrown.
    ///
    /// If `solc` is [`SolcReq::Local`] then this will ensure that the path exists.
    fn ensure_solc(&self) -> Result<Option<Solc>, SolcError> {
        if let Some(solc) = &self.solc {
            let solc = match solc {
                SolcReq::Version(version) => {
                    if let Some(solc) = Solc::find_svm_installed_version(version)? {
                        solc
                    } else {
                        if self.offline {
                            return Err(SolcError::msg(format!(
                                "can't install missing solc {version} in offline mode"
                            )));
                        }
                        Solc::blocking_install(version)?
                    }
                }
                SolcReq::Local(solc) => {
                    if !solc.is_file() {
                        return Err(SolcError::msg(format!(
                            "`solc` {} does not exist",
                            solc.display()
                        )));
                    }
                    Solc::new(solc)?
                }
            };
            return Ok(Some(solc));
        }

        Ok(None)
    }

    /// Returns the [SpecId] derived from the configured [EvmVersion]
    #[inline]
    pub fn evm_spec_id(&self) -> SpecId {
        evm_spec_id(self.evm_version, self.odyssey)
    }

    /// Returns whether the compiler version should be auto-detected
    ///
    /// Returns `false` if `solc_version` is explicitly set, otherwise returns the value of
    /// `auto_detect_solc`
    pub fn is_auto_detect(&self) -> bool {
        if self.solc.is_some() {
            return false;
        }
        self.auto_detect_solc
    }

    /// Whether caching should be enabled for the given chain id
    pub fn enable_caching(&self, endpoint: &str, chain_id: impl Into<u64>) -> bool {
        !self.no_storage_caching
            && self.rpc_storage_caching.enable_for_chain_id(chain_id.into())
            && self.rpc_storage_caching.enable_for_endpoint(endpoint)
    }

    /// Returns the `ProjectPathsConfig` sub set of the config.
    ///
    /// **NOTE**: this uses the paths as they are and does __not__ modify them, see
    /// `[Self::sanitized]`
    ///
    /// # Example
    ///
    /// ```
    /// use foundry_compilers::solc::Solc;
    /// use foundry_config::Config;
    /// let config = Config::load_with_root(".")?.sanitized();
    /// let paths = config.project_paths::<Solc>();
    /// # Ok::<_, eyre::Error>(())
    /// ```
    pub fn project_paths<L>(&self) -> ProjectPathsConfig<L> {
        let mut builder = ProjectPathsConfig::builder()
            .cache(self.cache_path.join(SOLIDITY_FILES_CACHE_FILENAME))
            .sources(&self.src)
            .tests(&self.test)
            .scripts(&self.script)
            .artifacts(&self.out)
            .libs(self.libs.iter())
            .remappings(self.get_all_remappings())
            .allowed_path(&self.root)
            .allowed_paths(&self.libs)
            .allowed_paths(&self.allow_paths)
            .include_paths(&self.include_paths);

        if let Some(build_info_path) = &self.build_info_path {
            builder = builder.build_infos(build_info_path);
        }

        builder.build_with_root(&self.root)
    }

    /// Returns configuration for a compiler to use when setting up a [Project].
    pub fn solc_compiler(&self) -> Result<SolcCompiler, SolcError> {
        if let Some(solc) = self.ensure_solc()? {
            Ok(SolcCompiler::Specific(solc))
        } else {
            Ok(SolcCompiler::AutoDetect)
        }
    }

    /// Returns the solc version, if any.
    pub fn solc_version(&self) -> Option<Version> {
        self.solc.as_ref().and_then(|solc| solc.try_version().ok())
    }

    /// Returns configured [Vyper] compiler.
    pub fn vyper_compiler(&self) -> Result<Option<Vyper>, SolcError> {
        // Only instantiate Vyper if there are any Vyper files in the project.
        if !self.project_paths::<VyperLanguage>().has_input_files() {
            return Ok(None);
        }
        let vyper = if let Some(path) = &self.vyper.path {
            Some(Vyper::new(path)?)
        } else {
            Vyper::new("vyper").ok()
        };
        Ok(vyper)
    }

    /// Returns the [Resolc] compiler.
    pub fn resolc_compiler(&self) -> Result<Resolc, SolcError> {
        let solc_compiler = self.solc_compiler()?;
        match &self.resolc.resolc {
            Some(SolcReq::Local(path)) => {
                if !path.is_file() {
                    return Err(SolcError::msg(format!(
                        "`resolc` {} does not exist",
                        path.display()
                    )));
                }
                Resolc::new(path, solc_compiler)
            }

            Some(SolcReq::Version(v)) => {
                if let Some(resolc) = Resolc::find_installed(v, solc_compiler.clone())? {
                    Ok(resolc)
                } else {
                    if self.offline {
                        return Err(SolcError::msg(format!(
                            "can't install missing resolc with version requirement {v} in offline mode"
                        )));
                    }
                    Resolc::find_or_install(v, solc_compiler)
                }
            }
            None => {
                if self.offline {
                    Resolc::new("resolc", solc_compiler)
                } else {
                    Resolc::install(None, solc_compiler)
                }
            }
        }
    }

    /// Returns configuration for a compiler to use when setting up a [Project].
    pub fn compiler(&self) -> Result<MultiCompiler, SolcError> {
        Ok(MultiCompiler {
            solidity: if self.resolc.resolc_compile {
                SolidityCompiler::Resolc(self.resolc_compiler()?)
            } else {
                SolidityCompiler::Solc(self.solc_compiler()?)
            },
            vyper: self.vyper_compiler()?,
        })
    }

    /// Returns configured [MultiCompilerSettings].
    pub fn compiler_settings(&self) -> Result<MultiCompilerSettings, SolcError> {
        Ok(MultiCompilerSettings {
            solc: if self.resolc.resolc_compile {
                ResolcConfig::resolc_settings(self)?
            } else {
                self.solc_settings()?
            },
            vyper: self.vyper_settings()?,
        })
    }

    /// Returns all configured remappings.
    pub fn get_all_remappings(&self) -> impl Iterator<Item = Remapping> + '_ {
        self.remappings.iter().map(|m| m.clone().into())
    }

    /// Returns the configured rpc jwt secret
    ///
    /// Returns:
    ///    - The jwt secret, if configured
    ///
    /// # Example
    ///
    /// ```
    /// use foundry_config::Config;
    /// # fn t() {
    /// let config = Config::with_root("./");
    /// let rpc_jwt = config.get_rpc_jwt_secret().unwrap().unwrap();
    /// # }
    /// ```
    pub fn get_rpc_jwt_secret(&self) -> Result<Option<Cow<'_, str>>, UnresolvedEnvVarError> {
        Ok(self.eth_rpc_jwt.as_ref().map(|jwt| Cow::Borrowed(jwt.as_str())))
    }

    /// Returns the configured rpc url
    ///
    /// Returns:
    ///    - the matching, resolved url of  `rpc_endpoints` if `eth_rpc_url` is an alias
    ///    - the `eth_rpc_url` as-is if it isn't an alias
    ///
    /// # Example
    ///
    /// ```
    /// use foundry_config::Config;
    /// # fn t() {
    /// let config = Config::with_root("./");
    /// let rpc_url = config.get_rpc_url().unwrap().unwrap();
    /// # }
    /// ```
    pub fn get_rpc_url(&self) -> Option<Result<Cow<'_, str>, UnresolvedEnvVarError>> {
        let maybe_alias = self.eth_rpc_url.as_ref().or(self.etherscan_api_key.as_ref())?;
        if let Some(alias) = self.get_rpc_url_with_alias(maybe_alias) {
            Some(alias)
        } else {
            Some(Ok(Cow::Borrowed(self.eth_rpc_url.as_deref()?)))
        }
    }

    /// Resolves the given alias to a matching rpc url
    ///
    /// # Returns
    ///
    /// In order of resolution:
    ///
    /// - the matching, resolved url of `rpc_endpoints` if `maybe_alias` is an alias
    /// - a mesc resolved url if `maybe_alias` is a known alias in mesc
    /// - `None` otherwise
    ///
    /// # Note on mesc
    ///
    /// The endpoint is queried for in mesc under the `foundry` profile, allowing users to customize
    /// endpoints for Foundry specifically.
    ///
    /// # Example
    ///
    /// ```
    /// use foundry_config::Config;
    /// # fn t() {
    /// let config = Config::with_root("./");
    /// let rpc_url = config.get_rpc_url_with_alias("mainnet").unwrap().unwrap();
    /// # }
    /// ```
    pub fn get_rpc_url_with_alias(
        &self,
        maybe_alias: &str,
    ) -> Option<Result<Cow<'_, str>, UnresolvedEnvVarError>> {
        let mut endpoints = self.rpc_endpoints.clone().resolved();
        if let Some(endpoint) = endpoints.remove(maybe_alias) {
            return Some(endpoint.url().map(Cow::Owned));
        }

        if let Some(mesc_url) = self.get_rpc_url_from_mesc(maybe_alias) {
            return Some(Ok(Cow::Owned(mesc_url)));
        }

        None
    }

    /// Attempts to resolve the URL for the given alias from [`mesc`](https://github.com/paradigmxyz/mesc)
    pub fn get_rpc_url_from_mesc(&self, maybe_alias: &str) -> Option<String> {
        // Note: mesc requires a MESC_PATH in the env, which the user can configure and is expected
        // to be part of the shell profile, default is ~/mesc.json
        let mesc_config = mesc::load::load_config_data()
            .inspect_err(|err| debug!(%err, "failed to load mesc config"))
            .ok()?;

        if let Ok(Some(endpoint)) =
            mesc::query::get_endpoint_by_query(&mesc_config, maybe_alias, Some("foundry"))
        {
            return Some(endpoint.url);
        }

        if maybe_alias.chars().all(|c| c.is_numeric()) {
            // try to lookup the mesc network by chain id if alias is numeric
            // This only succeeds if the chain id has a default:
            // "network_defaults": {
            //    "50104": "sophon_50104"
            // }
            if let Ok(Some(endpoint)) =
                mesc::query::get_endpoint_by_network(&mesc_config, maybe_alias, Some("foundry"))
            {
                return Some(endpoint.url);
            }
        }

        None
    }

    /// Returns the configured rpc, or the fallback url
    ///
    /// # Example
    ///
    /// ```
    /// use foundry_config::Config;
    /// # fn t() {
    /// let config = Config::with_root("./");
    /// let rpc_url = config.get_rpc_url_or("http://localhost:8545").unwrap();
    /// # }
    /// ```
    pub fn get_rpc_url_or<'a>(
        &'a self,
        fallback: impl Into<Cow<'a, str>>,
    ) -> Result<Cow<'a, str>, UnresolvedEnvVarError> {
        if let Some(url) = self.get_rpc_url() { url } else { Ok(fallback.into()) }
    }

    /// Returns the configured rpc or `"http://localhost:8545"` if no `eth_rpc_url` is set
    ///
    /// # Example
    ///
    /// ```
    /// use foundry_config::Config;
    /// # fn t() {
    /// let config = Config::with_root("./");
    /// let rpc_url = config.get_rpc_url_or_localhost_http().unwrap();
    /// # }
    /// ```
    pub fn get_rpc_url_or_localhost_http(&self) -> Result<Cow<'_, str>, UnresolvedEnvVarError> {
        self.get_rpc_url_or("http://localhost:8545")
    }

    /// Returns the `EtherscanConfig` to use, if any
    ///
    /// Returns
    ///  - the matching `ResolvedEtherscanConfig` of the `etherscan` table if `etherscan_api_key` is
    ///    an alias
    ///  - the matching `ResolvedEtherscanConfig` of the `etherscan` table if a `chain` is
    ///    configured. an alias
    ///  - the Mainnet  `ResolvedEtherscanConfig` if `etherscan_api_key` is set, `None` otherwise
    ///
    /// # Example
    ///
    /// ```
    /// use foundry_config::Config;
    /// # fn t() {
    /// let config = Config::with_root("./");
    /// let etherscan_config = config.get_etherscan_config().unwrap().unwrap();
    /// let client = etherscan_config.into_client().unwrap();
    /// # }
    /// ```
    pub fn get_etherscan_config(
        &self,
    ) -> Option<Result<ResolvedEtherscanConfig, EtherscanConfigError>> {
        self.get_etherscan_config_with_chain(None).transpose()
    }

    /// Same as [`Self::get_etherscan_config()`] but optionally updates the config with the given
    /// `chain`, and `etherscan_api_key`
    ///
    /// If not matching alias was found, then this will try to find the first entry in the table
    /// with a matching chain id. If an etherscan_api_key is already set it will take precedence
    /// over the chain's entry in the table.
    pub fn get_etherscan_config_with_chain(
        &self,
        chain: Option<Chain>,
    ) -> Result<Option<ResolvedEtherscanConfig>, EtherscanConfigError> {
        let default_api_version = self.etherscan_api_version.unwrap_or_default();

        if let Some(maybe_alias) = self.etherscan_api_key.as_ref().or(self.eth_rpc_url.as_ref())
            && self.etherscan.contains_key(maybe_alias)
        {
            return self
                .etherscan
                .clone()
                .resolved(default_api_version)
                .remove(maybe_alias)
                .transpose();
        }

        // try to find by comparing chain IDs after resolving
        if let Some(res) = chain.or(self.chain).and_then(|chain| {
            self.etherscan.clone().resolved(default_api_version).find_chain(chain)
        }) {
            match (res, self.etherscan_api_key.as_ref()) {
                (Ok(mut config), Some(key)) => {
                    // we update the key, because if an etherscan_api_key is set, it should take
                    // precedence over the entry, since this is usually set via env var or CLI args.
                    config.key.clone_from(key);
                    return Ok(Some(config));
                }
                (Ok(config), None) => return Ok(Some(config)),
                (Err(err), None) => return Err(err),
                (Err(_), Some(_)) => {
                    // use the etherscan key as fallback
                }
            }
        }

        // etherscan fallback via API key
        if let Some(key) = self.etherscan_api_key.as_ref() {
            return Ok(ResolvedEtherscanConfig::create(
                key,
                chain.or(self.chain).unwrap_or_default(),
                default_api_version,
            ));
        }
        Ok(None)
    }

    /// Helper function to just get the API key
    ///
    /// Optionally updates the config with the given `chain`.
    ///
    /// See also [Self::get_etherscan_config_with_chain]
    pub fn get_etherscan_api_key(&self, chain: Option<Chain>) -> Option<String> {
        self.get_etherscan_config_with_chain(chain).ok().flatten().map(|c| c.key)
    }

    /// Helper function to get the API version.
    ///
    /// See also [Self::get_etherscan_config_with_chain]
    pub fn get_etherscan_api_version(&self, chain: Option<Chain>) -> EtherscanApiVersion {
        self.get_etherscan_config_with_chain(chain)
            .ok()
            .flatten()
            .map(|c| c.api_version)
            .unwrap_or_default()
    }

    /// Returns the remapping for the project's _src_ directory
    ///
    /// **Note:** this will add an additional `<src>/=<src path>` remapping here so imports that
    /// look like `import {Foo} from "src/Foo.sol";` are properly resolved.
    ///
    /// This is due the fact that `solc`'s VFS resolves [direct imports](https://docs.soliditylang.org/en/develop/path-resolution.html#direct-imports) that start with the source directory's name.
    pub fn get_source_dir_remapping(&self) -> Option<Remapping> {
        get_dir_remapping(&self.src)
    }

    /// Returns the remapping for the project's _test_ directory, but only if it exists
    pub fn get_test_dir_remapping(&self) -> Option<Remapping> {
        if self.root.join(&self.test).exists() { get_dir_remapping(&self.test) } else { None }
    }

    /// Returns the remapping for the project's _script_ directory, but only if it exists
    pub fn get_script_dir_remapping(&self) -> Option<Remapping> {
        if self.root.join(&self.script).exists() { get_dir_remapping(&self.script) } else { None }
    }

    /// Returns the `Optimizer` based on the configured settings
    ///
    /// Note: optimizer details can be set independently of `enabled`
    /// See also: <https://github.com/foundry-rs/foundry/issues/7689>
    /// and  <https://github.com/ethereum/solidity/blob/bbb7f58be026fdc51b0b4694a6f25c22a1425586/docs/using-the-compiler.rst?plain=1#L293-L294>
    pub fn optimizer(&self) -> Optimizer {
        Optimizer {
            enabled: self.optimizer,
            runs: self.optimizer_runs,
            // we always set the details because `enabled` is effectively a specific details profile
            // that can still be modified
            details: self.optimizer_details.clone(),
        }
    }

    /// returns the [`foundry_compilers::ConfigurableArtifacts`] for this config, that includes the
    /// `extra_output` fields
    pub fn configured_artifacts_handler(&self) -> ConfigurableArtifacts {
        let mut extra_output = self.extra_output.clone();

        // Sourcify verification requires solc metadata output. Since, it doesn't
        // affect the UX & performance of the compiler, output the metadata files
        // by default.
        // For more info see: <https://github.com/foundry-rs/foundry/issues/2795>
        // Metadata is not emitted as separate file because this breaks typechain support: <https://github.com/foundry-rs/foundry/issues/2969>
        if !extra_output.contains(&ContractOutputSelection::Metadata) {
            extra_output.push(ContractOutputSelection::Metadata);
        }

        ConfigurableArtifacts::new(extra_output, self.extra_output_files.iter().copied())
    }

    /// Parses all libraries in the form of
    /// `<file>:<lib>:<addr>`
    pub fn parsed_libraries(&self) -> Result<Libraries, SolcError> {
        Libraries::parse(&self.libraries)
    }

    /// Returns all libraries with applied remappings. Same as `self.solc_settings()?.libraries`.
    pub fn libraries_with_remappings(&self) -> Result<Libraries, SolcError> {
        let paths: ProjectPathsConfig = self.project_paths();
        Ok(self.parsed_libraries()?.apply(|libs| paths.apply_lib_remappings(libs)))
    }

    /// Returns the configured `solc` `Settings` that includes:
    /// - all libraries
    /// - the optimizer (including details, if configured)
    /// - evm version
    pub fn solc_settings(&self) -> Result<SolcSettings, SolcError> {
        // By default if no targets are specifically selected the model checker uses all targets.
        // This might be too much here, so only enable assertion checks.
        // If users wish to enable all options they need to do so explicitly.
        let mut model_checker = self.model_checker.clone();
        if let Some(model_checker_settings) = &mut model_checker
            && model_checker_settings.targets.is_none()
        {
            model_checker_settings.targets = Some(vec![ModelCheckerTarget::Assert]);
        }

        let mut settings = Settings {
            libraries: self.libraries_with_remappings()?,
            optimizer: self.optimizer(),
            evm_version: Some(self.evm_version),
            metadata: Some(SettingsMetadata {
                use_literal_content: Some(self.use_literal_content),
                bytecode_hash: if self.resolc.resolc_compile {
                    // Workaround for BytecodeHash issue https://github.com/paritytech/revive/issues/219
                    Some(BytecodeHash::None)
                } else {
                    Some(self.bytecode_hash)
                },
                cbor_metadata: Some(self.cbor_metadata),
            }),
            debug: self.revert_strings.map(|revert_strings| DebuggingSettings {
                revert_strings: Some(revert_strings),
                // Not used.
                debug_info: Vec::new(),
            }),
            model_checker,
            via_ir: Some(self.via_ir),
            // Not used.
            stop_after: None,
            // Set in project paths.
            remappings: Vec::new(),
            // Set with `with_extra_output` below.
            output_selection: Default::default(),
        }
        .with_extra_output(self.configured_artifacts_handler().output_selection());

        // We're keeping AST in `--build-info` for backwards compatibility with HardHat.
        if self.ast || self.build_info {
            settings = settings.with_ast();
        }

        let cli_settings =
            CliSettings { extra_args: self.extra_args.clone(), ..Default::default() };

        Ok(SolcSettings { settings, cli_settings, ..Default::default() })
    }

    /// Returns the configured [VyperSettings] that includes:
    /// - evm version
    pub fn vyper_settings(&self) -> Result<VyperSettings, SolcError> {
        Ok(VyperSettings {
            evm_version: Some(self.evm_version),
            optimize: self.vyper.optimize,
            bytecode_metadata: None,
            // TODO: We don't yet have a way to deserialize other outputs correctly, so request only
            // those for now. It should be enough to run tests and deploy contracts.
            output_selection: OutputSelection::common_output_selection([
                "abi".to_string(),
                "evm.bytecode".to_string(),
                "evm.deployedBytecode".to_string(),
            ]),
            search_paths: None,
            experimental_codegen: self.vyper.experimental_codegen,
        })
    }

    /// Returns the default figment
    ///
    /// The default figment reads from the following sources, in ascending
    /// priority order:
    ///
    ///   1. [`Config::default()`] (see [defaults](#defaults))
    ///   2. `foundry.toml` _or_ filename in `FOUNDRY_CONFIG` environment variable
    ///   3. `FOUNDRY_` prefixed environment variables
    ///
    /// The profile selected is the value set in the `FOUNDRY_PROFILE`
    /// environment variable. If it is not set, it defaults to `default`.
    ///
    /// # Example
    ///
    /// ```rust
    /// use foundry_config::Config;
    /// use serde::Deserialize;
    ///
    /// let my_config = Config::figment().extract::<Config>();
    /// ```
    pub fn figment() -> Figment {
        Self::default().into()
    }

    /// Returns the default figment enhanced with additional context extracted from the provided
    /// root, like remappings and directories.
    ///
    /// # Example
    ///
    /// ```rust
    /// use foundry_config::Config;
    /// use serde::Deserialize;
    ///
    /// let my_config = Config::figment_with_root(".").extract::<Config>();
    /// ```
    pub fn figment_with_root(root: impl AsRef<Path>) -> Figment {
        Self::with_root(root.as_ref()).into()
    }

    #[doc(hidden)]
    #[track_caller]
    pub fn figment_with_root_opt(root: Option<&Path>) -> Figment {
        let root = match root {
            Some(root) => root,
            None => &find_project_root(None).expect("could not determine project root"),
        };
        Self::figment_with_root(root)
    }

    /// Creates a new Config that adds additional context extracted from the provided root.
    ///
    /// # Example
    ///
    /// ```rust
    /// use foundry_config::Config;
    /// let my_config = Config::with_root(".");
    /// ```
    pub fn with_root(root: impl AsRef<Path>) -> Self {
        Self::_with_root(root.as_ref())
    }

    fn _with_root(root: &Path) -> Self {
        // autodetect paths
        let paths = ProjectPathsConfig::builder().build_with_root::<()>(root);
        let artifacts: PathBuf = paths.artifacts.file_name().unwrap().into();
        Self {
            root: paths.root,
            src: paths.sources.file_name().unwrap().into(),
            out: artifacts.clone(),
            libs: paths.libraries.into_iter().map(|lib| lib.file_name().unwrap().into()).collect(),
            remappings: paths
                .remappings
                .into_iter()
                .map(|r| RelativeRemapping::new(r, root))
                .collect(),
            fs_permissions: FsPermissions::new([PathPermission::read(artifacts)]),
            ..Self::default()
        }
    }

    /// Returns the default config but with hardhat paths
    pub fn hardhat() -> Self {
        Self {
            src: "contracts".into(),
            out: "artifacts".into(),
            libs: vec!["node_modules".into()],
            ..Self::default()
        }
    }

    /// Returns the default config that uses dapptools style paths
    pub fn dapptools() -> Self {
        Self {
            chain: Some(Chain::from_id(99)),
            block_timestamp: U256::ZERO,
            block_number: U256::ZERO,
            ..Self::default()
        }
    }

    /// Extracts a basic subset of the config, used for initialisations.
    ///
    /// # Example
    ///
    /// ```rust
    /// use foundry_config::Config;
    /// let my_config = Config::with_root(".").into_basic();
    /// ```
    pub fn into_basic(self) -> BasicConfig {
        BasicConfig {
            profile: self.profile,
            src: self.src,
            out: self.out,
            libs: self.libs,
            remappings: self.remappings,
        }
    }

    /// Updates the `foundry.toml` file for the given `root` based on the provided closure.
    ///
    /// **Note:** the closure will only be invoked if the `foundry.toml` file exists, See
    /// [Self::get_config_path()] and if the closure returns `true`.
    pub fn update_at<F>(root: &Path, f: F) -> eyre::Result<()>
    where
        F: FnOnce(&Self, &mut toml_edit::DocumentMut) -> bool,
    {
        let config = Self::load_with_root(root)?.sanitized();
        config.update(|doc| f(&config, doc))
    }

    /// Updates the `foundry.toml` file this `Config` ias based on with the provided closure.
    ///
    /// **Note:** the closure will only be invoked if the `foundry.toml` file exists, See
    /// [Self::get_config_path()] and if the closure returns `true`
    pub fn update<F>(&self, f: F) -> eyre::Result<()>
    where
        F: FnOnce(&mut toml_edit::DocumentMut) -> bool,
    {
        let file_path = self.get_config_path();
        if !file_path.exists() {
            return Ok(());
        }
        let contents = fs::read_to_string(&file_path)?;
        let mut doc = contents.parse::<toml_edit::DocumentMut>()?;
        if f(&mut doc) {
            fs::write(file_path, doc.to_string())?;
        }
        Ok(())
    }

    /// Sets the `libs` entry inside a `foundry.toml` file but only if it exists
    ///
    /// # Errors
    ///
    /// An error if the `foundry.toml` could not be parsed.
    pub fn update_libs(&self) -> eyre::Result<()> {
        self.update(|doc| {
            let profile = self.profile.as_str().as_str();
            let root = &self.root;
            let libs: toml_edit::Value = self
                .libs
                .iter()
                .map(|path| {
                    let path =
                        if let Ok(relative) = path.strip_prefix(root) { relative } else { path };
                    toml_edit::Value::from(&*path.to_string_lossy())
                })
                .collect();
            let libs = toml_edit::value(libs);
            doc[Self::PROFILE_SECTION][profile]["libs"] = libs;
            true
        })
    }

    /// Serialize the config type as a String of TOML.
    ///
    /// This serializes to a table with the name of the profile
    ///
    /// ```toml
    /// [profile.default]
    /// src = "src"
    /// out = "out"
    /// libs = ["lib"]
    /// # ...
    /// ```
    pub fn to_string_pretty(&self) -> Result<String, toml::ser::Error> {
        // serializing to value first to prevent `ValueAfterTable` errors
        let mut value = toml::Value::try_from(self)?;
        // Config map always gets serialized as a table
        let value_table = value.as_table_mut().unwrap();
        // remove standalone sections from inner table
        let standalone_sections = Self::STANDALONE_SECTIONS
            .iter()
            .filter_map(|section| {
                let section = section.to_string();
                value_table.remove(&section).map(|value| (section, value))
            })
            .collect::<Vec<_>>();
        // wrap inner table in [profile.<profile>]
        let mut wrapping_table = [(
            Self::PROFILE_SECTION.into(),
            toml::Value::Table([(self.profile.to_string(), value)].into_iter().collect()),
        )]
        .into_iter()
        .collect::<toml::map::Map<_, _>>();
        // insert standalone sections
        for (section, value) in standalone_sections {
            wrapping_table.insert(section, value);
        }
        // stringify
        toml::to_string_pretty(&toml::Value::Table(wrapping_table))
    }

    /// Returns the path to the `foundry.toml` of this `Config`.
    pub fn get_config_path(&self) -> PathBuf {
        self.root.join(Self::FILE_NAME)
    }

    /// Returns the selected profile.
    ///
    /// If the `FOUNDRY_PROFILE` env variable is not set, this returns the `DEFAULT_PROFILE`.
    pub fn selected_profile() -> Profile {
        // Can't cache in tests because the env var can change.
        #[cfg(test)]
        {
            Self::force_selected_profile()
        }
        #[cfg(not(test))]
        {
            static CACHE: std::sync::OnceLock<Profile> = std::sync::OnceLock::new();
            CACHE.get_or_init(Self::force_selected_profile).clone()
        }
    }

    fn force_selected_profile() -> Profile {
        Profile::from_env_or("FOUNDRY_PROFILE", Self::DEFAULT_PROFILE)
    }

    /// Returns the path to foundry's global TOML file: `~/.foundry/foundry.toml`.
    pub fn foundry_dir_toml() -> Option<PathBuf> {
        Self::foundry_dir().map(|p| p.join(Self::FILE_NAME))
    }

    /// Returns the path to foundry's config dir: `~/.foundry/`.
    pub fn foundry_dir() -> Option<PathBuf> {
        dirs::home_dir().map(|p| p.join(Self::FOUNDRY_DIR_NAME))
    }

    /// Returns the path to foundry's cache dir: `~/.foundry/cache`.
    pub fn foundry_cache_dir() -> Option<PathBuf> {
        Self::foundry_dir().map(|p| p.join("cache"))
    }

    /// Returns the path to foundry rpc cache dir: `~/.foundry/cache/rpc`.
    pub fn foundry_rpc_cache_dir() -> Option<PathBuf> {
        Some(Self::foundry_cache_dir()?.join("rpc"))
    }
    /// Returns the path to foundry chain's cache dir: `~/.foundry/cache/rpc/<chain>`
    pub fn foundry_chain_cache_dir(chain_id: impl Into<Chain>) -> Option<PathBuf> {
        Some(Self::foundry_rpc_cache_dir()?.join(chain_id.into().to_string()))
    }

    /// Returns the path to foundry's etherscan cache dir: `~/.foundry/cache/etherscan`.
    pub fn foundry_etherscan_cache_dir() -> Option<PathBuf> {
        Some(Self::foundry_cache_dir()?.join("etherscan"))
    }

    /// Returns the path to foundry's keystores dir: `~/.foundry/keystores`.
    pub fn foundry_keystores_dir() -> Option<PathBuf> {
        Some(Self::foundry_dir()?.join("keystores"))
    }

    /// Returns the path to foundry's etherscan cache dir for `chain_id`:
    /// `~/.foundry/cache/etherscan/<chain>`
    pub fn foundry_etherscan_chain_cache_dir(chain_id: impl Into<Chain>) -> Option<PathBuf> {
        Some(Self::foundry_etherscan_cache_dir()?.join(chain_id.into().to_string()))
    }

    /// Returns the path to the cache dir of the `block` on the `chain`:
    /// `~/.foundry/cache/rpc/<chain>/<block>`
    pub fn foundry_block_cache_dir(chain_id: impl Into<Chain>, block: u64) -> Option<PathBuf> {
        Some(Self::foundry_chain_cache_dir(chain_id)?.join(format!("{block}")))
    }

    /// Returns the path to the cache file of the `block` on the `chain`:
    /// `~/.foundry/cache/rpc/<chain>/<block>/storage.json`
    pub fn foundry_block_cache_file(chain_id: impl Into<Chain>, block: u64) -> Option<PathBuf> {
        Some(Self::foundry_block_cache_dir(chain_id, block)?.join("storage.json"))
    }

    /// Returns the path to `foundry`'s data directory inside the user's data directory.
    ///
    /// | Platform | Value                                         | Example                                          |
    /// | -------  | --------------------------------------------- | ------------------------------------------------ |
    /// | Linux    | `$XDG_CONFIG_HOME` or `$HOME`/.config/foundry | /home/alice/.config/foundry                      |
    /// | macOS    | `$HOME`/Library/Application Support/foundry   | /Users/Alice/Library/Application Support/foundry |
    /// | Windows  | `{FOLDERID_RoamingAppData}/foundry`           | C:\Users\Alice\AppData\Roaming/foundry           |
    pub fn data_dir() -> eyre::Result<PathBuf> {
        let path = dirs::data_dir().wrap_err("Failed to find data directory")?.join("foundry");
        std::fs::create_dir_all(&path).wrap_err("Failed to create module directory")?;
        Ok(path)
    }

    /// Returns the path to the `foundry.toml` file, the file is searched for in
    /// the current working directory and all parent directories until the root,
    /// and the first hit is used.
    ///
    /// If this search comes up empty, then it checks if a global `foundry.toml` exists at
    /// `~/.foundry/foundry.toml`, see [`Self::foundry_dir_toml`].
    pub fn find_config_file() -> Option<PathBuf> {
        fn find(path: &Path) -> Option<PathBuf> {
            if path.is_absolute() {
                return match path.is_file() {
                    true => Some(path.to_path_buf()),
                    false => None,
                };
            }
            let cwd = std::env::current_dir().ok()?;
            let mut cwd = cwd.as_path();
            loop {
                let file_path = cwd.join(path);
                if file_path.is_file() {
                    return Some(file_path);
                }
                cwd = cwd.parent()?;
            }
        }
        find(Env::var_or("FOUNDRY_CONFIG", Self::FILE_NAME).as_ref())
            .or_else(|| Self::foundry_dir_toml().filter(|p| p.exists()))
    }

    /// Clears the foundry cache.
    pub fn clean_foundry_cache() -> eyre::Result<()> {
        if let Some(cache_dir) = Self::foundry_cache_dir() {
            let path = cache_dir.as_path();
            let _ = fs::remove_dir_all(path);
        } else {
            eyre::bail!("failed to get foundry_cache_dir");
        }

        Ok(())
    }

    /// Clears the foundry cache for `chain`.
    pub fn clean_foundry_chain_cache(chain: Chain) -> eyre::Result<()> {
        if let Some(cache_dir) = Self::foundry_chain_cache_dir(chain) {
            let path = cache_dir.as_path();
            let _ = fs::remove_dir_all(path);
        } else {
            eyre::bail!("failed to get foundry_chain_cache_dir");
        }

        Ok(())
    }

    /// Clears the foundry cache for `chain` and `block`.
    pub fn clean_foundry_block_cache(chain: Chain, block: u64) -> eyre::Result<()> {
        if let Some(cache_dir) = Self::foundry_block_cache_dir(chain, block) {
            let path = cache_dir.as_path();
            let _ = fs::remove_dir_all(path);
        } else {
            eyre::bail!("failed to get foundry_block_cache_dir");
        }

        Ok(())
    }

    /// Clears the foundry etherscan cache.
    pub fn clean_foundry_etherscan_cache() -> eyre::Result<()> {
        if let Some(cache_dir) = Self::foundry_etherscan_cache_dir() {
            let path = cache_dir.as_path();
            let _ = fs::remove_dir_all(path);
        } else {
            eyre::bail!("failed to get foundry_etherscan_cache_dir");
        }

        Ok(())
    }

    /// Clears the foundry etherscan cache for `chain`.
    pub fn clean_foundry_etherscan_chain_cache(chain: Chain) -> eyre::Result<()> {
        if let Some(cache_dir) = Self::foundry_etherscan_chain_cache_dir(chain) {
            let path = cache_dir.as_path();
            let _ = fs::remove_dir_all(path);
        } else {
            eyre::bail!("failed to get foundry_etherscan_cache_dir for chain: {}", chain);
        }

        Ok(())
    }

    /// List the data in the foundry cache.
    pub fn list_foundry_cache() -> eyre::Result<Cache> {
        if let Some(cache_dir) = Self::foundry_rpc_cache_dir() {
            let mut cache = Cache { chains: vec![] };
            if !cache_dir.exists() {
                return Ok(cache);
            }
            if let Ok(entries) = cache_dir.as_path().read_dir() {
                for entry in entries.flatten().filter(|x| x.path().is_dir()) {
                    match Chain::from_str(&entry.file_name().to_string_lossy()) {
                        Ok(chain) => cache.chains.push(Self::list_foundry_chain_cache(chain)?),
                        Err(_) => continue,
                    }
                }
                Ok(cache)
            } else {
                eyre::bail!("failed to access foundry_cache_dir");
            }
        } else {
            eyre::bail!("failed to get foundry_cache_dir");
        }
    }

    /// List the cached data for `chain`.
    pub fn list_foundry_chain_cache(chain: Chain) -> eyre::Result<ChainCache> {
        let block_explorer_data_size = match Self::foundry_etherscan_chain_cache_dir(chain) {
            Some(cache_dir) => Self::get_cached_block_explorer_data(&cache_dir)?,
            None => {
                warn!("failed to access foundry_etherscan_chain_cache_dir");
                0
            }
        };

        if let Some(cache_dir) = Self::foundry_chain_cache_dir(chain) {
            let blocks = Self::get_cached_blocks(&cache_dir)?;
            Ok(ChainCache {
                name: chain.to_string(),
                blocks,
                block_explorer: block_explorer_data_size,
            })
        } else {
            eyre::bail!("failed to get foundry_chain_cache_dir");
        }
    }

    /// The path provided to this function should point to a cached chain folder.
    fn get_cached_blocks(chain_path: &Path) -> eyre::Result<Vec<(String, u64)>> {
        let mut blocks = vec![];
        if !chain_path.exists() {
            return Ok(blocks);
        }
        for block in chain_path.read_dir()?.flatten() {
            let file_type = block.file_type()?;
            let file_name = block.file_name();
            let filepath = if file_type.is_dir() {
                block.path().join("storage.json")
            } else if file_type.is_file()
                && file_name.to_string_lossy().chars().all(char::is_numeric)
            {
                block.path()
            } else {
                continue;
            };
            blocks.push((file_name.to_string_lossy().into_owned(), fs::metadata(filepath)?.len()));
        }
        Ok(blocks)
    }

    /// The path provided to this function should point to the etherscan cache for a chain.
    fn get_cached_block_explorer_data(chain_path: &Path) -> eyre::Result<u64> {
        if !chain_path.exists() {
            return Ok(0);
        }

        fn dir_size_recursive(mut dir: fs::ReadDir) -> eyre::Result<u64> {
            dir.try_fold(0, |acc, file| {
                let file = file?;
                let size = match file.metadata()? {
                    data if data.is_dir() => dir_size_recursive(fs::read_dir(file.path())?)?,
                    data => data.len(),
                };
                Ok(acc + size)
            })
        }

        dir_size_recursive(fs::read_dir(chain_path)?)
    }

    fn merge_toml_provider(
        mut figment: Figment,
        toml_provider: impl Provider,
        profile: Profile,
    ) -> Figment {
        figment = figment.select(profile.clone());

        // add warnings
        figment = {
            let warnings = WarningsProvider::for_figment(&toml_provider, &figment);
            figment.merge(warnings)
        };

        // use [profile.<profile>] as [<profile>]
        let mut profiles = vec![Self::DEFAULT_PROFILE];
        if profile != Self::DEFAULT_PROFILE {
            profiles.push(profile.clone());
        }
        let provider = toml_provider.strict_select(profiles);

        // apply any key fixes
        let provider = &BackwardsCompatTomlProvider(ForcedSnakeCaseData(provider));

        // merge the default profile as a base
        if profile != Self::DEFAULT_PROFILE {
            figment = figment.merge(provider.rename(Self::DEFAULT_PROFILE, profile.clone()));
        }
        // merge special keys into config
        for standalone_key in Self::STANDALONE_SECTIONS {
            if let Some((_, fallback)) =
                STANDALONE_FALLBACK_SECTIONS.iter().find(|(key, _)| standalone_key == key)
            {
                figment = figment.merge(
                    provider
                        .fallback(standalone_key, fallback)
                        .wrap(profile.clone(), standalone_key),
                );
            } else {
                figment = figment.merge(provider.wrap(profile.clone(), standalone_key));
            }
        }
        // merge the profile
        figment = figment.merge(provider);
        figment
    }

    /// Check if any defaults need to be normalized.
    ///
    /// This normalizes the default `evm_version` if a `solc` was provided in the config.
    ///
    /// See also <https://github.com/foundry-rs/foundry/issues/7014>
    fn normalize_defaults(&self, mut figment: Figment) -> Figment {
        // TODO: add a warning if evm_version is provided but incompatible
        if figment.contains("evm_version") {
            return figment;
        }

        // Normalize `evm_version` based on the provided solc version.
        if let Ok(solc) = figment.extract_inner::<SolcReq>("solc")
            && let Some(version) = solc
                .try_version()
                .ok()
                .and_then(|version| self.evm_version.normalize_version_solc(&version))
        {
            figment = figment.merge(("evm_version", version));
        }

        figment
    }
}

impl From<Config> for Figment {
    fn from(c: Config) -> Self {
        (&c).into()
    }
}
impl From<&Config> for Figment {
    fn from(c: &Config) -> Self {
        c.to_figment(FigmentProviders::All)
    }
}

/// Determines what providers should be used when loading the [`Figment`] for a [`Config`].
#[derive(Debug, Clone, Copy, PartialEq, Eq, Default)]
pub enum FigmentProviders {
    /// Include all providers.
    #[default]
    All,
    /// Only include necessary providers that are useful for cast commands.
    ///
    /// This will exclude more expensive providers such as remappings.
    Cast,
    /// Only include necessary providers that are useful for anvil.
    ///
    /// This will exclude more expensive providers such as remappings.
    Anvil,
    /// Don't include any providers.
    None,
}

impl FigmentProviders {
    /// Returns true if all providers should be included.
    pub const fn is_all(&self) -> bool {
        matches!(self, Self::All)
    }

    /// Returns true if this is the cast preset.
    pub const fn is_cast(&self) -> bool {
        matches!(self, Self::Cast)
    }

    /// Returns true if this is the anvil preset.
    pub const fn is_anvil(&self) -> bool {
        matches!(self, Self::Anvil)
    }

    /// Returns true if no providers should be included.
    pub const fn is_none(&self) -> bool {
        matches!(self, Self::None)
    }
}

/// Wrapper type for [`regex::Regex`] that implements [`PartialEq`] and [`serde`] traits.
#[derive(Clone, Debug, Serialize, Deserialize)]
#[serde(transparent)]
pub struct RegexWrapper {
    #[serde(with = "serde_regex")]
    inner: regex::Regex,
}

impl std::ops::Deref for RegexWrapper {
    type Target = regex::Regex;

    fn deref(&self) -> &Self::Target {
        &self.inner
    }
}

impl std::cmp::PartialEq for RegexWrapper {
    fn eq(&self, other: &Self) -> bool {
        self.as_str() == other.as_str()
    }
}

impl Eq for RegexWrapper {}

impl From<RegexWrapper> for regex::Regex {
    fn from(wrapper: RegexWrapper) -> Self {
        wrapper.inner
    }
}

impl From<regex::Regex> for RegexWrapper {
    fn from(re: Regex) -> Self {
        Self { inner: re }
    }
}

mod serde_regex {
    use regex::Regex;
    use serde::{Deserialize, Deserializer, Serializer};

    pub(crate) fn serialize<S>(value: &Regex, serializer: S) -> Result<S::Ok, S::Error>
    where
        S: Serializer,
    {
        serializer.serialize_str(value.as_str())
    }

    pub(crate) fn deserialize<'de, D>(deserializer: D) -> Result<Regex, D::Error>
    where
        D: Deserializer<'de>,
    {
        let s = String::deserialize(deserializer)?;
        Regex::new(&s).map_err(serde::de::Error::custom)
    }
}

/// Ser/de `globset::Glob` explicitly to handle `Option<Glob>` properly
pub(crate) mod from_opt_glob {
    use serde::{Deserialize, Deserializer, Serializer};

    pub fn serialize<S>(value: &Option<globset::Glob>, serializer: S) -> Result<S::Ok, S::Error>
    where
        S: Serializer,
    {
        match value {
            Some(glob) => serializer.serialize_str(glob.glob()),
            None => serializer.serialize_none(),
        }
    }

    pub fn deserialize<'de, D>(deserializer: D) -> Result<Option<globset::Glob>, D::Error>
    where
        D: Deserializer<'de>,
    {
        let s: Option<String> = Option::deserialize(deserializer)?;
        if let Some(s) = s {
            return Ok(Some(globset::Glob::new(&s).map_err(serde::de::Error::custom)?));
        }
        Ok(None)
    }
}

/// Parses a config profile
///
/// All `Profile` date is ignored by serde, however the `Config::to_string_pretty` includes it and
/// returns a toml table like
///
/// ```toml
/// #[profile.default]
/// src = "..."
/// ```
/// This ignores the `#[profile.default]` part in the toml
pub fn parse_with_profile<T: serde::de::DeserializeOwned>(
    s: &str,
) -> Result<Option<(Profile, T)>, Error> {
    let figment = Config::merge_toml_provider(
        Figment::new(),
        Toml::string(s).nested(),
        Config::DEFAULT_PROFILE,
    );
    if figment.profiles().any(|p| p == Config::DEFAULT_PROFILE) {
        Ok(Some((Config::DEFAULT_PROFILE, figment.select(Config::DEFAULT_PROFILE).extract()?)))
    } else {
        Ok(None)
    }
}

impl Provider for Config {
    fn metadata(&self) -> Metadata {
        Metadata::named("Foundry Config")
    }

    #[track_caller]
    fn data(&self) -> Result<Map<Profile, Dict>, figment::Error> {
        let mut data = Serialized::defaults(self).data()?;
        if let Some(entry) = data.get_mut(&self.profile) {
            entry.insert("root".to_string(), Value::serialize(self.root.clone())?);
        }
        Ok(data)
    }

    fn profile(&self) -> Option<Profile> {
        Some(self.profile.clone())
    }
}

impl Default for Config {
    fn default() -> Self {
        Self {
            profile: Self::DEFAULT_PROFILE,
            profiles: vec![Self::DEFAULT_PROFILE],
            fs_permissions: FsPermissions::new([PathPermission::read("out")]),
            isolate: cfg!(feature = "isolate-by-default"),
            root: root_default(),
            src: "src".into(),
            test: "test".into(),
            script: "script".into(),
            out: "out".into(),
            libs: vec!["lib".into()],
            cache: true,
            dynamic_test_linking: false,
            cache_path: "cache".into(),
            broadcast: "broadcast".into(),
            snapshots: "snapshots".into(),
            gas_snapshot_check: false,
            gas_snapshot_emit: true,
            allow_paths: vec![],
            include_paths: vec![],
            force: false,
            evm_version: EvmVersion::Prague,
            gas_reports: vec!["*".to_string()],
            gas_reports_ignore: vec![],
            gas_reports_include_tests: false,
            solc: None,
            vyper: Default::default(),
            auto_detect_solc: true,
            offline: false,
            optimizer: None,
            optimizer_runs: None,
            optimizer_details: None,
            model_checker: None,
            extra_output: Default::default(),
            extra_output_files: Default::default(),
            names: false,
            sizes: false,
            test_pattern: None,
            test_pattern_inverse: None,
            contract_pattern: None,
            contract_pattern_inverse: None,
            path_pattern: None,
            path_pattern_inverse: None,
            coverage_pattern_inverse: None,
            test_failures_file: "cache/test-failures".into(),
            threads: None,
            show_progress: false,
            fuzz: FuzzConfig::new("cache/fuzz".into()),
            invariant: InvariantConfig::new("cache/invariant".into()),
            always_use_create_2_factory: false,
            ffi: false,
            allow_internal_expect_revert: false,
            prompt_timeout: 120,
            sender: Self::DEFAULT_SENDER,
            tx_origin: Self::DEFAULT_SENDER,
            initial_balance: U256::from((1u128 << 96) - 1),
            block_number: U256::from(1),
            fork_block_number: None,
            chain: None,
            gas_limit: (1u64 << 30).into(), // ~1B
            code_size_limit: None,
            gas_price: None,
            block_base_fee_per_gas: 0,
            block_coinbase: Address::ZERO,
            block_timestamp: U256::from(1),
            block_difficulty: 0,
            block_prevrandao: Default::default(),
            block_gas_limit: None,
            disable_block_gas_limit: false,
            memory_limit: 1 << 27, // 2**27 = 128MiB = 134_217_728 bytes
            eth_rpc_url: None,
            eth_rpc_accept_invalid_certs: false,
            eth_rpc_jwt: None,
            eth_rpc_timeout: None,
            eth_rpc_headers: None,
            etherscan_api_key: None,
            etherscan_api_version: None,
            verbosity: 0,
            remappings: vec![],
            auto_detect_remappings: true,
            libraries: vec![],
            ignored_error_codes: vec![
                SolidityErrorCode::SpdxLicenseNotProvided,
                SolidityErrorCode::ContractExceeds24576Bytes,
                SolidityErrorCode::ContractInitCodeSizeExceeds49152Bytes,
                SolidityErrorCode::TransientStorageUsed,
            ],
            ignored_file_paths: vec![],
            deny_warnings: false,
            via_ir: false,
            ast: false,
            rpc_storage_caching: Default::default(),
            rpc_endpoints: Default::default(),
            etherscan: Default::default(),
            no_storage_caching: false,
            no_rpc_rate_limit: false,
            use_literal_content: false,
            bytecode_hash: BytecodeHash::Ipfs,
            cbor_metadata: true,
            revert_strings: None,
            sparse_mode: false,
            build_info: false,
            build_info_path: None,
            fmt: Default::default(),
            lint: Default::default(),
            doc: Default::default(),
            bind_json: Default::default(),
            labels: Default::default(),
            unchecked_cheatcode_artifacts: false,
            create2_library_salt: Self::DEFAULT_CREATE2_LIBRARY_SALT,
            create2_deployer: Self::DEFAULT_CREATE2_DEPLOYER,
            skip: vec![],
            dependencies: Default::default(),
            soldeer: Default::default(),
            assertions_revert: true,
            legacy_assertions: false,
            warnings: vec![],
            extra_args: vec![],
            odyssey: false,
            transaction_timeout: 120,
            additional_compiler_profiles: Default::default(),
            compilation_restrictions: Default::default(),
            script_execution_protection: true,
            _non_exhaustive: (),
            resolc: Default::default(),
        }
    }
}

/// Wrapper for the config's `gas_limit` value necessary because toml-rs can't handle larger number
/// because integers are stored signed: <https://github.com/alexcrichton/toml-rs/issues/256>
///
/// Due to this limitation this type will be serialized/deserialized as String if it's larger than
/// `i64`
#[derive(Clone, Copy, Debug, Default, PartialEq, Eq, Deserialize)]
pub struct GasLimit(#[serde(deserialize_with = "crate::deserialize_u64_or_max")] pub u64);

impl From<u64> for GasLimit {
    fn from(gas: u64) -> Self {
        Self(gas)
    }
}

impl From<GasLimit> for u64 {
    fn from(gas: GasLimit) -> Self {
        gas.0
    }
}

impl Serialize for GasLimit {
    fn serialize<S>(&self, serializer: S) -> Result<S::Ok, S::Error>
    where
        S: Serializer,
    {
        if self.0 == u64::MAX {
            serializer.serialize_str("max")
        } else if self.0 > i64::MAX as u64 {
            serializer.serialize_str(&self.0.to_string())
        } else {
            serializer.serialize_u64(self.0)
        }
    }
}

/// Variants for selecting the [`Solc`] instance
#[derive(Clone, Debug, PartialEq, Eq, Serialize, Deserialize)]
#[serde(untagged)]
pub enum SolcReq {
    /// Requires a specific solc version, that's either already installed (via `svm`) or will be
    /// auto installed (via `svm`)
    Version(Version),
    /// Path to an existing local solc installation
    Local(PathBuf),
}

impl SolcReq {
    /// Tries to get the solc version from the `SolcReq`
    ///
    /// If the `SolcReq` is a `Version` it will return the version, if it's a path to a binary it
    /// will try to get the version from the binary.
    fn try_version(&self) -> Result<Version, SolcError> {
        match self {
            Self::Version(version) => Ok(version.clone()),
            Self::Local(path) => Solc::new(path).map(|solc| solc.version),
        }
    }
}

impl<T: AsRef<str>> From<T> for SolcReq {
    fn from(s: T) -> Self {
        let s = s.as_ref();
        if let Ok(v) = Version::from_str(s) { Self::Version(v) } else { Self::Local(s.into()) }
    }
}

/// A subset of the foundry `Config`
/// used to initialize a `foundry.toml` file
///
/// # Example
///
/// ```rust
/// use foundry_config::{BasicConfig, Config};
/// use serde::Deserialize;
///
/// let my_config = Config::figment().extract::<BasicConfig>();
/// ```
#[derive(Clone, Debug, PartialEq, Eq, Serialize, Deserialize)]
pub struct BasicConfig {
    /// the profile tag: `[profile.default]`
    #[serde(skip)]
    pub profile: Profile,
    /// path of the source contracts dir, like `src` or `contracts`
    pub src: PathBuf,
    /// path to where artifacts shut be written to
    pub out: PathBuf,
    /// all library folders to include, `lib`, `node_modules`
    pub libs: Vec<PathBuf>,
    /// `Remappings` to use for this repo
    #[serde(default, skip_serializing_if = "Vec::is_empty")]
    pub remappings: Vec<RelativeRemapping>,
}

impl BasicConfig {
    /// Serialize the config as a String of TOML.
    ///
    /// This serializes to a table with the name of the profile
    pub fn to_string_pretty(&self) -> Result<String, toml::ser::Error> {
        let s = toml::to_string_pretty(self)?;
        Ok(format!(
            "\
[profile.{}]
{s}
# See more config options https://github.com/foundry-rs/foundry/blob/master/crates/config/README.md#all-options\n",
            self.profile
        ))
    }
}

pub(crate) mod from_str_lowercase {
    use serde::{Deserialize, Deserializer, Serializer};
    use std::str::FromStr;

    pub fn serialize<T, S>(value: &T, serializer: S) -> Result<S::Ok, S::Error>
    where
        T: std::fmt::Display,
        S: Serializer,
    {
        serializer.collect_str(&value.to_string().to_lowercase())
    }

    pub fn deserialize<'de, T, D>(deserializer: D) -> Result<T, D::Error>
    where
        D: Deserializer<'de>,
        T: FromStr,
        T::Err: std::fmt::Display,
    {
        String::deserialize(deserializer)?.to_lowercase().parse().map_err(serde::de::Error::custom)
    }
}

fn canonic(path: impl Into<PathBuf>) -> PathBuf {
    let path = path.into();
    foundry_compilers::utils::canonicalize(&path).unwrap_or(path)
}

fn root_default() -> PathBuf {
    ".".into()
}

#[cfg(test)]
mod tests {
    use super::*;
    use crate::{
        cache::{CachedChains, CachedEndpoints},
        endpoints::RpcEndpointType,
        etherscan::ResolvedEtherscanConfigs,
        fmt::IndentStyle,
    };
    use NamedChain::Moonbeam;
    use endpoints::{RpcAuth, RpcEndpointConfig};
    use figment::error::Kind::InvalidType;
    use foundry_compilers::artifacts::{
        ModelCheckerEngine, YulDetails, vyper::VyperOptimizationMode,
    };
    use similar_asserts::assert_eq;
    use soldeer_core::remappings::RemappingsLocation;
    use std::{fs::File, io::Write};
    use tempfile::tempdir;

    // Helper function to clear `__warnings` in config, since it will be populated during loading
    // from file, causing testing problem when comparing to those created from `default()`, etc.
    fn clear_warning(config: &mut Config) {
        config.warnings = vec![];
    }

    #[test]
    fn default_sender() {
        assert_eq!(Config::DEFAULT_SENDER, address!("0x1804c8AB1F12E6bbf3894d4083f33e07309d1f38"));
    }

    #[test]
    fn test_caching() {
        let mut config = Config::default();
        let chain_id = NamedChain::Mainnet;
        let url = "https://eth-mainnet.alchemyapi";
        assert!(config.enable_caching(url, chain_id));

        config.no_storage_caching = true;
        assert!(!config.enable_caching(url, chain_id));

        config.no_storage_caching = false;
        assert!(!config.enable_caching(url, NamedChain::Dev));
    }

    #[test]
    fn test_install_dir() {
        figment::Jail::expect_with(|jail| {
            let config = Config::load().unwrap();
            assert_eq!(config.install_lib_dir(), PathBuf::from("lib"));
            jail.create_file(
                "foundry.toml",
                r"
                [profile.default]
                libs = ['node_modules', 'lib']
            ",
            )?;
            let config = Config::load().unwrap();
            assert_eq!(config.install_lib_dir(), PathBuf::from("lib"));

            jail.create_file(
                "foundry.toml",
                r"
                [profile.default]
                libs = ['custom', 'node_modules', 'lib']
            ",
            )?;
            let config = Config::load().unwrap();
            assert_eq!(config.install_lib_dir(), PathBuf::from("custom"));

            Ok(())
        });
    }

    #[test]
    fn test_figment_is_default() {
        figment::Jail::expect_with(|_| {
            let mut default: Config = Config::figment().extract()?;
            let default2 = Config::default();
            default.profile = default2.profile.clone();
            default.profiles = default2.profiles.clone();
            assert_eq!(default, default2);
            Ok(())
        });
    }

    #[test]
    fn figment_profiles() {
        figment::Jail::expect_with(|jail| {
            jail.create_file(
                "foundry.toml",
                r"
                [foo.baz]
                libs = ['node_modules', 'lib']

                [profile.default]
                libs = ['node_modules', 'lib']

                [profile.ci]
                libs = ['node_modules', 'lib']

                [profile.local]
                libs = ['node_modules', 'lib']
            ",
            )?;

            let config = crate::Config::load().unwrap();
            let expected: &[figment::Profile] = &["ci".into(), "default".into(), "local".into()];
            assert_eq!(config.profiles, expected);

            Ok(())
        });
    }

    #[test]
    fn test_default_round_trip() {
        figment::Jail::expect_with(|_| {
            let original = Config::figment();
            let roundtrip = Figment::from(Config::from_provider(&original).unwrap());
            for figment in &[original, roundtrip] {
                let config = Config::from_provider(figment).unwrap();
                assert_eq!(config, Config::default().normalized_optimizer_settings());
            }
            Ok(())
        });
    }

    #[test]
    fn ffi_env_disallowed() {
        figment::Jail::expect_with(|jail| {
            jail.set_env("FOUNDRY_FFI", "true");
            jail.set_env("FFI", "true");
            jail.set_env("DAPP_FFI", "true");
            let config = Config::load().unwrap();
            assert!(!config.ffi);

            Ok(())
        });
    }

    #[test]
    fn test_profile_env() {
        figment::Jail::expect_with(|jail| {
            jail.set_env("FOUNDRY_PROFILE", "default");
            let figment = Config::figment();
            assert_eq!(figment.profile(), "default");

            jail.set_env("FOUNDRY_PROFILE", "hardhat");
            let figment: Figment = Config::hardhat().into();
            assert_eq!(figment.profile(), "hardhat");

            jail.create_file(
                "foundry.toml",
                r"
                [profile.default]
                libs = ['lib']
                [profile.local]
                libs = ['modules']
            ",
            )?;
            jail.set_env("FOUNDRY_PROFILE", "local");
            let config = Config::load().unwrap();
            assert_eq!(config.libs, vec![PathBuf::from("modules")]);

            Ok(())
        });
    }

    #[test]
    fn test_default_test_path() {
        figment::Jail::expect_with(|_| {
            let config = Config::default();
            let paths_config = config.project_paths::<Solc>();
            assert_eq!(paths_config.tests, PathBuf::from(r"test"));
            Ok(())
        });
    }

    #[test]
    fn test_default_libs() {
        figment::Jail::expect_with(|jail| {
            let config = Config::load().unwrap();
            assert_eq!(config.libs, vec![PathBuf::from("lib")]);

            fs::create_dir_all(jail.directory().join("node_modules")).unwrap();
            let config = Config::load().unwrap();
            assert_eq!(config.libs, vec![PathBuf::from("node_modules")]);

            fs::create_dir_all(jail.directory().join("lib")).unwrap();
            let config = Config::load().unwrap();
            assert_eq!(config.libs, vec![PathBuf::from("lib"), PathBuf::from("node_modules")]);

            Ok(())
        });
    }

    #[test]
    fn test_inheritance_from_default_test_path() {
        figment::Jail::expect_with(|jail| {
            jail.create_file(
                "foundry.toml",
                r#"
                [profile.default]
                test = "defaulttest"
                src  = "defaultsrc"
                libs = ['lib', 'node_modules']

                [profile.custom]
                src = "customsrc"
            "#,
            )?;

            let config = Config::load().unwrap();
            assert_eq!(config.src, PathBuf::from("defaultsrc"));
            assert_eq!(config.libs, vec![PathBuf::from("lib"), PathBuf::from("node_modules")]);

            jail.set_env("FOUNDRY_PROFILE", "custom");
            let config = Config::load().unwrap();
            assert_eq!(config.src, PathBuf::from("customsrc"));
            assert_eq!(config.test, PathBuf::from("defaulttest"));
            assert_eq!(config.libs, vec![PathBuf::from("lib"), PathBuf::from("node_modules")]);

            Ok(())
        });
    }

    #[test]
    fn test_custom_test_path() {
        figment::Jail::expect_with(|jail| {
            jail.create_file(
                "foundry.toml",
                r#"
                [profile.default]
                test = "mytest"
            "#,
            )?;

            let config = Config::load().unwrap();
            let paths_config = config.project_paths::<Solc>();
            assert_eq!(paths_config.tests, PathBuf::from(r"mytest"));
            Ok(())
        });
    }

    #[test]
    fn test_remappings() {
        figment::Jail::expect_with(|jail| {
            jail.create_file(
                "foundry.toml",
                r#"
                [profile.default]
                src = "some-source"
                out = "some-out"
                cache = true
            "#,
            )?;
            let config = Config::load().unwrap();
            assert!(config.remappings.is_empty());

            jail.create_file(
                "remappings.txt",
                r"
                file-ds-test/=lib/ds-test/
                file-other/=lib/other/
            ",
            )?;

            let config = Config::load().unwrap();
            assert_eq!(
                config.remappings,
                vec![
                    Remapping::from_str("file-ds-test/=lib/ds-test/").unwrap().into(),
                    Remapping::from_str("file-other/=lib/other/").unwrap().into(),
                ],
            );

            jail.set_env("DAPP_REMAPPINGS", "ds-test=lib/ds-test/\nother/=lib/other/");
            let config = Config::load().unwrap();

            assert_eq!(
                config.remappings,
                vec![
                    // From environment (should have precedence over remapping.txt)
                    Remapping::from_str("ds-test=lib/ds-test/").unwrap().into(),
                    Remapping::from_str("other/=lib/other/").unwrap().into(),
                    // From remapping.txt (should have less precedence than remapping.txt)
                    Remapping::from_str("file-ds-test/=lib/ds-test/").unwrap().into(),
                    Remapping::from_str("file-other/=lib/other/").unwrap().into(),
                ],
            );

            Ok(())
        });
    }

    #[test]
    fn test_remappings_override() {
        figment::Jail::expect_with(|jail| {
            jail.create_file(
                "foundry.toml",
                r#"
                [profile.default]
                src = "some-source"
                out = "some-out"
                cache = true
            "#,
            )?;
            let config = Config::load().unwrap();
            assert!(config.remappings.is_empty());

            jail.create_file(
                "remappings.txt",
                r"
                ds-test/=lib/ds-test/
                other/=lib/other/
            ",
            )?;

            let config = Config::load().unwrap();
            assert_eq!(
                config.remappings,
                vec![
                    Remapping::from_str("ds-test/=lib/ds-test/").unwrap().into(),
                    Remapping::from_str("other/=lib/other/").unwrap().into(),
                ],
            );

            jail.set_env("DAPP_REMAPPINGS", "ds-test/=lib/ds-test/src/\nenv-lib/=lib/env-lib/");
            let config = Config::load().unwrap();

            // Remappings should now be:
            // - ds-test from environment (lib/ds-test/src/)
            // - other from remappings.txt (lib/other/)
            // - env-lib from environment (lib/env-lib/)
            assert_eq!(
                config.remappings,
                vec![
                    Remapping::from_str("ds-test/=lib/ds-test/src/").unwrap().into(),
                    Remapping::from_str("env-lib/=lib/env-lib/").unwrap().into(),
                    Remapping::from_str("other/=lib/other/").unwrap().into(),
                ],
            );

            // contains additional remapping to the source dir
            assert_eq!(
                config.get_all_remappings().collect::<Vec<_>>(),
                vec![
                    Remapping::from_str("ds-test/=lib/ds-test/src/").unwrap(),
                    Remapping::from_str("env-lib/=lib/env-lib/").unwrap(),
                    Remapping::from_str("other/=lib/other/").unwrap(),
                ],
            );

            Ok(())
        });
    }

    #[test]
    fn test_can_update_libs() {
        figment::Jail::expect_with(|jail| {
            jail.create_file(
                "foundry.toml",
                r#"
                [profile.default]
                libs = ["node_modules"]
            "#,
            )?;

            let mut config = Config::load().unwrap();
            config.libs.push("libs".into());
            config.update_libs().unwrap();

            let config = Config::load().unwrap();
            assert_eq!(config.libs, vec![PathBuf::from("node_modules"), PathBuf::from("libs"),]);
            Ok(())
        });
    }

    #[test]
    fn test_large_gas_limit() {
        figment::Jail::expect_with(|jail| {
            let gas = u64::MAX;
            jail.create_file(
                "foundry.toml",
                &format!(
                    r#"
                [profile.default]
                gas_limit = "{gas}"
            "#
                ),
            )?;

            let config = Config::load().unwrap();
            assert_eq!(
                config,
                Config {
                    gas_limit: gas.into(),
                    ..Config::default().normalized_optimizer_settings()
                }
            );

            Ok(())
        });
    }

    #[test]
    #[should_panic]
    fn test_toml_file_parse_failure() {
        figment::Jail::expect_with(|jail| {
            jail.create_file(
                "foundry.toml",
                r#"
                [profile.default]
                eth_rpc_url = "https://example.com/
            "#,
            )?;

            let _config = Config::load().unwrap();

            Ok(())
        });
    }

    #[test]
    #[should_panic]
    fn test_toml_file_non_existing_config_var_failure() {
        figment::Jail::expect_with(|jail| {
            jail.set_env("FOUNDRY_CONFIG", "this config does not exist");

            let _config = Config::load().unwrap();

            Ok(())
        });
    }

    #[test]
    fn test_resolve_etherscan_with_chain() {
        figment::Jail::expect_with(|jail| {
            let env_key = "__BSC_ETHERSCAN_API_KEY";
            let env_value = "env value";
            jail.create_file(
                "foundry.toml",
                r#"
                [profile.default]

                [etherscan]
                bsc = { key = "${__BSC_ETHERSCAN_API_KEY}", url = "https://api.bscscan.com/api" }
            "#,
            )?;

            let config = Config::load().unwrap();
            assert!(
                config
                    .get_etherscan_config_with_chain(Some(NamedChain::BinanceSmartChain.into()))
                    .is_err()
            );

            unsafe {
                std::env::set_var(env_key, env_value);
            }

            assert_eq!(
                config
                    .get_etherscan_config_with_chain(Some(NamedChain::BinanceSmartChain.into()))
                    .unwrap()
                    .unwrap()
                    .key,
                env_value
            );

            let mut with_key = config;
            with_key.etherscan_api_key = Some("via etherscan_api_key".to_string());

            assert_eq!(
                with_key
                    .get_etherscan_config_with_chain(Some(NamedChain::BinanceSmartChain.into()))
                    .unwrap()
                    .unwrap()
                    .key,
                "via etherscan_api_key"
            );

            unsafe {
                std::env::remove_var(env_key);
            }
            Ok(())
        });
    }

    #[test]
    fn test_resolve_etherscan() {
        figment::Jail::expect_with(|jail| {
            jail.create_file(
                "foundry.toml",
                r#"
                [profile.default]

                [etherscan]
                mainnet = { key = "FX42Z3BBJJEWXWGYV2X1CIPRSCN" }
                moonbeam = { key = "${_CONFIG_ETHERSCAN_MOONBEAM}" }
            "#,
            )?;

            let config = Config::load().unwrap();

            assert!(config.etherscan.clone().resolved(EtherscanApiVersion::V2).has_unresolved());

            jail.set_env("_CONFIG_ETHERSCAN_MOONBEAM", "123456789");

            let configs = config.etherscan.resolved(EtherscanApiVersion::V2);
            assert!(!configs.has_unresolved());

            let mb_urls = Moonbeam.etherscan_urls().unwrap();
            let mainnet_urls = NamedChain::Mainnet.etherscan_urls().unwrap();
            assert_eq!(
                configs,
                ResolvedEtherscanConfigs::new([
                    (
                        "mainnet",
                        ResolvedEtherscanConfig {
                            api_url: mainnet_urls.0.to_string(),
                            chain: Some(NamedChain::Mainnet.into()),
                            browser_url: Some(mainnet_urls.1.to_string()),
                            api_version: EtherscanApiVersion::V2,
                            key: "FX42Z3BBJJEWXWGYV2X1CIPRSCN".to_string(),
                        }
                    ),
                    (
                        "moonbeam",
                        ResolvedEtherscanConfig {
                            api_url: mb_urls.0.to_string(),
                            chain: Some(Moonbeam.into()),
                            browser_url: Some(mb_urls.1.to_string()),
                            api_version: EtherscanApiVersion::V2,
                            key: "123456789".to_string(),
                        }
                    ),
                ])
            );

            Ok(())
        });
    }

    #[test]
    fn test_resolve_etherscan_with_versions() {
        figment::Jail::expect_with(|jail| {
            jail.create_file(
                "foundry.toml",
                r#"
                [profile.default]

                [etherscan]
                mainnet = { key = "FX42Z3BBJJEWXWGYV2X1CIPRSCN", api_version = "v2" }
                moonbeam = { key = "${_CONFIG_ETHERSCAN_MOONBEAM}", api_version = "v1" }
            "#,
            )?;

            let config = Config::load().unwrap();

            assert!(config.etherscan.clone().resolved(EtherscanApiVersion::V2).has_unresolved());

            jail.set_env("_CONFIG_ETHERSCAN_MOONBEAM", "123456789");

            let configs = config.etherscan.resolved(EtherscanApiVersion::V2);
            assert!(!configs.has_unresolved());

            let mb_urls = Moonbeam.etherscan_urls().unwrap();
            let mainnet_urls = NamedChain::Mainnet.etherscan_urls().unwrap();
            assert_eq!(
                configs,
                ResolvedEtherscanConfigs::new([
                    (
                        "mainnet",
                        ResolvedEtherscanConfig {
                            api_url: mainnet_urls.0.to_string(),
                            chain: Some(NamedChain::Mainnet.into()),
                            browser_url: Some(mainnet_urls.1.to_string()),
                            api_version: EtherscanApiVersion::V2,
                            key: "FX42Z3BBJJEWXWGYV2X1CIPRSCN".to_string(),
                        }
                    ),
                    (
                        "moonbeam",
                        ResolvedEtherscanConfig {
                            api_url: mb_urls.0.to_string(),
                            chain: Some(Moonbeam.into()),
                            browser_url: Some(mb_urls.1.to_string()),
                            api_version: EtherscanApiVersion::V1,
                            key: "123456789".to_string(),
                        }
                    ),
                ])
            );

            Ok(())
        });
    }

    #[test]
    fn test_resolve_etherscan_chain_id() {
        figment::Jail::expect_with(|jail| {
            jail.create_file(
                "foundry.toml",
                r#"
                [profile.default]
                chain_id = "sepolia"

                [etherscan]
                sepolia = { key = "FX42Z3BBJJEWXWGYV2X1CIPRSCN" }
            "#,
            )?;

            let config = Config::load().unwrap();
            let etherscan = config.get_etherscan_config().unwrap().unwrap();
            assert_eq!(etherscan.chain, Some(NamedChain::Sepolia.into()));
            assert_eq!(etherscan.key, "FX42Z3BBJJEWXWGYV2X1CIPRSCN");

            Ok(())
        });
    }

    #[test]
    fn test_resolve_rpc_url() {
        figment::Jail::expect_with(|jail| {
            jail.create_file(
                "foundry.toml",
                r#"
                [profile.default]
                [rpc_endpoints]
                optimism = "https://example.com/"
                mainnet = "${_CONFIG_MAINNET}"
            "#,
            )?;
            jail.set_env("_CONFIG_MAINNET", "https://eth-mainnet.alchemyapi.io/v2/123455");

            let mut config = Config::load().unwrap();
            assert_eq!("http://localhost:8545", config.get_rpc_url_or_localhost_http().unwrap());

            config.eth_rpc_url = Some("mainnet".to_string());
            assert_eq!(
                "https://eth-mainnet.alchemyapi.io/v2/123455",
                config.get_rpc_url_or_localhost_http().unwrap()
            );

            config.eth_rpc_url = Some("optimism".to_string());
            assert_eq!("https://example.com/", config.get_rpc_url_or_localhost_http().unwrap());

            Ok(())
        })
    }

    #[test]
    fn test_resolve_rpc_url_if_etherscan_set() {
        figment::Jail::expect_with(|jail| {
            jail.create_file(
                "foundry.toml",
                r#"
                [profile.default]
                etherscan_api_key = "dummy"
                [rpc_endpoints]
                optimism = "https://example.com/"
            "#,
            )?;

            let config = Config::load().unwrap();
            assert_eq!("http://localhost:8545", config.get_rpc_url_or_localhost_http().unwrap());

            Ok(())
        })
    }

    #[test]
    fn test_resolve_rpc_url_alias() {
        figment::Jail::expect_with(|jail| {
            jail.create_file(
                "foundry.toml",
                r#"
                [profile.default]
                [rpc_endpoints]
                polygonMumbai = "https://polygon-mumbai.g.alchemy.com/v2/${_RESOLVE_RPC_ALIAS}"
            "#,
            )?;
            let mut config = Config::load().unwrap();
            config.eth_rpc_url = Some("polygonMumbai".to_string());
            assert!(config.get_rpc_url().unwrap().is_err());

            jail.set_env("_RESOLVE_RPC_ALIAS", "123455");

            let mut config = Config::load().unwrap();
            config.eth_rpc_url = Some("polygonMumbai".to_string());
            assert_eq!(
                "https://polygon-mumbai.g.alchemy.com/v2/123455",
                config.get_rpc_url().unwrap().unwrap()
            );

            Ok(())
        })
    }

    #[test]
    fn test_resolve_rpc_aliases() {
        figment::Jail::expect_with(|jail| {
            jail.create_file(
                "foundry.toml",
                r#"
               [profile.default]
               [etherscan]
               arbitrum_alias = { key = "${TEST_RESOLVE_RPC_ALIAS_ARBISCAN}" }
               [rpc_endpoints]
               arbitrum_alias = "https://arb-mainnet.g.alchemy.com/v2/${TEST_RESOLVE_RPC_ALIAS_ARB_ONE}"
            "#,
            )?;

            jail.set_env("TEST_RESOLVE_RPC_ALIAS_ARB_ONE", "123455");
            jail.set_env("TEST_RESOLVE_RPC_ALIAS_ARBISCAN", "123455");

            let config = Config::load().unwrap();

            let config = config.get_etherscan_config_with_chain(Some(NamedChain::Arbitrum.into()));
            assert!(config.is_err());
            assert_eq!(
                config.unwrap_err().to_string(),
                "At least one of `url` or `chain` must be present for Etherscan config with unknown alias `arbitrum_alias`"
            );

            Ok(())
        });
    }

    #[test]
    fn test_resolve_rpc_config() {
        figment::Jail::expect_with(|jail| {
            jail.create_file(
                "foundry.toml",
                r#"
                [rpc_endpoints]
                optimism = "https://example.com/"
                mainnet = { endpoint = "${_CONFIG_MAINNET}", retries = 3, retry_backoff = 1000, compute_units_per_second = 1000 }
            "#,
            )?;
            jail.set_env("_CONFIG_MAINNET", "https://eth-mainnet.alchemyapi.io/v2/123455");

            let config = Config::load().unwrap();
            assert_eq!(
                RpcEndpoints::new([
                    (
                        "optimism",
                        RpcEndpointType::String(RpcEndpointUrl::Url(
                            "https://example.com/".to_string()
                        ))
                    ),
                    (
                        "mainnet",
                        RpcEndpointType::Config(RpcEndpoint {
                            endpoint: RpcEndpointUrl::Env("${_CONFIG_MAINNET}".to_string()),
                            config: RpcEndpointConfig {
                                retries: Some(3),
                                retry_backoff: Some(1000),
                                compute_units_per_second: Some(1000),
                            },
                            auth: None,
                        })
                    ),
                ]),
                config.rpc_endpoints
            );

            let resolved = config.rpc_endpoints.resolved();
            assert_eq!(
                RpcEndpoints::new([
                    (
                        "optimism",
                        RpcEndpointType::String(RpcEndpointUrl::Url(
                            "https://example.com/".to_string()
                        ))
                    ),
                    (
                        "mainnet",
                        RpcEndpointType::Config(RpcEndpoint {
                            endpoint: RpcEndpointUrl::Env("${_CONFIG_MAINNET}".to_string()),
                            config: RpcEndpointConfig {
                                retries: Some(3),
                                retry_backoff: Some(1000),
                                compute_units_per_second: Some(1000),
                            },
                            auth: None,
                        })
                    ),
                ])
                .resolved(),
                resolved
            );
            Ok(())
        })
    }

    #[test]
    fn test_resolve_auth() {
        figment::Jail::expect_with(|jail| {
            jail.create_file(
                "foundry.toml",
                r#"
                [profile.default]
                eth_rpc_url = "optimism"
                [rpc_endpoints]
                optimism = "https://example.com/"
                mainnet = { endpoint = "${_CONFIG_MAINNET}", retries = 3, retry_backoff = 1000, compute_units_per_second = 1000, auth = "Bearer ${_CONFIG_AUTH}" }
            "#,
            )?;

            let config = Config::load().unwrap();

            jail.set_env("_CONFIG_AUTH", "123456");
            jail.set_env("_CONFIG_MAINNET", "https://eth-mainnet.alchemyapi.io/v2/123455");

            assert_eq!(
                RpcEndpoints::new([
                    (
                        "optimism",
                        RpcEndpointType::String(RpcEndpointUrl::Url(
                            "https://example.com/".to_string()
                        ))
                    ),
                    (
                        "mainnet",
                        RpcEndpointType::Config(RpcEndpoint {
                            endpoint: RpcEndpointUrl::Env("${_CONFIG_MAINNET}".to_string()),
                            config: RpcEndpointConfig {
                                retries: Some(3),
                                retry_backoff: Some(1000),
                                compute_units_per_second: Some(1000)
                            },
                            auth: Some(RpcAuth::Env("Bearer ${_CONFIG_AUTH}".to_string())),
                        })
                    ),
                ]),
                config.rpc_endpoints
            );
            let resolved = config.rpc_endpoints.resolved();
            assert_eq!(
                RpcEndpoints::new([
                    (
                        "optimism",
                        RpcEndpointType::String(RpcEndpointUrl::Url(
                            "https://example.com/".to_string()
                        ))
                    ),
                    (
                        "mainnet",
                        RpcEndpointType::Config(RpcEndpoint {
                            endpoint: RpcEndpointUrl::Url(
                                "https://eth-mainnet.alchemyapi.io/v2/123455".to_string()
                            ),
                            config: RpcEndpointConfig {
                                retries: Some(3),
                                retry_backoff: Some(1000),
                                compute_units_per_second: Some(1000)
                            },
                            auth: Some(RpcAuth::Raw("Bearer 123456".to_string())),
                        })
                    ),
                ])
                .resolved(),
                resolved
            );

            Ok(())
        });
    }

    #[test]
    fn test_resolve_endpoints() {
        figment::Jail::expect_with(|jail| {
            jail.create_file(
                "foundry.toml",
                r#"
                [profile.default]
                eth_rpc_url = "optimism"
                [rpc_endpoints]
                optimism = "https://example.com/"
                mainnet = "${_CONFIG_MAINNET}"
                mainnet_2 = "https://eth-mainnet.alchemyapi.io/v2/${_CONFIG_API_KEY1}"
                mainnet_3 = "https://eth-mainnet.alchemyapi.io/v2/${_CONFIG_API_KEY1}/${_CONFIG_API_KEY2}"
            "#,
            )?;

            let config = Config::load().unwrap();

            assert_eq!(config.get_rpc_url().unwrap().unwrap(), "https://example.com/");

            assert!(config.rpc_endpoints.clone().resolved().has_unresolved());

            jail.set_env("_CONFIG_MAINNET", "https://eth-mainnet.alchemyapi.io/v2/123455");
            jail.set_env("_CONFIG_API_KEY1", "123456");
            jail.set_env("_CONFIG_API_KEY2", "98765");

            let endpoints = config.rpc_endpoints.resolved();

            assert!(!endpoints.has_unresolved());

            assert_eq!(
                endpoints,
                RpcEndpoints::new([
                    ("optimism", RpcEndpointUrl::Url("https://example.com/".to_string())),
                    (
                        "mainnet",
                        RpcEndpointUrl::Url(
                            "https://eth-mainnet.alchemyapi.io/v2/123455".to_string()
                        )
                    ),
                    (
                        "mainnet_2",
                        RpcEndpointUrl::Url(
                            "https://eth-mainnet.alchemyapi.io/v2/123456".to_string()
                        )
                    ),
                    (
                        "mainnet_3",
                        RpcEndpointUrl::Url(
                            "https://eth-mainnet.alchemyapi.io/v2/123456/98765".to_string()
                        )
                    ),
                ])
                .resolved()
            );

            Ok(())
        });
    }

    #[test]
    fn test_extract_etherscan_config() {
        figment::Jail::expect_with(|jail| {
            jail.create_file(
                "foundry.toml",
                r#"
                [profile.default]
                etherscan_api_key = "optimism"

                [etherscan]
                optimism = { key = "https://etherscan-optimism.com/" }
                mumbai = { key = "https://etherscan-mumbai.com/" }
            "#,
            )?;

            let mut config = Config::load().unwrap();

            let optimism = config.get_etherscan_api_key(Some(NamedChain::Optimism.into()));
            assert_eq!(optimism, Some("https://etherscan-optimism.com/".to_string()));

            config.etherscan_api_key = Some("mumbai".to_string());

            let mumbai = config.get_etherscan_api_key(Some(NamedChain::PolygonMumbai.into()));
            assert_eq!(mumbai, Some("https://etherscan-mumbai.com/".to_string()));

            Ok(())
        });
    }

    #[test]
    fn test_extract_etherscan_config_by_chain() {
        figment::Jail::expect_with(|jail| {
            jail.create_file(
                "foundry.toml",
                r#"
                [profile.default]

                [etherscan]
                mumbai = { key = "https://etherscan-mumbai.com/", chain = 80001 }
            "#,
            )?;

            let config = Config::load().unwrap();

            let mumbai = config
                .get_etherscan_config_with_chain(Some(NamedChain::PolygonMumbai.into()))
                .unwrap()
                .unwrap();
            assert_eq!(mumbai.key, "https://etherscan-mumbai.com/".to_string());

            Ok(())
        });
    }

    #[test]
    fn test_extract_etherscan_config_by_chain_with_url() {
        figment::Jail::expect_with(|jail| {
            jail.create_file(
                "foundry.toml",
                r#"
                [profile.default]

                [etherscan]
                mumbai = { key = "https://etherscan-mumbai.com/", chain = 80001 , url =  "https://verifier-url.com/"}
            "#,
            )?;

            let config = Config::load().unwrap();

            let mumbai = config
                .get_etherscan_config_with_chain(Some(NamedChain::PolygonMumbai.into()))
                .unwrap()
                .unwrap();
            assert_eq!(mumbai.key, "https://etherscan-mumbai.com/".to_string());
            assert_eq!(mumbai.api_url, "https://verifier-url.com/".to_string());

            Ok(())
        });
    }

    #[test]
    fn test_extract_etherscan_config_by_chain_and_alias() {
        figment::Jail::expect_with(|jail| {
            jail.create_file(
                "foundry.toml",
                r#"
                [profile.default]
                eth_rpc_url = "mumbai"

                [etherscan]
                mumbai = { key = "https://etherscan-mumbai.com/" }

                [rpc_endpoints]
                mumbai = "https://polygon-mumbai.g.alchemy.com/v2/mumbai"
            "#,
            )?;

            let config = Config::load().unwrap();

            let mumbai = config.get_etherscan_config_with_chain(None).unwrap().unwrap();
            assert_eq!(mumbai.key, "https://etherscan-mumbai.com/".to_string());

            let mumbai_rpc = config.get_rpc_url().unwrap().unwrap();
            assert_eq!(mumbai_rpc, "https://polygon-mumbai.g.alchemy.com/v2/mumbai");
            Ok(())
        });
    }

    #[test]
    fn test_toml_file() {
        figment::Jail::expect_with(|jail| {
            jail.create_file(
                "foundry.toml",
                r#"
                [profile.default]
                src = "some-source"
                out = "some-out"
                cache = true
                eth_rpc_url = "https://example.com/"
                verbosity = 3
                remappings = ["ds-test=lib/ds-test/"]
                via_ir = true
                rpc_storage_caching = { chains = [1, "optimism", 999999], endpoints = "all"}
                use_literal_content = false
                bytecode_hash = "ipfs"
                cbor_metadata = true
                revert_strings = "strip"
                allow_paths = ["allow", "paths"]
                build_info_path = "build-info"
                always_use_create_2_factory = true

                [rpc_endpoints]
                optimism = "https://example.com/"
                mainnet = "${RPC_MAINNET}"
                mainnet_2 = "https://eth-mainnet.alchemyapi.io/v2/${API_KEY}"
                mainnet_3 = "https://eth-mainnet.alchemyapi.io/v2/${API_KEY}/${ANOTHER_KEY}"
            "#,
            )?;

            let config = Config::load().unwrap();
            assert_eq!(
                config,
                Config {
                    src: "some-source".into(),
                    out: "some-out".into(),
                    cache: true,
                    eth_rpc_url: Some("https://example.com/".to_string()),
                    remappings: vec![Remapping::from_str("ds-test=lib/ds-test/").unwrap().into()],
                    verbosity: 3,
                    via_ir: true,
                    rpc_storage_caching: StorageCachingConfig {
                        chains: CachedChains::Chains(vec![
                            Chain::mainnet(),
                            Chain::optimism_mainnet(),
                            Chain::from_id(999999)
                        ]),
                        endpoints: CachedEndpoints::All,
                    },
                    use_literal_content: false,
                    bytecode_hash: BytecodeHash::Ipfs,
                    cbor_metadata: true,
                    revert_strings: Some(RevertStrings::Strip),
                    allow_paths: vec![PathBuf::from("allow"), PathBuf::from("paths")],
                    rpc_endpoints: RpcEndpoints::new([
                        ("optimism", RpcEndpointUrl::Url("https://example.com/".to_string())),
                        ("mainnet", RpcEndpointUrl::Env("${RPC_MAINNET}".to_string())),
                        (
                            "mainnet_2",
                            RpcEndpointUrl::Env(
                                "https://eth-mainnet.alchemyapi.io/v2/${API_KEY}".to_string()
                            )
                        ),
                        (
                            "mainnet_3",
                            RpcEndpointUrl::Env(
                                "https://eth-mainnet.alchemyapi.io/v2/${API_KEY}/${ANOTHER_KEY}"
                                    .to_string()
                            )
                        ),
                    ]),
                    build_info_path: Some("build-info".into()),
                    always_use_create_2_factory: true,
                    ..Config::default().normalized_optimizer_settings()
                }
            );

            Ok(())
        });
    }

    #[test]
    fn test_load_remappings() {
        figment::Jail::expect_with(|jail| {
            jail.create_file(
                "foundry.toml",
                r"
                [profile.default]
                remappings = ['nested/=lib/nested/']
            ",
            )?;

            let config = Config::load_with_root(jail.directory()).unwrap();
            assert_eq!(
                config.remappings,
                vec![Remapping::from_str("nested/=lib/nested/").unwrap().into()]
            );

            Ok(())
        });
    }

    #[test]
    fn test_load_full_toml() {
        figment::Jail::expect_with(|jail| {
            jail.create_file(
                "foundry.toml",
                r#"
                [profile.default]
                auto_detect_solc = true
                block_base_fee_per_gas = 0
                block_coinbase = '0x0000000000000000000000000000000000000000'
                block_difficulty = 0
                block_prevrandao = '0x0000000000000000000000000000000000000000000000000000000000000000'
                block_number = 1
                block_timestamp = 1
                use_literal_content = false
                bytecode_hash = 'ipfs'
                cbor_metadata = true
                cache = true
                cache_path = 'cache'
                evm_version = 'london'
                extra_output = []
                extra_output_files = []
                always_use_create_2_factory = false
                ffi = false
                force = false
                gas_limit = 9223372036854775807
                gas_price = 0
                gas_reports = ['*']
                ignored_error_codes = [1878]
                ignored_warnings_from = ["something"]
                deny_warnings = false
                initial_balance = '0xffffffffffffffffffffffff'
                libraries = []
                libs = ['lib']
                memory_limit = 134217728
                names = false
                no_storage_caching = false
                no_rpc_rate_limit = false
                offline = false
                optimizer = true
                optimizer_runs = 200
                out = 'out'
                remappings = ['nested/=lib/nested/']
                sender = '0x1804c8AB1F12E6bbf3894d4083f33e07309d1f38'
                sizes = false
                sparse_mode = false
                src = 'src'
                test = 'test'
                tx_origin = '0x1804c8AB1F12E6bbf3894d4083f33e07309d1f38'
                verbosity = 0
                via_ir = false

                [profile.default.rpc_storage_caching]
                chains = 'all'
                endpoints = 'all'

                [rpc_endpoints]
                optimism = "https://example.com/"
                mainnet = "${RPC_MAINNET}"
                mainnet_2 = "https://eth-mainnet.alchemyapi.io/v2/${API_KEY}"

                [fuzz]
                runs = 256
                seed = '0x3e8'
                max_test_rejects = 65536

                [invariant]
                runs = 256
                depth = 500
                fail_on_revert = false
                call_override = false
                shrink_run_limit = 5000
            "#,
            )?;

            let config = Config::load_with_root(jail.directory()).unwrap();

            assert_eq!(config.ignored_file_paths, vec![PathBuf::from("something")]);
            assert_eq!(config.fuzz.seed, Some(U256::from(1000)));
            assert_eq!(
                config.remappings,
                vec![Remapping::from_str("nested/=lib/nested/").unwrap().into()]
            );

            assert_eq!(
                config.rpc_endpoints,
                RpcEndpoints::new([
                    ("optimism", RpcEndpointUrl::Url("https://example.com/".to_string())),
                    ("mainnet", RpcEndpointUrl::Env("${RPC_MAINNET}".to_string())),
                    (
                        "mainnet_2",
                        RpcEndpointUrl::Env(
                            "https://eth-mainnet.alchemyapi.io/v2/${API_KEY}".to_string()
                        )
                    ),
                ]),
            );

            Ok(())
        });
    }

    #[test]
    fn test_solc_req() {
        figment::Jail::expect_with(|jail| {
            jail.create_file(
                "foundry.toml",
                r#"
                [profile.default]
                solc_version = "0.8.12"
            "#,
            )?;

            let config = Config::load().unwrap();
            assert_eq!(config.solc, Some(SolcReq::Version(Version::new(0, 8, 12))));

            jail.create_file(
                "foundry.toml",
                r#"
                [profile.default]
                solc = "0.8.12"
            "#,
            )?;

            let config = Config::load().unwrap();
            assert_eq!(config.solc, Some(SolcReq::Version(Version::new(0, 8, 12))));

            jail.create_file(
                "foundry.toml",
                r#"
                [profile.default]
                solc = "path/to/local/solc"
            "#,
            )?;

            let config = Config::load().unwrap();
            assert_eq!(config.solc, Some(SolcReq::Local("path/to/local/solc".into())));

            jail.set_env("FOUNDRY_SOLC_VERSION", "0.6.6");
            let config = Config::load().unwrap();
            assert_eq!(config.solc, Some(SolcReq::Version(Version::new(0, 6, 6))));
            Ok(())
        });
    }

    // ensures the newer `solc` takes precedence over `solc_version`
    #[test]
    fn test_backwards_solc_version() {
        figment::Jail::expect_with(|jail| {
            jail.create_file(
                "foundry.toml",
                r#"
                [default]
                solc = "0.8.12"
                solc_version = "0.8.20"
            "#,
            )?;

            let config = Config::load().unwrap();
            assert_eq!(config.solc, Some(SolcReq::Version(Version::new(0, 8, 12))));

            Ok(())
        });

        figment::Jail::expect_with(|jail| {
            jail.create_file(
                "foundry.toml",
                r#"
                [default]
                solc_version = "0.8.20"
            "#,
            )?;

            let config = Config::load().unwrap();
            assert_eq!(config.solc, Some(SolcReq::Version(Version::new(0, 8, 20))));

            Ok(())
        });
    }

    #[test]
    fn test_toml_casing_file() {
        figment::Jail::expect_with(|jail| {
            jail.create_file(
                "foundry.toml",
                r#"
                [profile.default]
                src = "some-source"
                out = "some-out"
                cache = true
                eth-rpc-url = "https://example.com/"
                evm-version = "berlin"
                auto-detect-solc = false
            "#,
            )?;

            let config = Config::load().unwrap();
            assert_eq!(
                config,
                Config {
                    src: "some-source".into(),
                    out: "some-out".into(),
                    cache: true,
                    eth_rpc_url: Some("https://example.com/".to_string()),
                    auto_detect_solc: false,
                    evm_version: EvmVersion::Berlin,
                    ..Config::default().normalized_optimizer_settings()
                }
            );

            Ok(())
        });
    }

    #[test]
    fn test_output_selection() {
        figment::Jail::expect_with(|jail| {
            jail.create_file(
                "foundry.toml",
                r#"
                [profile.default]
                extra_output = ["metadata", "ir-optimized"]
                extra_output_files = ["metadata"]
            "#,
            )?;

            let config = Config::load().unwrap();

            assert_eq!(
                config.extra_output,
                vec![ContractOutputSelection::Metadata, ContractOutputSelection::IrOptimized]
            );
            assert_eq!(config.extra_output_files, vec![ContractOutputSelection::Metadata]);

            Ok(())
        });
    }

    #[test]
    fn test_precedence() {
        figment::Jail::expect_with(|jail| {
            jail.create_file(
                "foundry.toml",
                r#"
                [profile.default]
                src = "mysrc"
                out = "myout"
                verbosity = 3
            "#,
            )?;

            let config = Config::load().unwrap();
            assert_eq!(
                config,
                Config {
                    src: "mysrc".into(),
                    out: "myout".into(),
                    verbosity: 3,
                    ..Config::default().normalized_optimizer_settings()
                }
            );

            jail.set_env("FOUNDRY_SRC", r"other-src");
            let config = Config::load().unwrap();
            assert_eq!(
                config,
                Config {
                    src: "other-src".into(),
                    out: "myout".into(),
                    verbosity: 3,
                    ..Config::default().normalized_optimizer_settings()
                }
            );

            jail.set_env("FOUNDRY_PROFILE", "foo");
            let val: Result<String, _> = Config::figment().extract_inner("profile");
            assert!(val.is_err());

            Ok(())
        });
    }

    #[test]
    fn test_extract_basic() {
        figment::Jail::expect_with(|jail| {
            jail.create_file(
                "foundry.toml",
                r#"
                [profile.default]
                src = "mysrc"
                out = "myout"
                verbosity = 3
                evm_version = 'berlin'

                [profile.other]
                src = "other-src"
            "#,
            )?;
            let loaded = Config::load().unwrap();
            assert_eq!(loaded.evm_version, EvmVersion::Berlin);
            let base = loaded.into_basic();
            let default = Config::default();
            assert_eq!(
                base,
                BasicConfig {
                    profile: Config::DEFAULT_PROFILE,
                    src: "mysrc".into(),
                    out: "myout".into(),
                    libs: default.libs.clone(),
                    remappings: default.remappings.clone(),
                }
            );
            jail.set_env("FOUNDRY_PROFILE", r"other");
            let base = Config::figment().extract::<BasicConfig>().unwrap();
            assert_eq!(
                base,
                BasicConfig {
                    profile: Config::DEFAULT_PROFILE,
                    src: "other-src".into(),
                    out: "myout".into(),
                    libs: default.libs.clone(),
                    remappings: default.remappings,
                }
            );
            Ok(())
        });
    }

    #[test]
    #[should_panic]
    fn test_parse_invalid_fuzz_weight() {
        figment::Jail::expect_with(|jail| {
            jail.create_file(
                "foundry.toml",
                r"
                [fuzz]
                dictionary_weight = 101
            ",
            )?;
            let _config = Config::load().unwrap();
            Ok(())
        });
    }

    #[test]
    fn test_fallback_provider() {
        figment::Jail::expect_with(|jail| {
            jail.create_file(
                "foundry.toml",
                r"
                [fuzz]
                runs = 1
                include_storage = false
                dictionary_weight = 99

                [invariant]
                runs = 420

                [profile.ci.fuzz]
                dictionary_weight = 5

                [profile.ci.invariant]
                runs = 400
            ",
            )?;

            let invariant_default = InvariantConfig::default();
            let config = Config::load().unwrap();

            assert_ne!(config.invariant.runs, config.fuzz.runs);
            assert_eq!(config.invariant.runs, 420);

            assert_ne!(
                config.fuzz.dictionary.include_storage,
                invariant_default.dictionary.include_storage
            );
            assert_eq!(
                config.invariant.dictionary.include_storage,
                config.fuzz.dictionary.include_storage
            );

            assert_ne!(
                config.fuzz.dictionary.dictionary_weight,
                invariant_default.dictionary.dictionary_weight
            );
            assert_eq!(
                config.invariant.dictionary.dictionary_weight,
                config.fuzz.dictionary.dictionary_weight
            );

            jail.set_env("FOUNDRY_PROFILE", "ci");
            let ci_config = Config::load().unwrap();
            assert_eq!(ci_config.fuzz.runs, 1);
            assert_eq!(ci_config.invariant.runs, 400);
            assert_eq!(ci_config.fuzz.dictionary.dictionary_weight, 5);
            assert_eq!(
                ci_config.invariant.dictionary.dictionary_weight,
                config.fuzz.dictionary.dictionary_weight
            );

            Ok(())
        })
    }

    #[test]
    fn test_standalone_profile_sections() {
        figment::Jail::expect_with(|jail| {
            jail.create_file(
                "foundry.toml",
                r"
                [fuzz]
                runs = 100

                [invariant]
                runs = 120

                [profile.ci.fuzz]
                runs = 420

                [profile.ci.invariant]
                runs = 500
            ",
            )?;

            let config = Config::load().unwrap();
            assert_eq!(config.fuzz.runs, 100);
            assert_eq!(config.invariant.runs, 120);

            jail.set_env("FOUNDRY_PROFILE", "ci");
            let config = Config::load().unwrap();
            assert_eq!(config.fuzz.runs, 420);
            assert_eq!(config.invariant.runs, 500);

            Ok(())
        });
    }

    #[test]
    fn can_handle_deviating_dapp_aliases() {
        figment::Jail::expect_with(|jail| {
            let addr = Address::ZERO;
            jail.set_env("DAPP_TEST_NUMBER", 1337);
            jail.set_env("DAPP_TEST_ADDRESS", format!("{addr:?}"));
            jail.set_env("DAPP_TEST_FUZZ_RUNS", 420);
            jail.set_env("DAPP_TEST_DEPTH", 20);
            jail.set_env("DAPP_FORK_BLOCK", 100);
            jail.set_env("DAPP_BUILD_OPTIMIZE_RUNS", 999);
            jail.set_env("DAPP_BUILD_OPTIMIZE", 0);

            let config = Config::load().unwrap();

            assert_eq!(config.block_number, U256::from(1337));
            assert_eq!(config.sender, addr);
            assert_eq!(config.fuzz.runs, 420);
            assert_eq!(config.invariant.depth, 20);
            assert_eq!(config.fork_block_number, Some(100));
            assert_eq!(config.optimizer_runs, Some(999));
            assert!(!config.optimizer.unwrap());

            Ok(())
        });
    }

    #[test]
    fn can_parse_libraries() {
        figment::Jail::expect_with(|jail| {
            jail.set_env(
                "DAPP_LIBRARIES",
                "[src/DssSpell.sol:DssExecLib:0x8De6DDbCd5053d32292AAA0D2105A32d108484a6]",
            );
            let config = Config::load().unwrap();
            assert_eq!(
                config.libraries,
                vec![
                    "src/DssSpell.sol:DssExecLib:0x8De6DDbCd5053d32292AAA0D2105A32d108484a6"
                        .to_string()
                ]
            );

            jail.set_env(
                "DAPP_LIBRARIES",
                "src/DssSpell.sol:DssExecLib:0x8De6DDbCd5053d32292AAA0D2105A32d108484a6",
            );
            let config = Config::load().unwrap();
            assert_eq!(
                config.libraries,
                vec![
                    "src/DssSpell.sol:DssExecLib:0x8De6DDbCd5053d32292AAA0D2105A32d108484a6"
                        .to_string(),
                ]
            );

            jail.set_env(
                "DAPP_LIBRARIES",
                "src/DssSpell.sol:DssExecLib:0x8De6DDbCd5053d32292AAA0D2105A32d108484a6,src/DssSpell.sol:DssExecLib:0x8De6DDbCd5053d32292AAA0D2105A32d108484a6",
            );
            let config = Config::load().unwrap();
            assert_eq!(
                config.libraries,
                vec![
                    "src/DssSpell.sol:DssExecLib:0x8De6DDbCd5053d32292AAA0D2105A32d108484a6"
                        .to_string(),
                    "src/DssSpell.sol:DssExecLib:0x8De6DDbCd5053d32292AAA0D2105A32d108484a6"
                        .to_string()
                ]
            );

            Ok(())
        });
    }

    #[test]
    fn test_parse_many_libraries() {
        figment::Jail::expect_with(|jail| {
            jail.create_file(
                "foundry.toml",
                r"
                [profile.default]
               libraries= [
                        './src/SizeAuctionDiscount.sol:Chainlink:0xffedba5e171c4f15abaaabc86e8bd01f9b54dae5',
                        './src/SizeAuction.sol:ChainlinkTWAP:0xffedba5e171c4f15abaaabc86e8bd01f9b54dae5',
                        './src/SizeAuction.sol:Math:0x902f6cf364b8d9470d5793a9b2b2e86bddd21e0c',
                        './src/test/ChainlinkTWAP.t.sol:ChainlinkTWAP:0xffedba5e171c4f15abaaabc86e8bd01f9b54dae5',
                        './src/SizeAuctionDiscount.sol:Math:0x902f6cf364b8d9470d5793a9b2b2e86bddd21e0c',
                    ]
            ",
            )?;
            let config = Config::load().unwrap();

            let libs = config.parsed_libraries().unwrap().libs;

            similar_asserts::assert_eq!(
                libs,
                BTreeMap::from([
                    (
                        PathBuf::from("./src/SizeAuctionDiscount.sol"),
                        BTreeMap::from([
                            (
                                "Chainlink".to_string(),
                                "0xffedba5e171c4f15abaaabc86e8bd01f9b54dae5".to_string()
                            ),
                            (
                                "Math".to_string(),
                                "0x902f6cf364b8d9470d5793a9b2b2e86bddd21e0c".to_string()
                            )
                        ])
                    ),
                    (
                        PathBuf::from("./src/SizeAuction.sol"),
                        BTreeMap::from([
                            (
                                "ChainlinkTWAP".to_string(),
                                "0xffedba5e171c4f15abaaabc86e8bd01f9b54dae5".to_string()
                            ),
                            (
                                "Math".to_string(),
                                "0x902f6cf364b8d9470d5793a9b2b2e86bddd21e0c".to_string()
                            )
                        ])
                    ),
                    (
                        PathBuf::from("./src/test/ChainlinkTWAP.t.sol"),
                        BTreeMap::from([(
                            "ChainlinkTWAP".to_string(),
                            "0xffedba5e171c4f15abaaabc86e8bd01f9b54dae5".to_string()
                        )])
                    ),
                ])
            );

            Ok(())
        });
    }

    #[test]
    fn config_roundtrip() {
        figment::Jail::expect_with(|jail| {
            let default = Config::default().normalized_optimizer_settings();
            let basic = default.clone().into_basic();
            jail.create_file("foundry.toml", &basic.to_string_pretty().unwrap())?;

            let mut other = Config::load().unwrap();
            clear_warning(&mut other);
            assert_eq!(default, other);

            let other = other.into_basic();
            assert_eq!(basic, other);

            jail.create_file("foundry.toml", &default.to_string_pretty().unwrap())?;
            let mut other = Config::load().unwrap();
            clear_warning(&mut other);
            assert_eq!(default, other);

            Ok(())
        });
    }

    #[test]
    fn test_fs_permissions() {
        figment::Jail::expect_with(|jail| {
            jail.create_file(
                "foundry.toml",
                r#"
                [profile.default]
                fs_permissions = [{ access = "read-write", path = "./"}]
            "#,
            )?;
            let loaded = Config::load().unwrap();

            assert_eq!(
                loaded.fs_permissions,
                FsPermissions::new(vec![PathPermission::read_write("./")])
            );

            jail.create_file(
                "foundry.toml",
                r#"
                [profile.default]
                fs_permissions = [{ access = "none", path = "./"}]
            "#,
            )?;
            let loaded = Config::load().unwrap();
            assert_eq!(loaded.fs_permissions, FsPermissions::new(vec![PathPermission::none("./")]));

            Ok(())
        });
    }

    #[test]
    fn test_optimizer_settings_basic() {
        figment::Jail::expect_with(|jail| {
            jail.create_file(
                "foundry.toml",
                r"
                [profile.default]
                optimizer = true

                [profile.default.optimizer_details]
                yul = false

                [profile.default.optimizer_details.yulDetails]
                stackAllocation = true
            ",
            )?;
            let mut loaded = Config::load().unwrap();
            clear_warning(&mut loaded);
            assert_eq!(
                loaded.optimizer_details,
                Some(OptimizerDetails {
                    yul: Some(false),
                    yul_details: Some(YulDetails {
                        stack_allocation: Some(true),
                        ..Default::default()
                    }),
                    ..Default::default()
                })
            );

            let s = loaded.to_string_pretty().unwrap();
            jail.create_file("foundry.toml", &s)?;

            let mut reloaded = Config::load().unwrap();
            clear_warning(&mut reloaded);
            assert_eq!(loaded, reloaded);

            Ok(())
        });
    }

    #[test]
    fn test_model_checker_settings_basic() {
        figment::Jail::expect_with(|jail| {
            jail.create_file(
                "foundry.toml",
                r"
                [profile.default]

                [profile.default.model_checker]
                contracts = { 'a.sol' = [ 'A1', 'A2' ], 'b.sol' = [ 'B1', 'B2' ] }
                engine = 'chc'
                targets = [ 'assert', 'outOfBounds' ]
                timeout = 10000
            ",
            )?;
            let mut loaded = Config::load().unwrap();
            clear_warning(&mut loaded);
            assert_eq!(
                loaded.model_checker,
                Some(ModelCheckerSettings {
                    contracts: BTreeMap::from([
                        ("a.sol".to_string(), vec!["A1".to_string(), "A2".to_string()]),
                        ("b.sol".to_string(), vec!["B1".to_string(), "B2".to_string()]),
                    ]),
                    engine: Some(ModelCheckerEngine::CHC),
                    targets: Some(vec![
                        ModelCheckerTarget::Assert,
                        ModelCheckerTarget::OutOfBounds
                    ]),
                    timeout: Some(10000),
                    invariants: None,
                    show_unproved: None,
                    div_mod_with_slacks: None,
                    solvers: None,
                    show_unsupported: None,
                    show_proved_safe: None,
                })
            );

            let s = loaded.to_string_pretty().unwrap();
            jail.create_file("foundry.toml", &s)?;

            let mut reloaded = Config::load().unwrap();
            clear_warning(&mut reloaded);
            assert_eq!(loaded, reloaded);

            Ok(())
        });
    }

    #[test]
    fn test_model_checker_settings_relative_paths() {
        figment::Jail::expect_with(|jail| {
            jail.create_file(
                "foundry.toml",
                r"
                [profile.default]

                [profile.default.model_checker]
                contracts = { 'a.sol' = [ 'A1', 'A2' ], 'b.sol' = [ 'B1', 'B2' ] }
                engine = 'chc'
                targets = [ 'assert', 'outOfBounds' ]
                timeout = 10000
            ",
            )?;
            let loaded = Config::load().unwrap().sanitized();

            // NOTE(onbjerg): We have to canonicalize the path here using dunce because figment will
            // canonicalize the jail path using the standard library. The standard library *always*
            // transforms Windows paths to some weird extended format, which none of our code base
            // does.
            let dir = foundry_compilers::utils::canonicalize(jail.directory())
                .expect("Could not canonicalize jail path");
            assert_eq!(
                loaded.model_checker,
                Some(ModelCheckerSettings {
                    contracts: BTreeMap::from([
                        (
                            format!("{}", dir.join("a.sol").display()),
                            vec!["A1".to_string(), "A2".to_string()]
                        ),
                        (
                            format!("{}", dir.join("b.sol").display()),
                            vec!["B1".to_string(), "B2".to_string()]
                        ),
                    ]),
                    engine: Some(ModelCheckerEngine::CHC),
                    targets: Some(vec![
                        ModelCheckerTarget::Assert,
                        ModelCheckerTarget::OutOfBounds
                    ]),
                    timeout: Some(10000),
                    invariants: None,
                    show_unproved: None,
                    div_mod_with_slacks: None,
                    solvers: None,
                    show_unsupported: None,
                    show_proved_safe: None,
                })
            );

            Ok(())
        });
    }

    #[test]
    fn test_fmt_config() {
        figment::Jail::expect_with(|jail| {
            jail.create_file(
                "foundry.toml",
                r#"
                [fmt]
                line_length = 100
                tab_width = 2
                bracket_spacing = true
                style = "space"
            "#,
            )?;
            let loaded = Config::load().unwrap().sanitized();
            assert_eq!(
                loaded.fmt,
                FormatterConfig {
                    line_length: 100,
                    tab_width: 2,
                    bracket_spacing: true,
                    style: IndentStyle::Space,
                    ..Default::default()
                }
            );

            Ok(())
        });
    }

    #[test]
    fn test_lint_config() {
        figment::Jail::expect_with(|jail| {
            jail.create_file(
                "foundry.toml",
                r"
                [lint]
                severity = ['high', 'medium']
                exclude_lints = ['incorrect-shift']
                ",
            )?;
            let loaded = Config::load().unwrap().sanitized();
            assert_eq!(
                loaded.lint,
                LinterConfig {
                    severity: vec![LintSeverity::High, LintSeverity::Med],
                    exclude_lints: vec!["incorrect-shift".into()],
                    ..Default::default()
                }
            );

            Ok(())
        });
    }

    #[test]
    fn test_invariant_config() {
        figment::Jail::expect_with(|jail| {
            jail.create_file(
                "foundry.toml",
                r"
                [invariant]
                runs = 512
                depth = 10
            ",
            )?;

            let loaded = Config::load().unwrap().sanitized();
            assert_eq!(
                loaded.invariant,
                InvariantConfig {
                    runs: 512,
                    depth: 10,
                    failure_persist_dir: Some(PathBuf::from("cache/invariant")),
                    corpus_dir: None,
                    ..Default::default()
                }
            );

            Ok(())
        });
    }

    #[test]
    fn test_standalone_sections_env() {
        figment::Jail::expect_with(|jail| {
            jail.create_file(
                "foundry.toml",
                r"
                [fuzz]
                runs = 100

                [invariant]
                depth = 1
            ",
            )?;

            jail.set_env("FOUNDRY_FMT_LINE_LENGTH", "95");
            jail.set_env("FOUNDRY_FUZZ_DICTIONARY_WEIGHT", "99");
            jail.set_env("FOUNDRY_INVARIANT_DEPTH", "5");

            let config = Config::load().unwrap();
            assert_eq!(config.fmt.line_length, 95);
            assert_eq!(config.fuzz.dictionary.dictionary_weight, 99);
            assert_eq!(config.invariant.depth, 5);

            Ok(())
        });
    }

    #[test]
    fn test_parse_with_profile() {
        let foundry_str = r"
            [profile.default]
            src = 'src'
            out = 'out'
            libs = ['lib']

            # See more config options https://github.com/foundry-rs/foundry/blob/master/crates/config/README.md#all-options
        ";
        assert_eq!(
            parse_with_profile::<BasicConfig>(foundry_str).unwrap().unwrap(),
            (
                Config::DEFAULT_PROFILE,
                BasicConfig {
                    profile: Config::DEFAULT_PROFILE,
                    src: "src".into(),
                    out: "out".into(),
                    libs: vec!["lib".into()],
                    remappings: vec![]
                }
            )
        );
    }

    #[test]
    fn test_implicit_profile_loads() {
        figment::Jail::expect_with(|jail| {
            jail.create_file(
                "foundry.toml",
                r"
                [default]
                src = 'my-src'
                out = 'my-out'
            ",
            )?;
            let loaded = Config::load().unwrap().sanitized();
            assert_eq!(loaded.src.file_name().unwrap(), "my-src");
            assert_eq!(loaded.out.file_name().unwrap(), "my-out");
            assert_eq!(
                loaded.warnings,
                vec![Warning::UnknownSection {
                    unknown_section: Profile::new("default"),
                    source: Some("foundry.toml".into())
                }]
            );

            Ok(())
        });
    }

    #[test]
    fn test_etherscan_api_key() {
        figment::Jail::expect_with(|jail| {
            jail.create_file(
                "foundry.toml",
                r"
                [default]
            ",
            )?;
            jail.set_env("ETHERSCAN_API_KEY", "");
            let loaded = Config::load().unwrap().sanitized();
            assert!(loaded.etherscan_api_key.is_none());

            jail.set_env("ETHERSCAN_API_KEY", "DUMMY");
            let loaded = Config::load().unwrap().sanitized();
            assert_eq!(loaded.etherscan_api_key, Some("DUMMY".into()));

            Ok(())
        });
    }

    #[test]
    fn test_etherscan_api_key_figment() {
        figment::Jail::expect_with(|jail| {
            jail.create_file(
                "foundry.toml",
                r"
                [default]
                etherscan_api_key = 'DUMMY'
            ",
            )?;
            jail.set_env("ETHERSCAN_API_KEY", "ETHER");

            let figment = Config::figment_with_root(jail.directory())
                .merge(("etherscan_api_key", "USER_KEY"));

            let loaded = Config::from_provider(figment).unwrap();
            assert_eq!(loaded.etherscan_api_key, Some("USER_KEY".into()));

            Ok(())
        });
    }

    #[test]
    fn test_normalize_defaults() {
        figment::Jail::expect_with(|jail| {
            jail.create_file(
                "foundry.toml",
                r"
                [default]
                solc = '0.8.13'
            ",
            )?;

            let loaded = Config::load().unwrap().sanitized();
            assert_eq!(loaded.evm_version, EvmVersion::London);
            Ok(())
        });
    }

    // a test to print the config, mainly used to update the example config in the README
    #[expect(clippy::disallowed_macros)]
    #[test]
    #[ignore]
    fn print_config() {
        let config = Config {
            optimizer_details: Some(OptimizerDetails {
                peephole: None,
                inliner: None,
                jumpdest_remover: None,
                order_literals: None,
                deduplicate: None,
                cse: None,
                constant_optimizer: Some(true),
                yul: Some(true),
                yul_details: Some(YulDetails {
                    stack_allocation: None,
                    optimizer_steps: Some("dhfoDgvulfnTUtnIf".to_string()),
                }),
                simple_counter_for_loop_unchecked_increment: None,
            }),
            ..Default::default()
        };
        println!("{}", config.to_string_pretty().unwrap());
    }

    #[test]
    fn can_use_impl_figment_macro() {
        #[derive(Default, Serialize)]
        struct MyArgs {
            #[serde(skip_serializing_if = "Option::is_none")]
            root: Option<PathBuf>,
        }
        impl_figment_convert!(MyArgs);

        impl Provider for MyArgs {
            fn metadata(&self) -> Metadata {
                Metadata::default()
            }

            fn data(&self) -> Result<Map<Profile, Dict>, Error> {
                let value = Value::serialize(self)?;
                let error = InvalidType(value.to_actual(), "map".into());
                let dict = value.into_dict().ok_or(error)?;
                Ok(Map::from([(Config::selected_profile(), dict)]))
            }
        }

        let _figment: Figment = From::from(&MyArgs::default());

        #[derive(Default)]
        struct Outer {
            start: MyArgs,
            other: MyArgs,
            another: MyArgs,
        }
        impl_figment_convert!(Outer, start, other, another);

        let _figment: Figment = From::from(&Outer::default());
    }

    #[test]
    fn list_cached_blocks() -> eyre::Result<()> {
        fn fake_block_cache(chain_path: &Path, block_number: &str, size_bytes: usize) {
            let block_path = chain_path.join(block_number);
            fs::create_dir(block_path.as_path()).unwrap();
            let file_path = block_path.join("storage.json");
            let mut file = File::create(file_path).unwrap();
            writeln!(file, "{}", vec![' '; size_bytes - 1].iter().collect::<String>()).unwrap();
        }

        fn fake_block_cache_block_path_as_file(
            chain_path: &Path,
            block_number: &str,
            size_bytes: usize,
        ) {
            let block_path = chain_path.join(block_number);
            let mut file = File::create(block_path).unwrap();
            writeln!(file, "{}", vec![' '; size_bytes - 1].iter().collect::<String>()).unwrap();
        }

        let chain_dir = tempdir()?;

        fake_block_cache(chain_dir.path(), "1", 100);
        fake_block_cache(chain_dir.path(), "2", 500);
        fake_block_cache_block_path_as_file(chain_dir.path(), "3", 900);
        // Pollution file that should not show up in the cached block
        let mut pol_file = File::create(chain_dir.path().join("pol.txt")).unwrap();
        writeln!(pol_file, "{}", [' '; 10].iter().collect::<String>()).unwrap();

        let result = Config::get_cached_blocks(chain_dir.path())?;

        assert_eq!(result.len(), 3);
        let block1 = &result.iter().find(|x| x.0 == "1").unwrap();
        let block2 = &result.iter().find(|x| x.0 == "2").unwrap();
        let block3 = &result.iter().find(|x| x.0 == "3").unwrap();

        assert_eq!(block1.0, "1");
        assert_eq!(block1.1, 100);
        assert_eq!(block2.0, "2");
        assert_eq!(block2.1, 500);
        assert_eq!(block3.0, "3");
        assert_eq!(block3.1, 900);

        chain_dir.close()?;
        Ok(())
    }

    #[test]
    fn list_etherscan_cache() -> eyre::Result<()> {
        fn fake_etherscan_cache(chain_path: &Path, address: &str, size_bytes: usize) {
            let metadata_path = chain_path.join("sources");
            let abi_path = chain_path.join("abi");
            let _ = fs::create_dir(metadata_path.as_path());
            let _ = fs::create_dir(abi_path.as_path());

            let metadata_file_path = metadata_path.join(address);
            let mut metadata_file = File::create(metadata_file_path).unwrap();
            writeln!(metadata_file, "{}", vec![' '; size_bytes / 2 - 1].iter().collect::<String>())
                .unwrap();

            let abi_file_path = abi_path.join(address);
            let mut abi_file = File::create(abi_file_path).unwrap();
            writeln!(abi_file, "{}", vec![' '; size_bytes / 2 - 1].iter().collect::<String>())
                .unwrap();
        }

        let chain_dir = tempdir()?;

        fake_etherscan_cache(chain_dir.path(), "1", 100);
        fake_etherscan_cache(chain_dir.path(), "2", 500);

        let result = Config::get_cached_block_explorer_data(chain_dir.path())?;

        assert_eq!(result, 600);

        chain_dir.close()?;
        Ok(())
    }

    #[test]
    fn test_parse_error_codes() {
        figment::Jail::expect_with(|jail| {
            jail.create_file(
                "foundry.toml",
                r#"
                [default]
                ignored_error_codes = ["license", "unreachable", 1337]
            "#,
            )?;

            let config = Config::load().unwrap();
            assert_eq!(
                config.ignored_error_codes,
                vec![
                    SolidityErrorCode::SpdxLicenseNotProvided,
                    SolidityErrorCode::Unreachable,
                    SolidityErrorCode::Other(1337)
                ]
            );

            Ok(())
        });
    }

    #[test]
    fn test_parse_file_paths() {
        figment::Jail::expect_with(|jail| {
            jail.create_file(
                "foundry.toml",
                r#"
                [default]
                ignored_warnings_from = ["something"]
            "#,
            )?;

            let config = Config::load().unwrap();
            assert_eq!(config.ignored_file_paths, vec![Path::new("something").to_path_buf()]);

            Ok(())
        });
    }

    #[test]
    fn test_parse_optimizer_settings() {
        figment::Jail::expect_with(|jail| {
            jail.create_file(
                "foundry.toml",
                r"
                [default]
                [profile.default.optimizer_details]
            ",
            )?;

            let config = Config::load().unwrap();
            assert_eq!(config.optimizer_details, Some(OptimizerDetails::default()));

            Ok(())
        });
    }

    #[test]
    fn test_parse_labels() {
        figment::Jail::expect_with(|jail| {
            jail.create_file(
                "foundry.toml",
                r#"
                [labels]
                0x1F98431c8aD98523631AE4a59f267346ea31F984 = "Uniswap V3: Factory"
                0xC36442b4a4522E871399CD717aBDD847Ab11FE88 = "Uniswap V3: Positions NFT"
            "#,
            )?;

            let config = Config::load().unwrap();
            assert_eq!(
                config.labels,
                AddressHashMap::from_iter(vec![
                    (
                        address!("0x1F98431c8aD98523631AE4a59f267346ea31F984"),
                        "Uniswap V3: Factory".to_string()
                    ),
                    (
                        address!("0xC36442b4a4522E871399CD717aBDD847Ab11FE88"),
                        "Uniswap V3: Positions NFT".to_string()
                    ),
                ])
            );

            Ok(())
        });
    }

    #[test]
    fn test_parse_vyper() {
        figment::Jail::expect_with(|jail| {
            jail.create_file(
                "foundry.toml",
                r#"
                [vyper]
                optimize = "codesize"
                path = "/path/to/vyper"
                experimental_codegen = true
            "#,
            )?;

            let config = Config::load().unwrap();
            assert_eq!(
                config.vyper,
                VyperConfig {
                    optimize: Some(VyperOptimizationMode::Codesize),
                    path: Some("/path/to/vyper".into()),
                    experimental_codegen: Some(true),
                }
            );

            Ok(())
        });
    }

    #[test]
    fn test_parse_soldeer() {
        figment::Jail::expect_with(|jail| {
            jail.create_file(
                "foundry.toml",
                r#"
                [soldeer]
                remappings_generate = true
                remappings_regenerate = false
                remappings_version = true
                remappings_prefix = "@"
                remappings_location = "txt"
                recursive_deps = true
            "#,
            )?;

            let config = Config::load().unwrap();

            assert_eq!(
                config.soldeer,
                Some(SoldeerConfig {
                    remappings_generate: true,
                    remappings_regenerate: false,
                    remappings_version: true,
                    remappings_prefix: "@".to_string(),
                    remappings_location: RemappingsLocation::Txt,
                    recursive_deps: true,
                })
            );

            Ok(())
        });
    }

    // <https://github.com/foundry-rs/foundry/issues/10926>
    #[test]
    fn test_resolve_mesc_by_chain_id() {
        let s = r#"{
    "mesc_version": "0.2.1",
    "default_endpoint": null,
    "endpoints": {
        "sophon_50104": {
            "name": "sophon_50104",
            "url": "https://rpc.sophon.xyz",
            "chain_id": "50104",
            "endpoint_metadata": {}
        }
    },
    "network_defaults": {
    },
    "network_names": {},
    "profiles": {
        "foundry": {
            "name": "foundry",
            "default_endpoint": "local_ethereum",
            "network_defaults": {
                "50104": "sophon_50104"
            },
            "profile_metadata": {},
            "use_mesc": true
        }
    },
    "global_metadata": {}
}"#;

        let config = serde_json::from_str(s).unwrap();
        let endpoint = mesc::query::get_endpoint_by_network(&config, "50104", Some("foundry"))
            .unwrap()
            .unwrap();
        assert_eq!(endpoint.url, "https://rpc.sophon.xyz");

        let s = r#"{
    "mesc_version": "0.2.1",
    "default_endpoint": null,
    "endpoints": {
        "sophon_50104": {
            "name": "sophon_50104",
            "url": "https://rpc.sophon.xyz",
            "chain_id": "50104",
            "endpoint_metadata": {}
        }
    },
    "network_defaults": {
        "50104": "sophon_50104"
    },
    "network_names": {},
    "profiles": {},
    "global_metadata": {}
}"#;

        let config = serde_json::from_str(s).unwrap();
        let endpoint = mesc::query::get_endpoint_by_network(&config, "50104", Some("foundry"))
            .unwrap()
            .unwrap();
        assert_eq!(endpoint.url, "https://rpc.sophon.xyz");
    }

    #[test]
    fn test_get_etherscan_config_with_unknown_chain() {
        figment::Jail::expect_with(|jail| {
            jail.create_file(
                "foundry.toml",
                r#"
                [etherscan]
                mainnet = { chain = 3658348, key = "api-key"}
            "#,
            )?;
            let config = Config::load().unwrap();
            let unknown_chain = Chain::from_id(3658348);
            let result = config.get_etherscan_config_with_chain(Some(unknown_chain));
            assert!(result.is_err());
            let error_msg = result.unwrap_err().to_string();
            assert!(error_msg.contains("No known Etherscan API URL for chain `3658348`"));
            assert!(error_msg.contains("Specify a `url`"));
            assert!(error_msg.contains("Verify the chain `3658348` is correct"));

            Ok(())
        });
    }

    #[test]
    fn test_get_etherscan_config_with_existing_chain_and_url() {
        figment::Jail::expect_with(|jail| {
            jail.create_file(
                "foundry.toml",
                r#"
                [etherscan]
                mainnet = { chain = 1, key = "api-key" }
            "#,
            )?;
            let config = Config::load().unwrap();
            let unknown_chain = Chain::from_id(1);
            let result = config.get_etherscan_config_with_chain(Some(unknown_chain));
            assert!(result.is_ok());
            Ok(())
        });
    }
}<|MERGE_RESOLUTION|>--- conflicted
+++ resolved
@@ -9,40 +9,35 @@
 extern crate tracing;
 
 use crate::cache::StorageCachingConfig;
-use alloy_primitives::{Address, B256, FixedBytes, U256, address, map::AddressHashMap};
+use alloy_primitives::{address, map::AddressHashMap, Address, FixedBytes, B256, U256};
 use eyre::{ContextCompat, WrapErr};
 use figment::{
-    Error, Figment, Metadata, Profile, Provider,
     providers::{Env, Format, Serialized, Toml},
     value::{Dict, Map, Value},
+    Error, Figment, Metadata, Profile, Provider,
 };
 use filter::GlobMatcher;
 use foundry_compilers::{
-    ArtifactOutput, ConfigurableArtifacts, Graph, Project, ProjectPathsConfig,
-    RestrictionsWithVersion, VyperLanguage,
     artifacts::{
-        BytecodeHash, DebuggingSettings, EvmVersion, Libraries, ModelCheckerSettings,
-        ModelCheckerTarget, Optimizer, OptimizerDetails, RevertStrings, Settings, SettingsMetadata,
-        Severity,
         output_selection::{ContractOutputSelection, OutputSelection},
         remappings::{RelativeRemapping, Remapping},
-        serde_helpers,
+        serde_helpers, BytecodeHash, DebuggingSettings, EvmVersion, Libraries,
+        ModelCheckerSettings, ModelCheckerTarget, Optimizer, OptimizerDetails, RevertStrings,
+        Settings, SettingsMetadata, Severity,
     },
     cache::SOLIDITY_FILES_CACHE_FILENAME,
     compilers::{
-<<<<<<< HEAD
         multi::{MultiCompiler, MultiCompilerSettings, SolidityCompiler},
-=======
-        Compiler,
-        multi::{MultiCompiler, MultiCompilerSettings},
->>>>>>> fd677c89
         solc::{Solc, SolcCompiler},
         vyper::{Vyper, VyperSettings},
+        Compiler,
     },
     error::SolcError,
     multi::{MultiCompilerParsedSource, MultiCompilerRestrictions},
     resolc::Resolc,
     solc::{CliSettings, SolcSettings},
+    ArtifactOutput, ConfigurableArtifacts, Graph, Project, ProjectPathsConfig,
+    RestrictionsWithVersion, VyperLanguage,
 };
 use regex::Regex;
 use revm::primitives::hardfork::SpecId;
@@ -1406,7 +1401,11 @@
         &'a self,
         fallback: impl Into<Cow<'a, str>>,
     ) -> Result<Cow<'a, str>, UnresolvedEnvVarError> {
-        if let Some(url) = self.get_rpc_url() { url } else { Ok(fallback.into()) }
+        if let Some(url) = self.get_rpc_url() {
+            url
+        } else {
+            Ok(fallback.into())
+        }
     }
 
     /// Returns the configured rpc or `"http://localhost:8545"` if no `eth_rpc_url` is set
@@ -1534,12 +1533,20 @@
 
     /// Returns the remapping for the project's _test_ directory, but only if it exists
     pub fn get_test_dir_remapping(&self) -> Option<Remapping> {
-        if self.root.join(&self.test).exists() { get_dir_remapping(&self.test) } else { None }
+        if self.root.join(&self.test).exists() {
+            get_dir_remapping(&self.test)
+        } else {
+            None
+        }
     }
 
     /// Returns the remapping for the project's _script_ directory, but only if it exists
     pub fn get_script_dir_remapping(&self) -> Option<Remapping> {
-        if self.root.join(&self.script).exists() { get_dir_remapping(&self.script) } else { None }
+        if self.root.join(&self.script).exists() {
+            get_dir_remapping(&self.script)
+        } else {
+            None
+        }
     }
 
     /// Returns the `Optimizer` based on the configured settings
@@ -2581,7 +2588,11 @@
 impl<T: AsRef<str>> From<T> for SolcReq {
     fn from(s: T) -> Self {
         let s = s.as_ref();
-        if let Ok(v) = Version::from_str(s) { Self::Version(v) } else { Self::Local(s.into()) }
+        if let Ok(v) = Version::from_str(s) {
+            Self::Version(v)
+        } else {
+            Self::Local(s.into())
+        }
     }
 }
 
@@ -2668,16 +2679,16 @@
         etherscan::ResolvedEtherscanConfigs,
         fmt::IndentStyle,
     };
-    use NamedChain::Moonbeam;
     use endpoints::{RpcAuth, RpcEndpointConfig};
     use figment::error::Kind::InvalidType;
     use foundry_compilers::artifacts::{
-        ModelCheckerEngine, YulDetails, vyper::VyperOptimizationMode,
+        vyper::VyperOptimizationMode, ModelCheckerEngine, YulDetails,
     };
     use similar_asserts::assert_eq;
     use soldeer_core::remappings::RemappingsLocation;
     use std::{fs::File, io::Write};
     use tempfile::tempdir;
+    use NamedChain::Moonbeam;
 
     // Helper function to clear `__warnings` in config, since it will be populated during loading
     // from file, causing testing problem when comparing to those created from `default()`, etc.
@@ -3110,11 +3121,9 @@
             )?;
 
             let config = Config::load().unwrap();
-            assert!(
-                config
-                    .get_etherscan_config_with_chain(Some(NamedChain::BinanceSmartChain.into()))
-                    .is_err()
-            );
+            assert!(config
+                .get_etherscan_config_with_chain(Some(NamedChain::BinanceSmartChain.into()))
+                .is_err());
 
             unsafe {
                 std::env::set_var(env_key, env_value);
@@ -4274,10 +4283,8 @@
             let config = Config::load().unwrap();
             assert_eq!(
                 config.libraries,
-                vec![
-                    "src/DssSpell.sol:DssExecLib:0x8De6DDbCd5053d32292AAA0D2105A32d108484a6"
-                        .to_string()
-                ]
+                vec!["src/DssSpell.sol:DssExecLib:0x8De6DDbCd5053d32292AAA0D2105A32d108484a6"
+                    .to_string()]
             );
 
             jail.set_env(
@@ -4287,10 +4294,8 @@
             let config = Config::load().unwrap();
             assert_eq!(
                 config.libraries,
-                vec![
-                    "src/DssSpell.sol:DssExecLib:0x8De6DDbCd5053d32292AAA0D2105A32d108484a6"
-                        .to_string(),
-                ]
+                vec!["src/DssSpell.sol:DssExecLib:0x8De6DDbCd5053d32292AAA0D2105A32d108484a6"
+                    .to_string(),]
             );
 
             jail.set_env(
