//! # foundry-config
//!
//! Foundry configuration.

#![cfg_attr(not(test), warn(unused_crate_dependencies))]
#![cfg_attr(docsrs, feature(doc_cfg, doc_auto_cfg))]

#[macro_use]
extern crate tracing;

use crate::cache::StorageCachingConfig;
use alloy_primitives::{Address, B256, FixedBytes, U256, address, map::AddressHashMap};
use eyre::{ContextCompat, WrapErr};
use figment::{
    Error, Figment, Metadata, Profile, Provider,
    providers::{Env, Format, Serialized, Toml},
    value::{Dict, Map, Value},
};
use filter::GlobMatcher;
use foundry_compilers::{
    ArtifactOutput, ConfigurableArtifacts, Graph, Project, ProjectPathsConfig,
    RestrictionsWithVersion, VyperLanguage,
    artifacts::{
        BytecodeHash, DebuggingSettings, EvmVersion, Libraries, ModelCheckerSettings,
        ModelCheckerTarget, Optimizer, OptimizerDetails, RevertStrings, Settings, SettingsMetadata,
        Severity,
        output_selection::{ContractOutputSelection, OutputSelection},
        remappings::{RelativeRemapping, Remapping},
        serde_helpers,
    },
    cache::SOLIDITY_FILES_CACHE_FILENAME,
    compilers::{
<<<<<<< HEAD
        multi::{MultiCompiler, MultiCompilerSettings, SolidityCompiler},
=======
        Compiler,
        multi::{MultiCompiler, MultiCompilerSettings},
>>>>>>> d2415887
        solc::{Solc, SolcCompiler},
        vyper::{Vyper, VyperSettings},
    },
    error::SolcError,
    multi::{MultiCompilerParsedSource, MultiCompilerRestrictions},
    resolc::Resolc,
    solc::{CliSettings, SolcSettings},
};
use regex::Regex;
use revm::primitives::hardfork::SpecId;
use semver::Version;
use serde::{Deserialize, Serialize, Serializer};
use std::{
    borrow::Cow,
    collections::BTreeMap,
    fs,
    path::{Path, PathBuf},
    str::FromStr,
};

mod macros;

pub mod utils;
pub use utils::*;

mod endpoints;
pub use endpoints::{
    ResolvedRpcEndpoint, ResolvedRpcEndpoints, RpcEndpoint, RpcEndpointUrl, RpcEndpoints,
};

mod etherscan;
use etherscan::{
    EtherscanConfigError, EtherscanConfigs, EtherscanEnvProvider, ResolvedEtherscanConfig,
};

mod resolve;
pub use resolve::UnresolvedEnvVarError;

pub mod cache;
use cache::{Cache, ChainCache};

pub mod fmt;
pub use fmt::FormatterConfig;

pub mod lint;
pub use lint::{LinterConfig, Severity as LintSeverity};

pub mod fs_permissions;
pub use fs_permissions::FsPermissions;
use fs_permissions::PathPermission;

pub mod error;
use error::ExtractConfigError;
pub use error::SolidityErrorCode;

pub mod doc;
pub use doc::DocConfig;

pub mod filter;
pub use filter::SkipBuildFilters;

mod warning;
pub use warning::*;

pub mod fix;

// reexport so cli types can implement `figment::Provider` to easily merge compiler arguments
pub use alloy_chains::{Chain, NamedChain};
pub use figment;
use foundry_block_explorers::EtherscanApiVersion;

pub mod providers;
pub use providers::Remappings;
use providers::*;

mod fuzz;
pub use fuzz::{FuzzConfig, FuzzDictionaryConfig};

mod invariant;
pub use invariant::InvariantConfig;

mod inline;
pub use inline::{InlineConfig, InlineConfigError, NatSpec};

pub mod soldeer;
use soldeer::{SoldeerConfig, SoldeerDependencyConfig};

mod vyper;
pub use vyper::VyperConfig;

mod bind_json;
use bind_json::BindJsonConfig;

mod compilation;
pub use compilation::{CompilationRestrictions, SettingsOverrides};

pub mod revive;
use revive::ResolcConfig;

/// Foundry configuration
///
/// # Defaults
///
/// All configuration values have a default, documented in the [fields](#fields)
/// section below. [`Config::default()`] returns the default values for
/// the default profile while [`Config::with_root()`] returns the values based on the given
/// directory. [`Config::load()`] starts with the default profile and merges various providers into
/// the config, same for [`Config::load_with_root()`], but there the default values are determined
/// by [`Config::with_root()`]
///
/// # Provider Details
///
/// `Config` is a Figment [`Provider`] with the following characteristics:
///
///   * **Profile**
///
///     The profile is set to the value of the `profile` field.
///
///   * **Metadata**
///
///     This provider is named `Foundry Config`. It does not specify a
///     [`Source`](figment::Source) and uses default interpolation.
///
///   * **Data**
///
///     The data emitted by this provider are the keys and values corresponding
///     to the fields and values of the structure. The dictionary is emitted to
///     the "default" meta-profile.
///
/// Note that these behaviors differ from those of [`Config::figment()`].
#[derive(Clone, Debug, PartialEq, Serialize, Deserialize)]
pub struct Config {
    /// The selected profile. **(default: _default_ `default`)**
    ///
    /// **Note:** This field is never serialized nor deserialized. When a
    /// `Config` is merged into a `Figment` as a `Provider`, this profile is
    /// selected on the `Figment`. When a `Config` is extracted, this field is
    /// set to the extracting Figment's selected `Profile`.
    #[serde(skip)]
    pub profile: Profile,
    /// The list of all profiles defined in the config.
    ///
    /// See `profile`.
    #[serde(skip)]
    pub profiles: Vec<Profile>,

    /// The root path where the config detection started from, [`Config::with_root`].
    // We're skipping serialization here, so it won't be included in the [`Config::to_string()`]
    // representation, but will be deserialized from the `Figment` so that forge commands can
    // override it.
    #[serde(default = "root_default", skip_serializing)]
    pub root: PathBuf,

    /// path of the source contracts dir, like `src` or `contracts`
    pub src: PathBuf,
    /// path of the test dir
    pub test: PathBuf,
    /// path of the script dir
    pub script: PathBuf,
    /// path to where artifacts shut be written to
    pub out: PathBuf,
    /// all library folders to include, `lib`, `node_modules`
    pub libs: Vec<PathBuf>,
    /// `Remappings` to use for this repo
    pub remappings: Vec<RelativeRemapping>,
    /// Whether to autodetect remappings by scanning the `libs` folders recursively
    pub auto_detect_remappings: bool,
    /// library addresses to link
    pub libraries: Vec<String>,
    /// whether to enable cache
    pub cache: bool,
    /// whether to dynamically link tests
    pub dynamic_test_linking: bool,
    /// where the cache is stored if enabled
    pub cache_path: PathBuf,
    /// where the gas snapshots are stored
    pub snapshots: PathBuf,
    /// whether to check for differences against previously stored gas snapshots
    pub gas_snapshot_check: bool,
    /// whether to emit gas snapshots to disk
    pub gas_snapshot_emit: bool,
    /// where the broadcast logs are stored
    pub broadcast: PathBuf,
    /// additional solc allow paths for `--allow-paths`
    pub allow_paths: Vec<PathBuf>,
    /// additional solc include paths for `--include-path`
    pub include_paths: Vec<PathBuf>,
    /// glob patterns to skip
    pub skip: Vec<GlobMatcher>,
    /// whether to force a `project.clean()`
    pub force: bool,
    /// evm version to use
    #[serde(with = "from_str_lowercase")]
    pub evm_version: EvmVersion,
    /// list of contracts to report gas of
    pub gas_reports: Vec<String>,
    /// list of contracts to ignore for gas reports
    pub gas_reports_ignore: Vec<String>,
    /// Whether to include gas reports for tests.
    pub gas_reports_include_tests: bool,
    /// The Solc instance to use if any.
    ///
    /// This takes precedence over `auto_detect_solc`, if a version is set then this overrides
    /// auto-detection.
    ///
    /// **Note** for backwards compatibility reasons this also accepts solc_version from the toml
    /// file, see `BackwardsCompatTomlProvider`.
    ///
    /// Avoid using this field directly; call the related `solc` methods instead.
    #[doc(hidden)]
    pub solc: Option<SolcReq>,
    /// Whether to autodetect the solc compiler version to use.
    pub auto_detect_solc: bool,
    /// Offline mode, if set, network access (downloading solc) is disallowed.
    ///
    /// Relationship with `auto_detect_solc`:
    ///    - if `auto_detect_solc = true` and `offline = true`, the required solc version(s) will
    ///      be auto detected but if the solc version is not installed, it will _not_ try to
    ///      install it
    pub offline: bool,
    /// Whether to activate optimizer
    pub optimizer: Option<bool>,
    /// The number of runs specifies roughly how often each opcode of the deployed code will be
    /// executed across the life-time of the contract. This means it is a trade-off parameter
    /// between code size (deploy cost) and code execution cost (cost after deployment).
    /// An `optimizer_runs` parameter of `1` will produce short but expensive code. In contrast, a
    /// larger `optimizer_runs` parameter will produce longer but more gas efficient code. The
    /// maximum value of the parameter is `2**32-1`.
    ///
    /// A common misconception is that this parameter specifies the number of iterations of the
    /// optimizer. This is not true: The optimizer will always run as many times as it can
    /// still improve the code.
    pub optimizer_runs: Option<usize>,
    /// Switch optimizer components on or off in detail.
    /// The "enabled" switch above provides two defaults which can be
    /// tweaked here. If "details" is given, "enabled" can be omitted.
    pub optimizer_details: Option<OptimizerDetails>,
    /// Model checker settings.
    pub model_checker: Option<ModelCheckerSettings>,
    /// verbosity to use
    pub verbosity: u8,
    /// url of the rpc server that should be used for any rpc calls
    pub eth_rpc_url: Option<String>,
    /// Whether to accept invalid certificates for the rpc server.
    pub eth_rpc_accept_invalid_certs: bool,
    /// JWT secret that should be used for any rpc calls
    pub eth_rpc_jwt: Option<String>,
    /// Timeout that should be used for any rpc calls
    pub eth_rpc_timeout: Option<u64>,
    /// Headers that should be used for any rpc calls
    ///
    /// # Example
    ///
    /// rpc_headers = ["x-custom-header:value", "x-another-header:another-value"]
    ///
    /// You can also the ETH_RPC_HEADERS env variable like so:
    /// `ETH_RPC_HEADERS="x-custom-header:value x-another-header:another-value"`
    pub eth_rpc_headers: Option<Vec<String>>,
    /// etherscan API key, or alias for an `EtherscanConfig` in `etherscan` table
    pub etherscan_api_key: Option<String>,
    /// etherscan API version
    pub etherscan_api_version: Option<EtherscanApiVersion>,
    /// Multiple etherscan api configs and their aliases
    #[serde(default, skip_serializing_if = "EtherscanConfigs::is_empty")]
    pub etherscan: EtherscanConfigs,
    /// list of solidity error codes to always silence in the compiler output
    pub ignored_error_codes: Vec<SolidityErrorCode>,
    /// list of file paths to ignore
    #[serde(rename = "ignored_warnings_from")]
    pub ignored_file_paths: Vec<PathBuf>,
    /// When true, compiler warnings are treated as errors
    pub deny_warnings: bool,
    /// Only run test functions matching the specified regex pattern.
    #[serde(rename = "match_test")]
    pub test_pattern: Option<RegexWrapper>,
    /// Only run test functions that do not match the specified regex pattern.
    #[serde(rename = "no_match_test")]
    pub test_pattern_inverse: Option<RegexWrapper>,
    /// Only run tests in contracts matching the specified regex pattern.
    #[serde(rename = "match_contract")]
    pub contract_pattern: Option<RegexWrapper>,
    /// Only run tests in contracts that do not match the specified regex pattern.
    #[serde(rename = "no_match_contract")]
    pub contract_pattern_inverse: Option<RegexWrapper>,
    /// Only run tests in source files matching the specified glob pattern.
    #[serde(rename = "match_path", with = "from_opt_glob")]
    pub path_pattern: Option<globset::Glob>,
    /// Only run tests in source files that do not match the specified glob pattern.
    #[serde(rename = "no_match_path", with = "from_opt_glob")]
    pub path_pattern_inverse: Option<globset::Glob>,
    /// Only show coverage for files that do not match the specified regex pattern.
    #[serde(rename = "no_match_coverage")]
    pub coverage_pattern_inverse: Option<RegexWrapper>,
    /// Path where last test run failures are recorded.
    pub test_failures_file: PathBuf,
    /// Max concurrent threads to use.
    pub threads: Option<usize>,
    /// Whether to show test execution progress.
    pub show_progress: bool,
    /// Configuration for fuzz testing
    pub fuzz: FuzzConfig,
    /// Configuration for invariant testing
    pub invariant: InvariantConfig,
    /// Whether to allow ffi cheatcodes in test
    pub ffi: bool,
    /// Whether to allow `expectRevert` for internal functions.
    pub allow_internal_expect_revert: bool,
    /// Use the create 2 factory in all cases including tests and non-broadcasting scripts.
    pub always_use_create_2_factory: bool,
    /// Sets a timeout in seconds for vm.prompt cheatcodes
    pub prompt_timeout: u64,
    /// The address which will be executing all tests
    pub sender: Address,
    /// The tx.origin value during EVM execution
    pub tx_origin: Address,
    /// the initial balance of each deployed test contract
    pub initial_balance: U256,
    /// the block.number value during EVM execution
    #[serde(
        deserialize_with = "crate::deserialize_u64_to_u256",
        serialize_with = "crate::serialize_u64_or_u256"
    )]
    pub block_number: U256,
    /// pins the block number for the state fork
    pub fork_block_number: Option<u64>,
    /// The chain name or EIP-155 chain ID.
    #[serde(rename = "chain_id", alias = "chain")]
    pub chain: Option<Chain>,
    /// Block gas limit.
    pub gas_limit: GasLimit,
    /// EIP-170: Contract code size limit in bytes. Useful to increase this because of tests.
    pub code_size_limit: Option<usize>,
    /// `tx.gasprice` value during EVM execution.
    ///
    /// This is an Option, so we can determine in fork mode whether to use the config's gas price
    /// (if set by user) or the remote client's gas price.
    pub gas_price: Option<u64>,
    /// The base fee in a block.
    pub block_base_fee_per_gas: u64,
    /// The `block.coinbase` value during EVM execution.
    pub block_coinbase: Address,
    /// The `block.timestamp` value during EVM execution.
    #[serde(
        deserialize_with = "crate::deserialize_u64_to_u256",
        serialize_with = "crate::serialize_u64_or_u256"
    )]
    pub block_timestamp: U256,
    /// The `block.difficulty` value during EVM execution.
    pub block_difficulty: u64,
    /// Before merge the `block.max_hash`, after merge it is `block.prevrandao`.
    pub block_prevrandao: B256,
    /// The `block.gaslimit` value during EVM execution.
    pub block_gas_limit: Option<GasLimit>,
    /// The memory limit per EVM execution in bytes.
    /// If this limit is exceeded, a `MemoryLimitOOG` result is thrown.
    ///
    /// The default is 128MiB.
    pub memory_limit: u64,
    /// Additional output selection for all contracts, such as "ir", "devdoc", "storageLayout",
    /// etc.
    ///
    /// See the [Solc Compiler Api](https://docs.soliditylang.org/en/latest/using-the-compiler.html#compiler-api) for more information.
    ///
    /// The following values are always set because they're required by `forge`:
    /// ```json
    /// {
    ///   "*": [
    ///       "abi",
    ///       "evm.bytecode",
    ///       "evm.deployedBytecode",
    ///       "evm.methodIdentifiers"
    ///     ]
    /// }
    /// ```
    #[serde(default)]
    pub extra_output: Vec<ContractOutputSelection>,
    /// If set, a separate JSON file will be emitted for every contract depending on the
    /// selection, eg. `extra_output_files = ["metadata"]` will create a `metadata.json` for
    /// each contract in the project.
    ///
    /// See [Contract Metadata](https://docs.soliditylang.org/en/latest/metadata.html) for more information.
    ///
    /// The difference between `extra_output = ["metadata"]` and
    /// `extra_output_files = ["metadata"]` is that the former will include the
    /// contract's metadata in the contract's json artifact, whereas the latter will emit the
    /// output selection as separate files.
    #[serde(default)]
    pub extra_output_files: Vec<ContractOutputSelection>,
    /// Whether to print the names of the compiled contracts.
    pub names: bool,
    /// Whether to print the sizes of the compiled contracts.
    pub sizes: bool,
    /// If set to true, changes compilation pipeline to go through the Yul intermediate
    /// representation.
    pub via_ir: bool,
    /// Whether to include the AST as JSON in the compiler output.
    pub ast: bool,
    /// RPC storage caching settings determines what chains and endpoints to cache
    pub rpc_storage_caching: StorageCachingConfig,
    /// Disables storage caching entirely. This overrides any settings made in
    /// `rpc_storage_caching`
    pub no_storage_caching: bool,
    /// Disables rate limiting entirely. This overrides any settings made in
    /// `compute_units_per_second`
    pub no_rpc_rate_limit: bool,
    /// Multiple rpc endpoints and their aliases
    #[serde(default, skip_serializing_if = "RpcEndpoints::is_empty")]
    pub rpc_endpoints: RpcEndpoints,
    /// Whether to store the referenced sources in the metadata as literal data.
    pub use_literal_content: bool,
    /// Whether to include the metadata hash.
    ///
    /// The metadata hash is machine dependent. By default, this is set to [BytecodeHash::None] to allow for deterministic code, See: <https://docs.soliditylang.org/en/latest/metadata.html>
    #[serde(with = "from_str_lowercase")]
    pub bytecode_hash: BytecodeHash,
    /// Whether to append the metadata hash to the bytecode.
    ///
    /// If this is `false` and the `bytecode_hash` option above is not `None` solc will issue a
    /// warning.
    pub cbor_metadata: bool,
    /// How to treat revert (and require) reason strings.
    #[serde(with = "serde_helpers::display_from_str_opt")]
    pub revert_strings: Option<RevertStrings>,
    /// Whether to compile in sparse mode
    ///
    /// If this option is enabled, only the required contracts/files will be selected to be
    /// included in solc's output selection, see also [`OutputSelection`].
    pub sparse_mode: bool,
    /// Generates additional build info json files for every new build, containing the
    /// `CompilerInput` and `CompilerOutput`.
    pub build_info: bool,
    /// The path to the `build-info` directory that contains the build info json files.
    pub build_info_path: Option<PathBuf>,
    /// Configuration for `forge fmt`
    pub fmt: FormatterConfig,
    /// Configuration for `forge lint`
    pub lint: LinterConfig,
    /// Configuration for `forge doc`
    pub doc: DocConfig,
    /// Configuration for `forge bind-json`
    pub bind_json: BindJsonConfig,
    /// Configures the permissions of cheat codes that touch the file system.
    ///
    /// This includes what operations can be executed (read, write)
    pub fs_permissions: FsPermissions,

    /// Whether to enable call isolation.
    ///
    /// Useful for more correct gas accounting and EVM behavior in general.
    pub isolate: bool,

    /// Whether to disable the block gas limit.
    pub disable_block_gas_limit: bool,

    /// Address labels
    pub labels: AddressHashMap<String>,

    /// Whether to enable safety checks for `vm.getCode` and `vm.getDeployedCode` invocations.
    /// If disabled, it is possible to access artifacts which were not recompiled or cached.
    pub unchecked_cheatcode_artifacts: bool,

    /// CREATE2 salt to use for the library deployment in scripts.
    pub create2_library_salt: B256,

    /// The CREATE2 deployer address to use.
    pub create2_deployer: Address,

    /// Configuration for Vyper compiler
    pub vyper: VyperConfig,

    /// Soldeer dependencies
    pub dependencies: Option<SoldeerDependencyConfig>,

    /// Soldeer custom configs
    pub soldeer: Option<SoldeerConfig>,

    /// Whether failed assertions should revert.
    ///
    /// Note that this only applies to native (cheatcode) assertions, invoked on Vm contract.
    pub assertions_revert: bool,

    /// Whether `failed()` should be invoked to check if the test have failed.
    pub legacy_assertions: bool,

    /// Optional additional CLI arguments to pass to `solc` binary.
    #[serde(default, skip_serializing_if = "Vec::is_empty")]
    pub extra_args: Vec<String>,

    /// Whether to enable Odyssey features.
    #[serde(alias = "alphanet")]
    pub odyssey: bool,

    /// Timeout for transactions in seconds.
    pub transaction_timeout: u64,

    /// Warnings gathered when loading the Config. See [`WarningsProvider`] for more information.
    #[serde(rename = "__warnings", default, skip_serializing)]
    pub warnings: Vec<Warning>,

    /// Additional settings profiles to use when compiling.
    #[serde(default)]
    pub additional_compiler_profiles: Vec<SettingsOverrides>,

    /// Restrictions on compilation of certain files.
    #[serde(default)]
    pub compilation_restrictions: Vec<CompilationRestrictions>,

    /// Whether to enable script execution protection.
    pub script_execution_protection: bool,

    /// PRIVATE: This structure may grow, As such, constructing this structure should
    /// _always_ be done using a public constructor or update syntax:
    ///
    /// ```ignore
    /// use foundry_config::Config;
    ///
    /// let config = Config { src: "other".into(), ..Default::default() };
    /// ```
    #[doc(hidden)]
    #[serde(skip)]
    pub _non_exhaustive: (),
    /// Resolc Config/Settings
    pub resolc: ResolcConfig,
}

/// Mapping of fallback standalone sections. See [`FallbackProfileProvider`].
pub const STANDALONE_FALLBACK_SECTIONS: &[(&str, &str)] = &[("invariant", "fuzz")];

/// Deprecated keys and their replacements.
///
/// See [Warning::DeprecatedKey]
pub const DEPRECATIONS: &[(&str, &str)] = &[("cancun", "evm_version = Cancun")];

impl Config {
    /// The default profile: "default"
    pub const DEFAULT_PROFILE: Profile = Profile::Default;

    /// The hardhat profile: "hardhat"
    pub const HARDHAT_PROFILE: Profile = Profile::const_new("hardhat");

    /// TOML section for profiles
    pub const PROFILE_SECTION: &'static str = "profile";

    /// Standalone sections in the config which get integrated into the selected profile
    pub const STANDALONE_SECTIONS: &'static [&'static str] = &[
        "rpc_endpoints",
        "etherscan",
        "fmt",
        "lint",
        "doc",
        "fuzz",
        "invariant",
        "labels",
        "dependencies",
        "soldeer",
        "vyper",
        "bind_json",
    ];

    /// File name of config toml file
    pub const FILE_NAME: &'static str = "foundry.toml";

    /// The name of the directory foundry reserves for itself under the user's home directory: `~`
    pub const FOUNDRY_DIR_NAME: &'static str = ".foundry";

    /// Default address for tx.origin
    ///
    /// `0x1804c8AB1F12E6bbf3894d4083f33e07309d1f38`
    pub const DEFAULT_SENDER: Address = address!("0x1804c8AB1F12E6bbf3894d4083f33e07309d1f38");

    /// Default salt for create2 library deployments
    pub const DEFAULT_CREATE2_LIBRARY_SALT: FixedBytes<32> = FixedBytes::<32>::ZERO;

    /// Default create2 deployer
    pub const DEFAULT_CREATE2_DEPLOYER: Address =
        address!("0x4e59b44847b379578588920ca78fbf26c0b4956c");

    /// Loads the `Config` from the current directory.
    ///
    /// See [`figment`](Self::figment) for more details.
    pub fn load() -> Result<Self, ExtractConfigError> {
        Self::from_provider(Self::figment())
    }

    /// Loads the `Config` with the given `providers` preset.
    ///
    /// See [`figment`](Self::figment) for more details.
    pub fn load_with_providers(providers: FigmentProviders) -> Result<Self, ExtractConfigError> {
        Self::from_provider(Self::default().to_figment(providers))
    }

    /// Loads the `Config` from the given root directory.
    ///
    /// See [`figment_with_root`](Self::figment_with_root) for more details.
    #[track_caller]
    pub fn load_with_root(root: impl AsRef<Path>) -> Result<Self, ExtractConfigError> {
        Self::from_provider(Self::figment_with_root(root.as_ref()))
    }

    /// Attempts to extract a `Config` from `provider`, returning the result.
    ///
    /// # Example
    ///
    /// ```rust
    /// use figment::providers::{Env, Format, Toml};
    /// use foundry_config::Config;
    ///
    /// // Use foundry's default `Figment`, but allow values from `other.toml`
    /// // to supersede its values.
    /// let figment = Config::figment().merge(Toml::file("other.toml").nested());
    ///
    /// let config = Config::from_provider(figment);
    /// ```
    #[doc(alias = "try_from")]
    pub fn from_provider<T: Provider>(provider: T) -> Result<Self, ExtractConfigError> {
        trace!("load config with provider: {:?}", provider.metadata());
        Self::from_figment(Figment::from(provider))
    }

    #[doc(hidden)]
    #[deprecated(note = "use `Config::from_provider` instead")]
    pub fn try_from<T: Provider>(provider: T) -> Result<Self, ExtractConfigError> {
        Self::from_provider(provider)
    }

    fn from_figment(figment: Figment) -> Result<Self, ExtractConfigError> {
        let mut config = figment.extract::<Self>().map_err(ExtractConfigError::new)?;
        config.profile = figment.profile().clone();

        // The `"profile"` profile contains all the profiles as keys.
        let mut add_profile = |profile: &Profile| {
            if !config.profiles.contains(profile) {
                config.profiles.push(profile.clone());
            }
        };
        let figment = figment.select(Self::PROFILE_SECTION);
        if let Ok(data) = figment.data()
            && let Some(profiles) = data.get(&Profile::new(Self::PROFILE_SECTION))
        {
            for profile in profiles.keys() {
                add_profile(&Profile::new(profile));
            }
        }
        add_profile(&Self::DEFAULT_PROFILE);
        add_profile(&config.profile);

        config.normalize_optimizer_settings();

        Ok(config)
    }

    /// Returns the populated [Figment] using the requested [FigmentProviders] preset.
    ///
    /// This will merge various providers, such as env,toml,remappings into the figment if
    /// requested.
    pub fn to_figment(&self, providers: FigmentProviders) -> Figment {
        // Note that `Figment::from` here is a method on `Figment` rather than the `From` impl below

        if providers.is_none() {
            return Figment::from(self);
        }

        let root = self.root.as_path();
        let profile = Self::selected_profile();
        let mut figment = Figment::default().merge(DappHardhatDirProvider(root));

        // merge global foundry.toml file
        if let Some(global_toml) = Self::foundry_dir_toml().filter(|p| p.exists()) {
            figment = Self::merge_toml_provider(
                figment,
                TomlFileProvider::new(None, global_toml).cached(),
                profile.clone(),
            );
        }
        // merge local foundry.toml file
        figment = Self::merge_toml_provider(
            figment,
            TomlFileProvider::new(Some("FOUNDRY_CONFIG"), root.join(Self::FILE_NAME)).cached(),
            profile.clone(),
        );

        // merge environment variables
        figment = figment
            .merge(
                Env::prefixed("DAPP_")
                    .ignore(&["REMAPPINGS", "LIBRARIES", "FFI", "FS_PERMISSIONS"])
                    .global(),
            )
            .merge(
                Env::prefixed("DAPP_TEST_")
                    .ignore(&["CACHE", "FUZZ_RUNS", "DEPTH", "FFI", "FS_PERMISSIONS"])
                    .global(),
            )
            .merge(DappEnvCompatProvider)
            .merge(EtherscanEnvProvider::default())
            .merge(
                Env::prefixed("FOUNDRY_")
                    .ignore(&["PROFILE", "REMAPPINGS", "LIBRARIES", "FFI", "FS_PERMISSIONS"])
                    .map(|key| {
                        let key = key.as_str();
                        if Self::STANDALONE_SECTIONS.iter().any(|section| {
                            key.starts_with(&format!("{}_", section.to_ascii_uppercase()))
                        }) {
                            key.replacen('_', ".", 1).into()
                        } else {
                            key.into()
                        }
                    })
                    .global(),
            )
            .select(profile.clone());

        // only resolve remappings if all providers are requested
        if providers.is_all() {
            // we try to merge remappings after we've merged all other providers, this prevents
            // redundant fs lookups to determine the default remappings that are eventually updated
            // by other providers, like the toml file
            let remappings = RemappingsProvider {
                auto_detect_remappings: figment
                    .extract_inner::<bool>("auto_detect_remappings")
                    .unwrap_or(true),
                lib_paths: figment
                    .extract_inner::<Vec<PathBuf>>("libs")
                    .map(Cow::Owned)
                    .unwrap_or_else(|_| Cow::Borrowed(&self.libs)),
                root,
                remappings: figment.extract_inner::<Vec<Remapping>>("remappings"),
            };
            figment = figment.merge(remappings);
        }

        // normalize defaults
        figment = self.normalize_defaults(figment);

        Figment::from(self).merge(figment).select(profile)
    }

    /// The config supports relative paths and tracks the root path separately see
    /// `Config::with_root`
    ///
    /// This joins all relative paths with the current root and attempts to make them canonic
    #[must_use]
    pub fn canonic(self) -> Self {
        let root = self.root.clone();
        self.canonic_at(root)
    }

    /// Joins all relative paths with the given root so that paths that are defined as:
    ///
    /// ```toml
    /// [profile.default]
    /// src = "src"
    /// out = "./out"
    /// libs = ["lib", "/var/lib"]
    /// ```
    ///
    /// Will be made canonic with the given root:
    ///
    /// ```toml
    /// [profile.default]
    /// src = "<root>/src"
    /// out = "<root>/out"
    /// libs = ["<root>/lib", "/var/lib"]
    /// ```
    #[must_use]
    pub fn canonic_at(mut self, root: impl Into<PathBuf>) -> Self {
        let root = canonic(root);

        fn p(root: &Path, rem: &Path) -> PathBuf {
            canonic(root.join(rem))
        }

        self.src = p(&root, &self.src);
        self.test = p(&root, &self.test);
        self.script = p(&root, &self.script);
        self.out = p(&root, &self.out);
        self.broadcast = p(&root, &self.broadcast);
        self.cache_path = p(&root, &self.cache_path);
        self.snapshots = p(&root, &self.snapshots);

        if let Some(build_info_path) = self.build_info_path {
            self.build_info_path = Some(p(&root, &build_info_path));
        }

        self.libs = self.libs.into_iter().map(|lib| p(&root, &lib)).collect();

        self.remappings =
            self.remappings.into_iter().map(|r| RelativeRemapping::new(r.into(), &root)).collect();

        self.allow_paths = self.allow_paths.into_iter().map(|allow| p(&root, &allow)).collect();

        self.include_paths = self.include_paths.into_iter().map(|allow| p(&root, &allow)).collect();

        self.fs_permissions.join_all(&root);

        if let Some(model_checker) = &mut self.model_checker {
            model_checker.contracts = std::mem::take(&mut model_checker.contracts)
                .into_iter()
                .map(|(path, contracts)| {
                    (format!("{}", p(&root, path.as_ref()).display()), contracts)
                })
                .collect();
        }

        self
    }

    /// Normalizes the evm version if a [SolcReq] is set
    pub fn normalized_evm_version(mut self) -> Self {
        self.normalize_evm_version();
        self
    }

    /// Normalizes optimizer settings.
    /// See <https://github.com/foundry-rs/foundry/issues/9665>
    pub fn normalized_optimizer_settings(mut self) -> Self {
        self.normalize_optimizer_settings();
        self
    }

    /// Normalizes the evm version if a [SolcReq] is set to a valid version.
    pub fn normalize_evm_version(&mut self) {
        self.evm_version = self.get_normalized_evm_version();
    }

    /// Normalizes optimizer settings:
    /// - with default settings, optimizer is set to false and optimizer runs to 200
    /// - if optimizer is set and optimizer runs not specified, then optimizer runs is set to 200
    /// - enable optimizer if not explicitly set and optimizer runs set to a value greater than 0
    pub fn normalize_optimizer_settings(&mut self) {
        match (self.optimizer, self.optimizer_runs) {
            // Default: set the optimizer to false and optimizer runs to 200.
            (None, None) => {
                self.optimizer = Some(false);
                self.optimizer_runs = Some(200);
            }
            // Set the optimizer runs to 200 if the `optimizer` config set.
            (Some(_), None) => self.optimizer_runs = Some(200),
            // Enables optimizer if the `optimizer_runs` has been set with a value greater than 0.
            (None, Some(runs)) => self.optimizer = Some(runs > 0),
            _ => {}
        }
    }

    /// Returns the normalized [EvmVersion] for the current solc version, or the configured one.
    pub fn get_normalized_evm_version(&self) -> EvmVersion {
        if let Some(version) = self.solc_version()
            && let Some(evm_version) = self.evm_version.normalize_version_solc(&version)
        {
            return evm_version;
        }
        self.evm_version
    }

    /// Returns a sanitized version of the Config where are paths are set correctly and potential
    /// duplicates are resolved
    ///
    /// See [`Self::canonic`]
    #[must_use]
    pub fn sanitized(self) -> Self {
        let mut config = self.canonic();

        config.sanitize_remappings();

        config.libs.sort_unstable();
        config.libs.dedup();

        config
    }

    /// Cleans up any duplicate `Remapping` and sorts them
    ///
    /// On windows this will convert any `\` in the remapping path into a `/`
    pub fn sanitize_remappings(&mut self) {
        #[cfg(target_os = "windows")]
        {
            // force `/` in remappings on windows
            use path_slash::PathBufExt;
            self.remappings.iter_mut().for_each(|r| {
                r.path.path = r.path.path.to_slash_lossy().into_owned().into();
            });
        }
    }

    /// Returns the directory in which dependencies should be installed
    ///
    /// Returns the first dir from `libs` that is not `node_modules` or `lib` if `libs` is empty
    pub fn install_lib_dir(&self) -> &Path {
        self.libs
            .iter()
            .find(|p| !p.ends_with("node_modules"))
            .map(|p| p.as_path())
            .unwrap_or_else(|| Path::new("lib"))
    }

    /// Serves as the entrypoint for obtaining the project.
    ///
    /// Returns the `Project` configured with all `solc` and path related values.
    ///
    /// *Note*: this also _cleans_ [`Project::cleanup`] the workspace if `force` is set to true.
    ///
    /// # Example
    ///
    /// ```
    /// use foundry_config::Config;
    /// let config = Config::load_with_root(".")?.sanitized();
    /// let project = config.project()?;
    /// # Ok::<_, eyre::Error>(())
    /// ```
    pub fn project(&self) -> Result<Project<MultiCompiler>, SolcError> {
        self.create_project(self.cache, false)
    }

    /// Same as [`Self::project()`] but sets configures the project to not emit artifacts and ignore
    /// cache.
    pub fn ephemeral_project(&self) -> Result<Project<MultiCompiler>, SolcError> {
        self.create_project(false, true)
    }

    /// Builds mapping with additional settings profiles.
    fn additional_settings(
        &self,
        base: &MultiCompilerSettings,
    ) -> BTreeMap<String, MultiCompilerSettings> {
        let mut map = BTreeMap::new();

        for profile in &self.additional_compiler_profiles {
            let mut settings = base.clone();
            profile.apply(&mut settings);
            map.insert(profile.name.clone(), settings);
        }

        map
    }

    /// Resolves globs and builds a mapping from individual source files to their restrictions
    #[expect(clippy::disallowed_macros)]
    fn restrictions(
        &self,
        paths: &ProjectPathsConfig,
    ) -> Result<BTreeMap<PathBuf, RestrictionsWithVersion<MultiCompilerRestrictions>>, SolcError>
    {
        let mut map = BTreeMap::new();
        if self.compilation_restrictions.is_empty() {
            return Ok(BTreeMap::new());
        }

        let graph = Graph::<MultiCompilerParsedSource>::resolve(paths)?;
        let (sources, _) = graph.into_sources();

        for res in &self.compilation_restrictions {
            for source in sources.keys().filter(|path| {
                if res.paths.is_match(path) {
                    true
                } else if let Ok(path) = path.strip_prefix(&paths.root) {
                    res.paths.is_match(path)
                } else {
                    false
                }
            }) {
                let res: RestrictionsWithVersion<_> =
                    res.clone().try_into().map_err(SolcError::msg)?;
                if !map.contains_key(source) {
                    map.insert(source.clone(), res);
                } else {
                    let value = map.remove(source.as_path()).unwrap();
                    if let Some(merged) = value.clone().merge(res) {
                        map.insert(source.clone(), merged);
                    } else {
                        // `sh_warn!` is a circular dependency, preventing us from using it here.
                        eprintln!(
                            "{}",
                            yansi::Paint::yellow(&format!(
                                "Failed to merge compilation restrictions for {}",
                                source.display()
                            ))
                        );
                        map.insert(source.clone(), value);
                    }
                }
            }
        }

        Ok(map)
    }

    /// Creates a [`Project`] with the given `cached` and `no_artifacts` flags.
    ///
    /// Prefer using [`Self::project`] or [`Self::ephemeral_project`] instead.
    pub fn create_project(&self, cached: bool, no_artifacts: bool) -> Result<Project, SolcError> {
        let settings = self.compiler_settings()?;
        let paths = if self.resolc.resolc_compile {
            ResolcConfig::project_paths(self)
        } else {
            self.project_paths()
        };
        let mut builder = Project::builder()
            .artifacts(self.configured_artifacts_handler())
            .additional_settings(self.additional_settings(&settings))
            .restrictions(self.restrictions(&paths)?)
            .settings(settings)
            .paths(paths)
            .ignore_error_codes(self.ignored_error_codes.iter().copied().map(Into::into))
            .ignore_paths(self.ignored_file_paths.clone())
            .set_compiler_severity_filter(if self.deny_warnings {
                Severity::Warning
            } else {
                Severity::Error
            })
            .set_offline(self.offline)
            .set_cached(cached)
            .set_build_info(!no_artifacts && self.build_info)
            .set_no_artifacts(no_artifacts);

        if !self.skip.is_empty() {
            let filter = SkipBuildFilters::new(self.skip.clone(), self.root.clone());
            builder = builder.sparse_output(filter);
        }

        let project = builder.build(self.compiler()?)?;

        if self.force {
            self.cleanup(&project)?;
        }

        Ok(project)
    }

    /// Cleans the project.
    pub fn cleanup<C: Compiler, T: ArtifactOutput<CompilerContract = C::CompilerContract>>(
        &self,
        project: &Project<C, T>,
    ) -> Result<(), SolcError> {
        project.cleanup()?;

        // Remove last test run failures file.
        let _ = fs::remove_file(&self.test_failures_file);

        // Remove fuzz and invariant cache directories.
        let remove_test_dir = |test_dir: &Option<PathBuf>| {
            if let Some(test_dir) = test_dir {
                let path = project.root().join(test_dir);
                if path.exists() {
                    let _ = fs::remove_dir_all(&path);
                }
            }
        };
        remove_test_dir(&self.fuzz.failure_persist_dir);
        remove_test_dir(&self.invariant.corpus_dir);
        remove_test_dir(&self.invariant.failure_persist_dir);

        Ok(())
    }

    /// Ensures that the configured version is installed if explicitly set
    ///
    /// If `solc` is [`SolcReq::Version`] then this will download and install the solc version if
    /// it's missing, unless the `offline` flag is enabled, in which case an error is thrown.
    ///
    /// If `solc` is [`SolcReq::Local`] then this will ensure that the path exists.
    fn ensure_solc(&self) -> Result<Option<Solc>, SolcError> {
        if let Some(solc) = &self.solc {
            let solc = match solc {
                SolcReq::Version(version) => {
                    if let Some(solc) = Solc::find_svm_installed_version(version)? {
                        solc
                    } else {
                        if self.offline {
                            return Err(SolcError::msg(format!(
                                "can't install missing solc {version} in offline mode"
                            )));
                        }
                        Solc::blocking_install(version)?
                    }
                }
                SolcReq::Local(solc) => {
                    if !solc.is_file() {
                        return Err(SolcError::msg(format!(
                            "`solc` {} does not exist",
                            solc.display()
                        )));
                    }
                    Solc::new(solc)?
                }
            };
            return Ok(Some(solc));
        }

        Ok(None)
    }

    /// Returns the [SpecId] derived from the configured [EvmVersion]
    #[inline]
    pub fn evm_spec_id(&self) -> SpecId {
        evm_spec_id(self.evm_version, self.odyssey)
    }

    /// Returns whether the compiler version should be auto-detected
    ///
    /// Returns `false` if `solc_version` is explicitly set, otherwise returns the value of
    /// `auto_detect_solc`
    pub fn is_auto_detect(&self) -> bool {
        if self.solc.is_some() {
            return false;
        }
        self.auto_detect_solc
    }

    /// Whether caching should be enabled for the given chain id
    pub fn enable_caching(&self, endpoint: &str, chain_id: impl Into<u64>) -> bool {
        !self.no_storage_caching
            && self.rpc_storage_caching.enable_for_chain_id(chain_id.into())
            && self.rpc_storage_caching.enable_for_endpoint(endpoint)
    }

    /// Returns the `ProjectPathsConfig` sub set of the config.
    ///
    /// **NOTE**: this uses the paths as they are and does __not__ modify them, see
    /// `[Self::sanitized]`
    ///
    /// # Example
    ///
    /// ```
    /// use foundry_compilers::solc::Solc;
    /// use foundry_config::Config;
    /// let config = Config::load_with_root(".")?.sanitized();
    /// let paths = config.project_paths::<Solc>();
    /// # Ok::<_, eyre::Error>(())
    /// ```
    pub fn project_paths<L>(&self) -> ProjectPathsConfig<L> {
        let mut builder = ProjectPathsConfig::builder()
            .cache(self.cache_path.join(SOLIDITY_FILES_CACHE_FILENAME))
            .sources(&self.src)
            .tests(&self.test)
            .scripts(&self.script)
            .artifacts(&self.out)
            .libs(self.libs.iter())
            .remappings(self.get_all_remappings())
            .allowed_path(&self.root)
            .allowed_paths(&self.libs)
            .allowed_paths(&self.allow_paths)
            .include_paths(&self.include_paths);

        if let Some(build_info_path) = &self.build_info_path {
            builder = builder.build_infos(build_info_path);
        }

        builder.build_with_root(&self.root)
    }

    /// Returns configuration for a compiler to use when setting up a [Project].
    pub fn solc_compiler(&self) -> Result<SolcCompiler, SolcError> {
        if let Some(solc) = self.ensure_solc()? {
            Ok(SolcCompiler::Specific(solc))
        } else {
            Ok(SolcCompiler::AutoDetect)
        }
    }

    /// Returns the solc version, if any.
    pub fn solc_version(&self) -> Option<Version> {
        self.solc.as_ref().and_then(|solc| solc.try_version().ok())
    }

    /// Returns configured [Vyper] compiler.
    pub fn vyper_compiler(&self) -> Result<Option<Vyper>, SolcError> {
        // Only instantiate Vyper if there are any Vyper files in the project.
        if !self.project_paths::<VyperLanguage>().has_input_files() {
            return Ok(None);
        }
        let vyper = if let Some(path) = &self.vyper.path {
            Some(Vyper::new(path)?)
        } else {
            Vyper::new("vyper").ok()
        };
        Ok(vyper)
    }

    /// Returns the [Resolc] compiler.
    pub fn resolc_compiler(&self) -> Result<Resolc, SolcError> {
        let solc_compiler = self.solc_compiler()?;
        match &self.resolc.resolc {
            Some(SolcReq::Local(path)) => {
                if !path.is_file() {
                    return Err(SolcError::msg(format!(
                        "`resolc` {} does not exist",
                        path.display()
                    )));
                }
                Resolc::new(path, solc_compiler)
            }

            Some(SolcReq::Version(v)) => {
                if let Some(resolc) = Resolc::find_installed(v, solc_compiler.clone())? {
                    Ok(resolc)
                } else {
                    if self.offline {
                        return Err(SolcError::msg(format!(
                            "can't install missing resolc with version requirement {v} in offline mode"
                        )));
                    }
                    Resolc::find_or_install(v, solc_compiler)
                }
            }
            None => {
                if self.offline {
                    Resolc::new("resolc", solc_compiler)
                } else {
                    Resolc::install(None, solc_compiler)
                }
            }
        }
    }

    /// Returns configuration for a compiler to use when setting up a [Project].
    pub fn compiler(&self) -> Result<MultiCompiler, SolcError> {
        Ok(MultiCompiler {
            solidity: if self.resolc.resolc_compile {
                SolidityCompiler::Resolc(self.resolc_compiler()?)
            } else {
                SolidityCompiler::Solc(self.solc_compiler()?)
            },
            vyper: self.vyper_compiler()?,
        })
    }

    /// Returns configured [MultiCompilerSettings].
    pub fn compiler_settings(&self) -> Result<MultiCompilerSettings, SolcError> {
        Ok(MultiCompilerSettings {
            solc: if self.resolc.resolc_compile {
                ResolcConfig::resolc_settings(self)?
            } else {
                self.solc_settings()?
            },
            vyper: self.vyper_settings()?,
        })
    }

    /// Returns all configured remappings.
    pub fn get_all_remappings(&self) -> impl Iterator<Item = Remapping> + '_ {
        self.remappings.iter().map(|m| m.clone().into())
    }

    /// Returns the configured rpc jwt secret
    ///
    /// Returns:
    ///    - The jwt secret, if configured
    ///
    /// # Example
    ///
    /// ```
    /// use foundry_config::Config;
    /// # fn t() {
    /// let config = Config::with_root("./");
    /// let rpc_jwt = config.get_rpc_jwt_secret().unwrap().unwrap();
    /// # }
    /// ```
    pub fn get_rpc_jwt_secret(&self) -> Result<Option<Cow<'_, str>>, UnresolvedEnvVarError> {
        Ok(self.eth_rpc_jwt.as_ref().map(|jwt| Cow::Borrowed(jwt.as_str())))
    }

    /// Returns the configured rpc url
    ///
    /// Returns:
    ///    - the matching, resolved url of  `rpc_endpoints` if `eth_rpc_url` is an alias
    ///    - the `eth_rpc_url` as-is if it isn't an alias
    ///
    /// # Example
    ///
    /// ```
    /// use foundry_config::Config;
    /// # fn t() {
    /// let config = Config::with_root("./");
    /// let rpc_url = config.get_rpc_url().unwrap().unwrap();
    /// # }
    /// ```
    pub fn get_rpc_url(&self) -> Option<Result<Cow<'_, str>, UnresolvedEnvVarError>> {
        let maybe_alias = self.eth_rpc_url.as_ref().or(self.etherscan_api_key.as_ref())?;
        if let Some(alias) = self.get_rpc_url_with_alias(maybe_alias) {
            Some(alias)
        } else {
            Some(Ok(Cow::Borrowed(self.eth_rpc_url.as_deref()?)))
        }
    }

    /// Resolves the given alias to a matching rpc url
    ///
    /// # Returns
    ///
    /// In order of resolution:
    ///
    /// - the matching, resolved url of `rpc_endpoints` if `maybe_alias` is an alias
    /// - a mesc resolved url if `maybe_alias` is a known alias in mesc
    /// - `None` otherwise
    ///
    /// # Note on mesc
    ///
    /// The endpoint is queried for in mesc under the `foundry` profile, allowing users to customize
    /// endpoints for Foundry specifically.
    ///
    /// # Example
    ///
    /// ```
    /// use foundry_config::Config;
    /// # fn t() {
    /// let config = Config::with_root("./");
    /// let rpc_url = config.get_rpc_url_with_alias("mainnet").unwrap().unwrap();
    /// # }
    /// ```
    pub fn get_rpc_url_with_alias(
        &self,
        maybe_alias: &str,
    ) -> Option<Result<Cow<'_, str>, UnresolvedEnvVarError>> {
        let mut endpoints = self.rpc_endpoints.clone().resolved();
        if let Some(endpoint) = endpoints.remove(maybe_alias) {
            return Some(endpoint.url().map(Cow::Owned));
        }

        if let Some(mesc_url) = self.get_rpc_url_from_mesc(maybe_alias) {
            return Some(Ok(Cow::Owned(mesc_url)));
        }

        None
    }

    /// Attempts to resolve the URL for the given alias from [`mesc`](https://github.com/paradigmxyz/mesc)
    pub fn get_rpc_url_from_mesc(&self, maybe_alias: &str) -> Option<String> {
        // Note: mesc requires a MESC_PATH in the env, which the user can configure and is expected
        // to be part of the shell profile, default is ~/mesc.json
        let mesc_config = mesc::load::load_config_data()
            .inspect_err(|err| debug!(%err, "failed to load mesc config"))
            .ok()?;

        if let Ok(Some(endpoint)) =
            mesc::query::get_endpoint_by_query(&mesc_config, maybe_alias, Some("foundry"))
        {
            return Some(endpoint.url);
        }

        if maybe_alias.chars().all(|c| c.is_numeric()) {
            // try to lookup the mesc network by chain id if alias is numeric
            // This only succeeds if the chain id has a default:
            // "network_defaults": {
            //    "50104": "sophon_50104"
            // }
            if let Ok(Some(endpoint)) =
                mesc::query::get_endpoint_by_network(&mesc_config, maybe_alias, Some("foundry"))
            {
                return Some(endpoint.url);
            }
        }

        None
    }

    /// Returns the configured rpc, or the fallback url
    ///
    /// # Example
    ///
    /// ```
    /// use foundry_config::Config;
    /// # fn t() {
    /// let config = Config::with_root("./");
    /// let rpc_url = config.get_rpc_url_or("http://localhost:8545").unwrap();
    /// # }
    /// ```
    pub fn get_rpc_url_or<'a>(
        &'a self,
        fallback: impl Into<Cow<'a, str>>,
    ) -> Result<Cow<'a, str>, UnresolvedEnvVarError> {
        if let Some(url) = self.get_rpc_url() { url } else { Ok(fallback.into()) }
    }

    /// Returns the configured rpc or `"http://localhost:8545"` if no `eth_rpc_url` is set
    ///
    /// # Example
    ///
    /// ```
    /// use foundry_config::Config;
    /// # fn t() {
    /// let config = Config::with_root("./");
    /// let rpc_url = config.get_rpc_url_or_localhost_http().unwrap();
    /// # }
    /// ```
    pub fn get_rpc_url_or_localhost_http(&self) -> Result<Cow<'_, str>, UnresolvedEnvVarError> {
        self.get_rpc_url_or("http://localhost:8545")
    }

    /// Returns the `EtherscanConfig` to use, if any
    ///
    /// Returns
    ///  - the matching `ResolvedEtherscanConfig` of the `etherscan` table if `etherscan_api_key` is
    ///    an alias
    ///  - the matching `ResolvedEtherscanConfig` of the `etherscan` table if a `chain` is
    ///    configured. an alias
    ///  - the Mainnet  `ResolvedEtherscanConfig` if `etherscan_api_key` is set, `None` otherwise
    ///
    /// # Example
    ///
    /// ```
    /// use foundry_config::Config;
    /// # fn t() {
    /// let config = Config::with_root("./");
    /// let etherscan_config = config.get_etherscan_config().unwrap().unwrap();
    /// let client = etherscan_config.into_client().unwrap();
    /// # }
    /// ```
    pub fn get_etherscan_config(
        &self,
    ) -> Option<Result<ResolvedEtherscanConfig, EtherscanConfigError>> {
        self.get_etherscan_config_with_chain(None).transpose()
    }

    /// Same as [`Self::get_etherscan_config()`] but optionally updates the config with the given
    /// `chain`, and `etherscan_api_key`
    ///
    /// If not matching alias was found, then this will try to find the first entry in the table
    /// with a matching chain id. If an etherscan_api_key is already set it will take precedence
    /// over the chain's entry in the table.
    pub fn get_etherscan_config_with_chain(
        &self,
        chain: Option<Chain>,
    ) -> Result<Option<ResolvedEtherscanConfig>, EtherscanConfigError> {
        let default_api_version = self.etherscan_api_version.unwrap_or_default();

        if let Some(maybe_alias) = self.etherscan_api_key.as_ref().or(self.eth_rpc_url.as_ref())
            && self.etherscan.contains_key(maybe_alias)
        {
            return self
                .etherscan
                .clone()
                .resolved(default_api_version)
                .remove(maybe_alias)
                .transpose();
        }

        // try to find by comparing chain IDs after resolving
        if let Some(res) = chain.or(self.chain).and_then(|chain| {
            self.etherscan.clone().resolved(default_api_version).find_chain(chain)
        }) {
            match (res, self.etherscan_api_key.as_ref()) {
                (Ok(mut config), Some(key)) => {
                    // we update the key, because if an etherscan_api_key is set, it should take
                    // precedence over the entry, since this is usually set via env var or CLI args.
                    config.key.clone_from(key);
                    return Ok(Some(config));
                }
                (Ok(config), None) => return Ok(Some(config)),
                (Err(err), None) => return Err(err),
                (Err(_), Some(_)) => {
                    // use the etherscan key as fallback
                }
            }
        }

        // etherscan fallback via API key
        if let Some(key) = self.etherscan_api_key.as_ref() {
            return Ok(ResolvedEtherscanConfig::create(
                key,
                chain.or(self.chain).unwrap_or_default(),
                default_api_version,
            ));
        }
        Ok(None)
    }

    /// Helper function to just get the API key
    ///
    /// Optionally updates the config with the given `chain`.
    ///
    /// See also [Self::get_etherscan_config_with_chain]
    pub fn get_etherscan_api_key(&self, chain: Option<Chain>) -> Option<String> {
        self.get_etherscan_config_with_chain(chain).ok().flatten().map(|c| c.key)
    }

    /// Helper function to get the API version.
    ///
    /// See also [Self::get_etherscan_config_with_chain]
    pub fn get_etherscan_api_version(&self, chain: Option<Chain>) -> EtherscanApiVersion {
        self.get_etherscan_config_with_chain(chain)
            .ok()
            .flatten()
            .map(|c| c.api_version)
            .unwrap_or_default()
    }

    /// Returns the remapping for the project's _src_ directory
    ///
    /// **Note:** this will add an additional `<src>/=<src path>` remapping here so imports that
    /// look like `import {Foo} from "src/Foo.sol";` are properly resolved.
    ///
    /// This is due the fact that `solc`'s VFS resolves [direct imports](https://docs.soliditylang.org/en/develop/path-resolution.html#direct-imports) that start with the source directory's name.
    pub fn get_source_dir_remapping(&self) -> Option<Remapping> {
        get_dir_remapping(&self.src)
    }

    /// Returns the remapping for the project's _test_ directory, but only if it exists
    pub fn get_test_dir_remapping(&self) -> Option<Remapping> {
        if self.root.join(&self.test).exists() { get_dir_remapping(&self.test) } else { None }
    }

    /// Returns the remapping for the project's _script_ directory, but only if it exists
    pub fn get_script_dir_remapping(&self) -> Option<Remapping> {
        if self.root.join(&self.script).exists() { get_dir_remapping(&self.script) } else { None }
    }

    /// Returns the `Optimizer` based on the configured settings
    ///
    /// Note: optimizer details can be set independently of `enabled`
    /// See also: <https://github.com/foundry-rs/foundry/issues/7689>
    /// and  <https://github.com/ethereum/solidity/blob/bbb7f58be026fdc51b0b4694a6f25c22a1425586/docs/using-the-compiler.rst?plain=1#L293-L294>
    pub fn optimizer(&self) -> Optimizer {
        Optimizer {
            enabled: self.optimizer,
            runs: self.optimizer_runs,
            // we always set the details because `enabled` is effectively a specific details profile
            // that can still be modified
            details: self.optimizer_details.clone(),
        }
    }

    /// returns the [`foundry_compilers::ConfigurableArtifacts`] for this config, that includes the
    /// `extra_output` fields
    pub fn configured_artifacts_handler(&self) -> ConfigurableArtifacts {
        let mut extra_output = self.extra_output.clone();

        // Sourcify verification requires solc metadata output. Since, it doesn't
        // affect the UX & performance of the compiler, output the metadata files
        // by default.
        // For more info see: <https://github.com/foundry-rs/foundry/issues/2795>
        // Metadata is not emitted as separate file because this breaks typechain support: <https://github.com/foundry-rs/foundry/issues/2969>
        if !extra_output.contains(&ContractOutputSelection::Metadata) {
            extra_output.push(ContractOutputSelection::Metadata);
        }

        ConfigurableArtifacts::new(extra_output, self.extra_output_files.iter().copied())
    }

    /// Parses all libraries in the form of
    /// `<file>:<lib>:<addr>`
    pub fn parsed_libraries(&self) -> Result<Libraries, SolcError> {
        Libraries::parse(&self.libraries)
    }

    /// Returns all libraries with applied remappings. Same as `self.solc_settings()?.libraries`.
    pub fn libraries_with_remappings(&self) -> Result<Libraries, SolcError> {
        let paths: ProjectPathsConfig = self.project_paths();
        Ok(self.parsed_libraries()?.apply(|libs| paths.apply_lib_remappings(libs)))
    }

    /// Returns the configured `solc` `Settings` that includes:
    /// - all libraries
    /// - the optimizer (including details, if configured)
    /// - evm version
    pub fn solc_settings(&self) -> Result<SolcSettings, SolcError> {
        // By default if no targets are specifically selected the model checker uses all targets.
        // This might be too much here, so only enable assertion checks.
        // If users wish to enable all options they need to do so explicitly.
        let mut model_checker = self.model_checker.clone();
        if let Some(model_checker_settings) = &mut model_checker
            && model_checker_settings.targets.is_none()
        {
            model_checker_settings.targets = Some(vec![ModelCheckerTarget::Assert]);
        }

        let mut settings = Settings {
            libraries: self.libraries_with_remappings()?,
            optimizer: self.optimizer(),
            evm_version: Some(self.evm_version),
            metadata: Some(SettingsMetadata {
                use_literal_content: Some(self.use_literal_content),
                bytecode_hash: if self.resolc.resolc_compile {
                    // Workaround for BytecodeHash issue https://github.com/paritytech/revive/issues/219
                    Some(BytecodeHash::None)
                } else {
                    Some(self.bytecode_hash)
                },
                cbor_metadata: Some(self.cbor_metadata),
            }),
            debug: self.revert_strings.map(|revert_strings| DebuggingSettings {
                revert_strings: Some(revert_strings),
                // Not used.
                debug_info: Vec::new(),
            }),
            model_checker,
            via_ir: Some(self.via_ir),
            // Not used.
            stop_after: None,
            // Set in project paths.
            remappings: Vec::new(),
            // Set with `with_extra_output` below.
            output_selection: Default::default(),
        }
        .with_extra_output(self.configured_artifacts_handler().output_selection());

        // We're keeping AST in `--build-info` for backwards compatibility with HardHat.
        if self.ast || self.build_info {
            settings = settings.with_ast();
        }

        let cli_settings =
            CliSettings { extra_args: self.extra_args.clone(), ..Default::default() };

        Ok(SolcSettings { settings, cli_settings, ..Default::default() })
    }

    /// Returns the configured [VyperSettings] that includes:
    /// - evm version
    pub fn vyper_settings(&self) -> Result<VyperSettings, SolcError> {
        Ok(VyperSettings {
            evm_version: Some(self.evm_version),
            optimize: self.vyper.optimize,
            bytecode_metadata: None,
            // TODO: We don't yet have a way to deserialize other outputs correctly, so request only
            // those for now. It should be enough to run tests and deploy contracts.
            output_selection: OutputSelection::common_output_selection([
                "abi".to_string(),
                "evm.bytecode".to_string(),
                "evm.deployedBytecode".to_string(),
            ]),
            search_paths: None,
            experimental_codegen: self.vyper.experimental_codegen,
        })
    }

    /// Returns the default figment
    ///
    /// The default figment reads from the following sources, in ascending
    /// priority order:
    ///
    ///   1. [`Config::default()`] (see [defaults](#defaults))
    ///   2. `foundry.toml` _or_ filename in `FOUNDRY_CONFIG` environment variable
    ///   3. `FOUNDRY_` prefixed environment variables
    ///
    /// The profile selected is the value set in the `FOUNDRY_PROFILE`
    /// environment variable. If it is not set, it defaults to `default`.
    ///
    /// # Example
    ///
    /// ```rust
    /// use foundry_config::Config;
    /// use serde::Deserialize;
    ///
    /// let my_config = Config::figment().extract::<Config>();
    /// ```
    pub fn figment() -> Figment {
        Self::default().into()
    }

    /// Returns the default figment enhanced with additional context extracted from the provided
    /// root, like remappings and directories.
    ///
    /// # Example
    ///
    /// ```rust
    /// use foundry_config::Config;
    /// use serde::Deserialize;
    ///
    /// let my_config = Config::figment_with_root(".").extract::<Config>();
    /// ```
    pub fn figment_with_root(root: impl AsRef<Path>) -> Figment {
        Self::with_root(root.as_ref()).into()
    }

    #[doc(hidden)]
    #[track_caller]
    pub fn figment_with_root_opt(root: Option<&Path>) -> Figment {
        let root = match root {
            Some(root) => root,
            None => &find_project_root(None).expect("could not determine project root"),
        };
        Self::figment_with_root(root)
    }

    /// Creates a new Config that adds additional context extracted from the provided root.
    ///
    /// # Example
    ///
    /// ```rust
    /// use foundry_config::Config;
    /// let my_config = Config::with_root(".");
    /// ```
    pub fn with_root(root: impl AsRef<Path>) -> Self {
        Self::_with_root(root.as_ref())
    }

    fn _with_root(root: &Path) -> Self {
        // autodetect paths
        let paths = ProjectPathsConfig::builder().build_with_root::<()>(root);
        let artifacts: PathBuf = paths.artifacts.file_name().unwrap().into();
        Self {
            root: paths.root,
            src: paths.sources.file_name().unwrap().into(),
            out: artifacts.clone(),
            libs: paths.libraries.into_iter().map(|lib| lib.file_name().unwrap().into()).collect(),
            remappings: paths
                .remappings
                .into_iter()
                .map(|r| RelativeRemapping::new(r, root))
                .collect(),
            fs_permissions: FsPermissions::new([PathPermission::read(artifacts)]),
            ..Self::default()
        }
    }

    /// Returns the default config but with hardhat paths
    pub fn hardhat() -> Self {
        Self {
            src: "contracts".into(),
            out: "artifacts".into(),
            libs: vec!["node_modules".into()],
            ..Self::default()
        }
    }

    /// Returns the default config that uses dapptools style paths
    pub fn dapptools() -> Self {
        Self {
            chain: Some(Chain::from_id(99)),
            block_timestamp: U256::ZERO,
            block_number: U256::ZERO,
            ..Self::default()
        }
    }

    /// Extracts a basic subset of the config, used for initialisations.
    ///
    /// # Example
    ///
    /// ```rust
    /// use foundry_config::Config;
    /// let my_config = Config::with_root(".").into_basic();
    /// ```
    pub fn into_basic(self) -> BasicConfig {
        BasicConfig {
            profile: self.profile,
            src: self.src,
            out: self.out,
            libs: self.libs,
            remappings: self.remappings,
        }
    }

    /// Updates the `foundry.toml` file for the given `root` based on the provided closure.
    ///
    /// **Note:** the closure will only be invoked if the `foundry.toml` file exists, See
    /// [Self::get_config_path()] and if the closure returns `true`.
    pub fn update_at<F>(root: &Path, f: F) -> eyre::Result<()>
    where
        F: FnOnce(&Self, &mut toml_edit::DocumentMut) -> bool,
    {
        let config = Self::load_with_root(root)?.sanitized();
        config.update(|doc| f(&config, doc))
    }

    /// Updates the `foundry.toml` file this `Config` ias based on with the provided closure.
    ///
    /// **Note:** the closure will only be invoked if the `foundry.toml` file exists, See
    /// [Self::get_config_path()] and if the closure returns `true`
    pub fn update<F>(&self, f: F) -> eyre::Result<()>
    where
        F: FnOnce(&mut toml_edit::DocumentMut) -> bool,
    {
        let file_path = self.get_config_path();
        if !file_path.exists() {
            return Ok(());
        }
        let contents = fs::read_to_string(&file_path)?;
        let mut doc = contents.parse::<toml_edit::DocumentMut>()?;
        if f(&mut doc) {
            fs::write(file_path, doc.to_string())?;
        }
        Ok(())
    }

    /// Sets the `libs` entry inside a `foundry.toml` file but only if it exists
    ///
    /// # Errors
    ///
    /// An error if the `foundry.toml` could not be parsed.
    pub fn update_libs(&self) -> eyre::Result<()> {
        self.update(|doc| {
            let profile = self.profile.as_str().as_str();
            let root = &self.root;
            let libs: toml_edit::Value = self
                .libs
                .iter()
                .map(|path| {
                    let path =
                        if let Ok(relative) = path.strip_prefix(root) { relative } else { path };
                    toml_edit::Value::from(&*path.to_string_lossy())
                })
                .collect();
            let libs = toml_edit::value(libs);
            doc[Self::PROFILE_SECTION][profile]["libs"] = libs;
            true
        })
    }

    /// Serialize the config type as a String of TOML.
    ///
    /// This serializes to a table with the name of the profile
    ///
    /// ```toml
    /// [profile.default]
    /// src = "src"
    /// out = "out"
    /// libs = ["lib"]
    /// # ...
    /// ```
    pub fn to_string_pretty(&self) -> Result<String, toml::ser::Error> {
        // serializing to value first to prevent `ValueAfterTable` errors
        let mut value = toml::Value::try_from(self)?;
        // Config map always gets serialized as a table
        let value_table = value.as_table_mut().unwrap();
        // remove standalone sections from inner table
        let standalone_sections = Self::STANDALONE_SECTIONS
            .iter()
            .filter_map(|section| {
                let section = section.to_string();
                value_table.remove(&section).map(|value| (section, value))
            })
            .collect::<Vec<_>>();
        // wrap inner table in [profile.<profile>]
        let mut wrapping_table = [(
            Self::PROFILE_SECTION.into(),
            toml::Value::Table([(self.profile.to_string(), value)].into_iter().collect()),
        )]
        .into_iter()
        .collect::<toml::map::Map<_, _>>();
        // insert standalone sections
        for (section, value) in standalone_sections {
            wrapping_table.insert(section, value);
        }
        // stringify
        toml::to_string_pretty(&toml::Value::Table(wrapping_table))
    }

    /// Returns the path to the `foundry.toml` of this `Config`.
    pub fn get_config_path(&self) -> PathBuf {
        self.root.join(Self::FILE_NAME)
    }

    /// Returns the selected profile.
    ///
    /// If the `FOUNDRY_PROFILE` env variable is not set, this returns the `DEFAULT_PROFILE`.
    pub fn selected_profile() -> Profile {
        // Can't cache in tests because the env var can change.
        #[cfg(test)]
        {
            Self::force_selected_profile()
        }
        #[cfg(not(test))]
        {
            static CACHE: std::sync::OnceLock<Profile> = std::sync::OnceLock::new();
            CACHE.get_or_init(Self::force_selected_profile).clone()
        }
    }

    fn force_selected_profile() -> Profile {
        Profile::from_env_or("FOUNDRY_PROFILE", Self::DEFAULT_PROFILE)
    }

    /// Returns the path to foundry's global TOML file: `~/.foundry/foundry.toml`.
    pub fn foundry_dir_toml() -> Option<PathBuf> {
        Self::foundry_dir().map(|p| p.join(Self::FILE_NAME))
    }

    /// Returns the path to foundry's config dir: `~/.foundry/`.
    pub fn foundry_dir() -> Option<PathBuf> {
        dirs::home_dir().map(|p| p.join(Self::FOUNDRY_DIR_NAME))
    }

    /// Returns the path to foundry's cache dir: `~/.foundry/cache`.
    pub fn foundry_cache_dir() -> Option<PathBuf> {
        Self::foundry_dir().map(|p| p.join("cache"))
    }

    /// Returns the path to foundry rpc cache dir: `~/.foundry/cache/rpc`.
    pub fn foundry_rpc_cache_dir() -> Option<PathBuf> {
        Some(Self::foundry_cache_dir()?.join("rpc"))
    }
    /// Returns the path to foundry chain's cache dir: `~/.foundry/cache/rpc/<chain>`
    pub fn foundry_chain_cache_dir(chain_id: impl Into<Chain>) -> Option<PathBuf> {
        Some(Self::foundry_rpc_cache_dir()?.join(chain_id.into().to_string()))
    }

    /// Returns the path to foundry's etherscan cache dir: `~/.foundry/cache/etherscan`.
    pub fn foundry_etherscan_cache_dir() -> Option<PathBuf> {
        Some(Self::foundry_cache_dir()?.join("etherscan"))
    }

    /// Returns the path to foundry's keystores dir: `~/.foundry/keystores`.
    pub fn foundry_keystores_dir() -> Option<PathBuf> {
        Some(Self::foundry_dir()?.join("keystores"))
    }

    /// Returns the path to foundry's etherscan cache dir for `chain_id`:
    /// `~/.foundry/cache/etherscan/<chain>`
    pub fn foundry_etherscan_chain_cache_dir(chain_id: impl Into<Chain>) -> Option<PathBuf> {
        Some(Self::foundry_etherscan_cache_dir()?.join(chain_id.into().to_string()))
    }

    /// Returns the path to the cache dir of the `block` on the `chain`:
    /// `~/.foundry/cache/rpc/<chain>/<block>`
    pub fn foundry_block_cache_dir(chain_id: impl Into<Chain>, block: u64) -> Option<PathBuf> {
        Some(Self::foundry_chain_cache_dir(chain_id)?.join(format!("{block}")))
    }

    /// Returns the path to the cache file of the `block` on the `chain`:
    /// `~/.foundry/cache/rpc/<chain>/<block>/storage.json`
    pub fn foundry_block_cache_file(chain_id: impl Into<Chain>, block: u64) -> Option<PathBuf> {
        Some(Self::foundry_block_cache_dir(chain_id, block)?.join("storage.json"))
    }

    /// Returns the path to `foundry`'s data directory inside the user's data directory.
    ///
    /// | Platform | Value                                         | Example                                          |
    /// | -------  | --------------------------------------------- | ------------------------------------------------ |
    /// | Linux    | `$XDG_CONFIG_HOME` or `$HOME`/.config/foundry | /home/alice/.config/foundry                      |
    /// | macOS    | `$HOME`/Library/Application Support/foundry   | /Users/Alice/Library/Application Support/foundry |
    /// | Windows  | `{FOLDERID_RoamingAppData}/foundry`           | C:\Users\Alice\AppData\Roaming/foundry           |
    pub fn data_dir() -> eyre::Result<PathBuf> {
        let path = dirs::data_dir().wrap_err("Failed to find data directory")?.join("foundry");
        std::fs::create_dir_all(&path).wrap_err("Failed to create module directory")?;
        Ok(path)
    }

    /// Returns the path to the `foundry.toml` file, the file is searched for in
    /// the current working directory and all parent directories until the root,
    /// and the first hit is used.
    ///
    /// If this search comes up empty, then it checks if a global `foundry.toml` exists at
    /// `~/.foundry/foundry.toml`, see [`Self::foundry_dir_toml`].
    pub fn find_config_file() -> Option<PathBuf> {
        fn find(path: &Path) -> Option<PathBuf> {
            if path.is_absolute() {
                return match path.is_file() {
                    true => Some(path.to_path_buf()),
                    false => None,
                };
            }
            let cwd = std::env::current_dir().ok()?;
            let mut cwd = cwd.as_path();
            loop {
                let file_path = cwd.join(path);
                if file_path.is_file() {
                    return Some(file_path);
                }
                cwd = cwd.parent()?;
            }
        }
        find(Env::var_or("FOUNDRY_CONFIG", Self::FILE_NAME).as_ref())
            .or_else(|| Self::foundry_dir_toml().filter(|p| p.exists()))
    }

    /// Clears the foundry cache.
    pub fn clean_foundry_cache() -> eyre::Result<()> {
        if let Some(cache_dir) = Self::foundry_cache_dir() {
            let path = cache_dir.as_path();
            let _ = fs::remove_dir_all(path);
        } else {
            eyre::bail!("failed to get foundry_cache_dir");
        }

        Ok(())
    }

    /// Clears the foundry cache for `chain`.
    pub fn clean_foundry_chain_cache(chain: Chain) -> eyre::Result<()> {
        if let Some(cache_dir) = Self::foundry_chain_cache_dir(chain) {
            let path = cache_dir.as_path();
            let _ = fs::remove_dir_all(path);
        } else {
            eyre::bail!("failed to get foundry_chain_cache_dir");
        }

        Ok(())
    }

    /// Clears the foundry cache for `chain` and `block`.
    pub fn clean_foundry_block_cache(chain: Chain, block: u64) -> eyre::Result<()> {
        if let Some(cache_dir) = Self::foundry_block_cache_dir(chain, block) {
            let path = cache_dir.as_path();
            let _ = fs::remove_dir_all(path);
        } else {
            eyre::bail!("failed to get foundry_block_cache_dir");
        }

        Ok(())
    }

    /// Clears the foundry etherscan cache.
    pub fn clean_foundry_etherscan_cache() -> eyre::Result<()> {
        if let Some(cache_dir) = Self::foundry_etherscan_cache_dir() {
            let path = cache_dir.as_path();
            let _ = fs::remove_dir_all(path);
        } else {
            eyre::bail!("failed to get foundry_etherscan_cache_dir");
        }

        Ok(())
    }

    /// Clears the foundry etherscan cache for `chain`.
    pub fn clean_foundry_etherscan_chain_cache(chain: Chain) -> eyre::Result<()> {
        if let Some(cache_dir) = Self::foundry_etherscan_chain_cache_dir(chain) {
            let path = cache_dir.as_path();
            let _ = fs::remove_dir_all(path);
        } else {
            eyre::bail!("failed to get foundry_etherscan_cache_dir for chain: {}", chain);
        }

        Ok(())
    }

    /// List the data in the foundry cache.
    pub fn list_foundry_cache() -> eyre::Result<Cache> {
        if let Some(cache_dir) = Self::foundry_rpc_cache_dir() {
            let mut cache = Cache { chains: vec![] };
            if !cache_dir.exists() {
                return Ok(cache);
            }
            if let Ok(entries) = cache_dir.as_path().read_dir() {
                for entry in entries.flatten().filter(|x| x.path().is_dir()) {
                    match Chain::from_str(&entry.file_name().to_string_lossy()) {
                        Ok(chain) => cache.chains.push(Self::list_foundry_chain_cache(chain)?),
                        Err(_) => continue,
                    }
                }
                Ok(cache)
            } else {
                eyre::bail!("failed to access foundry_cache_dir");
            }
        } else {
            eyre::bail!("failed to get foundry_cache_dir");
        }
    }

    /// List the cached data for `chain`.
    pub fn list_foundry_chain_cache(chain: Chain) -> eyre::Result<ChainCache> {
        let block_explorer_data_size = match Self::foundry_etherscan_chain_cache_dir(chain) {
            Some(cache_dir) => Self::get_cached_block_explorer_data(&cache_dir)?,
            None => {
                warn!("failed to access foundry_etherscan_chain_cache_dir");
                0
            }
        };

        if let Some(cache_dir) = Self::foundry_chain_cache_dir(chain) {
            let blocks = Self::get_cached_blocks(&cache_dir)?;
            Ok(ChainCache {
                name: chain.to_string(),
                blocks,
                block_explorer: block_explorer_data_size,
            })
        } else {
            eyre::bail!("failed to get foundry_chain_cache_dir");
        }
    }

    /// The path provided to this function should point to a cached chain folder.
    fn get_cached_blocks(chain_path: &Path) -> eyre::Result<Vec<(String, u64)>> {
        let mut blocks = vec![];
        if !chain_path.exists() {
            return Ok(blocks);
        }
        for block in chain_path.read_dir()?.flatten() {
            let file_type = block.file_type()?;
            let file_name = block.file_name();
            let filepath = if file_type.is_dir() {
                block.path().join("storage.json")
            } else if file_type.is_file()
                && file_name.to_string_lossy().chars().all(char::is_numeric)
            {
                block.path()
            } else {
                continue;
            };
            blocks.push((file_name.to_string_lossy().into_owned(), fs::metadata(filepath)?.len()));
        }
        Ok(blocks)
    }

    /// The path provided to this function should point to the etherscan cache for a chain.
    fn get_cached_block_explorer_data(chain_path: &Path) -> eyre::Result<u64> {
        if !chain_path.exists() {
            return Ok(0);
        }

        fn dir_size_recursive(mut dir: fs::ReadDir) -> eyre::Result<u64> {
            dir.try_fold(0, |acc, file| {
                let file = file?;
                let size = match file.metadata()? {
                    data if data.is_dir() => dir_size_recursive(fs::read_dir(file.path())?)?,
                    data => data.len(),
                };
                Ok(acc + size)
            })
        }

        dir_size_recursive(fs::read_dir(chain_path)?)
    }

    fn merge_toml_provider(
        mut figment: Figment,
        toml_provider: impl Provider,
        profile: Profile,
    ) -> Figment {
        figment = figment.select(profile.clone());

        // add warnings
        figment = {
            let warnings = WarningsProvider::for_figment(&toml_provider, &figment);
            figment.merge(warnings)
        };

        // use [profile.<profile>] as [<profile>]
        let mut profiles = vec![Self::DEFAULT_PROFILE];
        if profile != Self::DEFAULT_PROFILE {
            profiles.push(profile.clone());
        }
        let provider = toml_provider.strict_select(profiles);

        // apply any key fixes
        let provider = &BackwardsCompatTomlProvider(ForcedSnakeCaseData(provider));

        // merge the default profile as a base
        if profile != Self::DEFAULT_PROFILE {
            figment = figment.merge(provider.rename(Self::DEFAULT_PROFILE, profile.clone()));
        }
        // merge special keys into config
        for standalone_key in Self::STANDALONE_SECTIONS {
            if let Some((_, fallback)) =
                STANDALONE_FALLBACK_SECTIONS.iter().find(|(key, _)| standalone_key == key)
            {
                figment = figment.merge(
                    provider
                        .fallback(standalone_key, fallback)
                        .wrap(profile.clone(), standalone_key),
                );
            } else {
                figment = figment.merge(provider.wrap(profile.clone(), standalone_key));
            }
        }
        // merge the profile
        figment = figment.merge(provider);
        figment
    }

    /// Check if any defaults need to be normalized.
    ///
    /// This normalizes the default `evm_version` if a `solc` was provided in the config.
    ///
    /// See also <https://github.com/foundry-rs/foundry/issues/7014>
    fn normalize_defaults(&self, mut figment: Figment) -> Figment {
        // TODO: add a warning if evm_version is provided but incompatible
        if figment.contains("evm_version") {
            return figment;
        }

        // Normalize `evm_version` based on the provided solc version.
        if let Ok(solc) = figment.extract_inner::<SolcReq>("solc")
            && let Some(version) = solc
                .try_version()
                .ok()
                .and_then(|version| self.evm_version.normalize_version_solc(&version))
        {
            figment = figment.merge(("evm_version", version));
        }

        figment
    }
}

impl From<Config> for Figment {
    fn from(c: Config) -> Self {
        (&c).into()
    }
}
impl From<&Config> for Figment {
    fn from(c: &Config) -> Self {
        c.to_figment(FigmentProviders::All)
    }
}

/// Determines what providers should be used when loading the [`Figment`] for a [`Config`].
#[derive(Debug, Clone, Copy, PartialEq, Eq, Default)]
pub enum FigmentProviders {
    /// Include all providers.
    #[default]
    All,
    /// Only include necessary providers that are useful for cast commands.
    ///
    /// This will exclude more expensive providers such as remappings.
    Cast,
    /// Only include necessary providers that are useful for anvil.
    ///
    /// This will exclude more expensive providers such as remappings.
    Anvil,
    /// Don't include any providers.
    None,
}

impl FigmentProviders {
    /// Returns true if all providers should be included.
    pub const fn is_all(&self) -> bool {
        matches!(self, Self::All)
    }

    /// Returns true if this is the cast preset.
    pub const fn is_cast(&self) -> bool {
        matches!(self, Self::Cast)
    }

    /// Returns true if this is the anvil preset.
    pub const fn is_anvil(&self) -> bool {
        matches!(self, Self::Anvil)
    }

    /// Returns true if no providers should be included.
    pub const fn is_none(&self) -> bool {
        matches!(self, Self::None)
    }
}

/// Wrapper type for [`regex::Regex`] that implements [`PartialEq`] and [`serde`] traits.
#[derive(Clone, Debug, Serialize, Deserialize)]
#[serde(transparent)]
pub struct RegexWrapper {
    #[serde(with = "serde_regex")]
    inner: regex::Regex,
}

impl std::ops::Deref for RegexWrapper {
    type Target = regex::Regex;

    fn deref(&self) -> &Self::Target {
        &self.inner
    }
}

impl std::cmp::PartialEq for RegexWrapper {
    fn eq(&self, other: &Self) -> bool {
        self.as_str() == other.as_str()
    }
}

impl Eq for RegexWrapper {}

impl From<RegexWrapper> for regex::Regex {
    fn from(wrapper: RegexWrapper) -> Self {
        wrapper.inner
    }
}

impl From<regex::Regex> for RegexWrapper {
    fn from(re: Regex) -> Self {
        Self { inner: re }
    }
}

mod serde_regex {
    use regex::Regex;
    use serde::{Deserialize, Deserializer, Serializer};

    pub(crate) fn serialize<S>(value: &Regex, serializer: S) -> Result<S::Ok, S::Error>
    where
        S: Serializer,
    {
        serializer.serialize_str(value.as_str())
    }

    pub(crate) fn deserialize<'de, D>(deserializer: D) -> Result<Regex, D::Error>
    where
        D: Deserializer<'de>,
    {
        let s = String::deserialize(deserializer)?;
        Regex::new(&s).map_err(serde::de::Error::custom)
    }
}

/// Ser/de `globset::Glob` explicitly to handle `Option<Glob>` properly
pub(crate) mod from_opt_glob {
    use serde::{Deserialize, Deserializer, Serializer};

    pub fn serialize<S>(value: &Option<globset::Glob>, serializer: S) -> Result<S::Ok, S::Error>
    where
        S: Serializer,
    {
        match value {
            Some(glob) => serializer.serialize_str(glob.glob()),
            None => serializer.serialize_none(),
        }
    }

    pub fn deserialize<'de, D>(deserializer: D) -> Result<Option<globset::Glob>, D::Error>
    where
        D: Deserializer<'de>,
    {
        let s: Option<String> = Option::deserialize(deserializer)?;
        if let Some(s) = s {
            return Ok(Some(globset::Glob::new(&s).map_err(serde::de::Error::custom)?));
        }
        Ok(None)
    }
}

/// Parses a config profile
///
/// All `Profile` date is ignored by serde, however the `Config::to_string_pretty` includes it and
/// returns a toml table like
///
/// ```toml
/// #[profile.default]
/// src = "..."
/// ```
/// This ignores the `#[profile.default]` part in the toml
pub fn parse_with_profile<T: serde::de::DeserializeOwned>(
    s: &str,
) -> Result<Option<(Profile, T)>, Error> {
    let figment = Config::merge_toml_provider(
        Figment::new(),
        Toml::string(s).nested(),
        Config::DEFAULT_PROFILE,
    );
    if figment.profiles().any(|p| p == Config::DEFAULT_PROFILE) {
        Ok(Some((Config::DEFAULT_PROFILE, figment.select(Config::DEFAULT_PROFILE).extract()?)))
    } else {
        Ok(None)
    }
}

impl Provider for Config {
    fn metadata(&self) -> Metadata {
        Metadata::named("Foundry Config")
    }

    #[track_caller]
    fn data(&self) -> Result<Map<Profile, Dict>, figment::Error> {
        let mut data = Serialized::defaults(self).data()?;
        if let Some(entry) = data.get_mut(&self.profile) {
            entry.insert("root".to_string(), Value::serialize(self.root.clone())?);
        }
        Ok(data)
    }

    fn profile(&self) -> Option<Profile> {
        Some(self.profile.clone())
    }
}

impl Default for Config {
    fn default() -> Self {
        Self {
            profile: Self::DEFAULT_PROFILE,
            profiles: vec![Self::DEFAULT_PROFILE],
            fs_permissions: FsPermissions::new([PathPermission::read("out")]),
            isolate: cfg!(feature = "isolate-by-default"),
            root: root_default(),
            src: "src".into(),
            test: "test".into(),
            script: "script".into(),
            out: "out".into(),
            libs: vec!["lib".into()],
            cache: true,
            dynamic_test_linking: false,
            cache_path: "cache".into(),
            broadcast: "broadcast".into(),
            snapshots: "snapshots".into(),
            gas_snapshot_check: false,
            gas_snapshot_emit: true,
            allow_paths: vec![],
            include_paths: vec![],
            force: false,
            evm_version: EvmVersion::Prague,
            gas_reports: vec!["*".to_string()],
            gas_reports_ignore: vec![],
            gas_reports_include_tests: false,
            solc: None,
            vyper: Default::default(),
            auto_detect_solc: true,
            offline: false,
            optimizer: None,
            optimizer_runs: None,
            optimizer_details: None,
            model_checker: None,
            extra_output: Default::default(),
            extra_output_files: Default::default(),
            names: false,
            sizes: false,
            test_pattern: None,
            test_pattern_inverse: None,
            contract_pattern: None,
            contract_pattern_inverse: None,
            path_pattern: None,
            path_pattern_inverse: None,
            coverage_pattern_inverse: None,
            test_failures_file: "cache/test-failures".into(),
            threads: None,
            show_progress: false,
            fuzz: FuzzConfig::new("cache/fuzz".into()),
            invariant: InvariantConfig::new("cache/invariant".into()),
            always_use_create_2_factory: false,
            ffi: false,
            allow_internal_expect_revert: false,
            prompt_timeout: 120,
            sender: Self::DEFAULT_SENDER,
            tx_origin: Self::DEFAULT_SENDER,
            initial_balance: U256::from((1u128 << 96) - 1),
            block_number: U256::from(1),
            fork_block_number: None,
            chain: None,
            gas_limit: (1u64 << 30).into(), // ~1B
            code_size_limit: None,
            gas_price: None,
            block_base_fee_per_gas: 0,
            block_coinbase: Address::ZERO,
            block_timestamp: U256::from(1),
            block_difficulty: 0,
            block_prevrandao: Default::default(),
            block_gas_limit: None,
            disable_block_gas_limit: false,
            memory_limit: 1 << 27, // 2**27 = 128MiB = 134_217_728 bytes
            eth_rpc_url: None,
            eth_rpc_accept_invalid_certs: false,
            eth_rpc_jwt: None,
            eth_rpc_timeout: None,
            eth_rpc_headers: None,
            etherscan_api_key: None,
            etherscan_api_version: None,
            verbosity: 0,
            remappings: vec![],
            auto_detect_remappings: true,
            libraries: vec![],
            ignored_error_codes: vec![
                SolidityErrorCode::SpdxLicenseNotProvided,
                SolidityErrorCode::ContractExceeds24576Bytes,
                SolidityErrorCode::ContractInitCodeSizeExceeds49152Bytes,
                SolidityErrorCode::TransientStorageUsed,
            ],
            ignored_file_paths: vec![],
            deny_warnings: false,
            via_ir: false,
            ast: false,
            rpc_storage_caching: Default::default(),
            rpc_endpoints: Default::default(),
            etherscan: Default::default(),
            no_storage_caching: false,
            no_rpc_rate_limit: false,
            use_literal_content: false,
            bytecode_hash: BytecodeHash::Ipfs,
            cbor_metadata: true,
            revert_strings: None,
            sparse_mode: false,
            build_info: false,
            build_info_path: None,
            fmt: Default::default(),
            lint: Default::default(),
            doc: Default::default(),
            bind_json: Default::default(),
            labels: Default::default(),
            unchecked_cheatcode_artifacts: false,
            create2_library_salt: Self::DEFAULT_CREATE2_LIBRARY_SALT,
            create2_deployer: Self::DEFAULT_CREATE2_DEPLOYER,
            skip: vec![],
            dependencies: Default::default(),
            soldeer: Default::default(),
            assertions_revert: true,
            legacy_assertions: false,
            warnings: vec![],
            extra_args: vec![],
            odyssey: false,
            transaction_timeout: 120,
            additional_compiler_profiles: Default::default(),
            compilation_restrictions: Default::default(),
            script_execution_protection: true,
            _non_exhaustive: (),
            resolc: Default::default(),
        }
    }
}

/// Wrapper for the config's `gas_limit` value necessary because toml-rs can't handle larger number
/// because integers are stored signed: <https://github.com/alexcrichton/toml-rs/issues/256>
///
/// Due to this limitation this type will be serialized/deserialized as String if it's larger than
/// `i64`
#[derive(Clone, Copy, Debug, Default, PartialEq, Eq, Deserialize)]
pub struct GasLimit(#[serde(deserialize_with = "crate::deserialize_u64_or_max")] pub u64);

impl From<u64> for GasLimit {
    fn from(gas: u64) -> Self {
        Self(gas)
    }
}

impl From<GasLimit> for u64 {
    fn from(gas: GasLimit) -> Self {
        gas.0
    }
}

impl Serialize for GasLimit {
    fn serialize<S>(&self, serializer: S) -> Result<S::Ok, S::Error>
    where
        S: Serializer,
    {
        if self.0 == u64::MAX {
            serializer.serialize_str("max")
        } else if self.0 > i64::MAX as u64 {
            serializer.serialize_str(&self.0.to_string())
        } else {
            serializer.serialize_u64(self.0)
        }
    }
}

/// Variants for selecting the [`Solc`] instance
#[derive(Clone, Debug, PartialEq, Eq, Serialize, Deserialize)]
#[serde(untagged)]
pub enum SolcReq {
    /// Requires a specific solc version, that's either already installed (via `svm`) or will be
    /// auto installed (via `svm`)
    Version(Version),
    /// Path to an existing local solc installation
    Local(PathBuf),
}

impl SolcReq {
    /// Tries to get the solc version from the `SolcReq`
    ///
    /// If the `SolcReq` is a `Version` it will return the version, if it's a path to a binary it
    /// will try to get the version from the binary.
    fn try_version(&self) -> Result<Version, SolcError> {
        match self {
            Self::Version(version) => Ok(version.clone()),
            Self::Local(path) => Solc::new(path).map(|solc| solc.version),
        }
    }
}

impl<T: AsRef<str>> From<T> for SolcReq {
    fn from(s: T) -> Self {
        let s = s.as_ref();
        if let Ok(v) = Version::from_str(s) { Self::Version(v) } else { Self::Local(s.into()) }
    }
}

/// A subset of the foundry `Config`
/// used to initialize a `foundry.toml` file
///
/// # Example
///
/// ```rust
/// use foundry_config::{BasicConfig, Config};
/// use serde::Deserialize;
///
/// let my_config = Config::figment().extract::<BasicConfig>();
/// ```
#[derive(Clone, Debug, PartialEq, Eq, Serialize, Deserialize)]
pub struct BasicConfig {
    /// the profile tag: `[profile.default]`
    #[serde(skip)]
    pub profile: Profile,
    /// path of the source contracts dir, like `src` or `contracts`
    pub src: PathBuf,
    /// path to where artifacts shut be written to
    pub out: PathBuf,
    /// all library folders to include, `lib`, `node_modules`
    pub libs: Vec<PathBuf>,
    /// `Remappings` to use for this repo
    #[serde(default, skip_serializing_if = "Vec::is_empty")]
    pub remappings: Vec<RelativeRemapping>,
}

impl BasicConfig {
    /// Serialize the config as a String of TOML.
    ///
    /// This serializes to a table with the name of the profile
    pub fn to_string_pretty(&self) -> Result<String, toml::ser::Error> {
        let s = toml::to_string_pretty(self)?;
        Ok(format!(
            "\
[profile.{}]
{s}
# See more config options https://github.com/foundry-rs/foundry/blob/master/crates/config/README.md#all-options\n",
            self.profile
        ))
    }
}

pub(crate) mod from_str_lowercase {
    use serde::{Deserialize, Deserializer, Serializer};
    use std::str::FromStr;

    pub fn serialize<T, S>(value: &T, serializer: S) -> Result<S::Ok, S::Error>
    where
        T: std::fmt::Display,
        S: Serializer,
    {
        serializer.collect_str(&value.to_string().to_lowercase())
    }

    pub fn deserialize<'de, T, D>(deserializer: D) -> Result<T, D::Error>
    where
        D: Deserializer<'de>,
        T: FromStr,
        T::Err: std::fmt::Display,
    {
        String::deserialize(deserializer)?.to_lowercase().parse().map_err(serde::de::Error::custom)
    }
}

fn canonic(path: impl Into<PathBuf>) -> PathBuf {
    let path = path.into();
    foundry_compilers::utils::canonicalize(&path).unwrap_or(path)
}

fn root_default() -> PathBuf {
    ".".into()
}

#[cfg(test)]
mod tests {
    use super::*;
    use crate::{
        cache::{CachedChains, CachedEndpoints},
        endpoints::RpcEndpointType,
        etherscan::ResolvedEtherscanConfigs,
        fmt::IndentStyle,
    };
    use NamedChain::Moonbeam;
    use endpoints::{RpcAuth, RpcEndpointConfig};
    use figment::error::Kind::InvalidType;
    use foundry_compilers::artifacts::{
        ModelCheckerEngine, YulDetails, vyper::VyperOptimizationMode,
    };
    use similar_asserts::assert_eq;
    use soldeer_core::remappings::RemappingsLocation;
    use std::{fs::File, io::Write};
    use tempfile::tempdir;

    // Helper function to clear `__warnings` in config, since it will be populated during loading
    // from file, causing testing problem when comparing to those created from `default()`, etc.
    fn clear_warning(config: &mut Config) {
        config.warnings = vec![];
    }

    #[test]
    fn default_sender() {
        assert_eq!(Config::DEFAULT_SENDER, address!("0x1804c8AB1F12E6bbf3894d4083f33e07309d1f38"));
    }

    #[test]
    fn test_caching() {
        let mut config = Config::default();
        let chain_id = NamedChain::Mainnet;
        let url = "https://eth-mainnet.alchemyapi";
        assert!(config.enable_caching(url, chain_id));

        config.no_storage_caching = true;
        assert!(!config.enable_caching(url, chain_id));

        config.no_storage_caching = false;
        assert!(!config.enable_caching(url, NamedChain::Dev));
    }

    #[test]
    fn test_install_dir() {
        figment::Jail::expect_with(|jail| {
            let config = Config::load().unwrap();
            assert_eq!(config.install_lib_dir(), PathBuf::from("lib"));
            jail.create_file(
                "foundry.toml",
                r"
                [profile.default]
                libs = ['node_modules', 'lib']
            ",
            )?;
            let config = Config::load().unwrap();
            assert_eq!(config.install_lib_dir(), PathBuf::from("lib"));

            jail.create_file(
                "foundry.toml",
                r"
                [profile.default]
                libs = ['custom', 'node_modules', 'lib']
            ",
            )?;
            let config = Config::load().unwrap();
            assert_eq!(config.install_lib_dir(), PathBuf::from("custom"));

            Ok(())
        });
    }

    #[test]
    fn test_figment_is_default() {
        figment::Jail::expect_with(|_| {
            let mut default: Config = Config::figment().extract()?;
            let default2 = Config::default();
            default.profile = default2.profile.clone();
            default.profiles = default2.profiles.clone();
            assert_eq!(default, default2);
            Ok(())
        });
    }

    #[test]
    fn figment_profiles() {
        figment::Jail::expect_with(|jail| {
            jail.create_file(
                "foundry.toml",
                r"
                [foo.baz]
                libs = ['node_modules', 'lib']

                [profile.default]
                libs = ['node_modules', 'lib']

                [profile.ci]
                libs = ['node_modules', 'lib']

                [profile.local]
                libs = ['node_modules', 'lib']
            ",
            )?;

            let config = crate::Config::load().unwrap();
            let expected: &[figment::Profile] = &["ci".into(), "default".into(), "local".into()];
            assert_eq!(config.profiles, expected);

            Ok(())
        });
    }

    #[test]
    fn test_default_round_trip() {
        figment::Jail::expect_with(|_| {
            let original = Config::figment();
            let roundtrip = Figment::from(Config::from_provider(&original).unwrap());
            for figment in &[original, roundtrip] {
                let config = Config::from_provider(figment).unwrap();
                assert_eq!(config, Config::default().normalized_optimizer_settings());
            }
            Ok(())
        });
    }

    #[test]
    fn ffi_env_disallowed() {
        figment::Jail::expect_with(|jail| {
            jail.set_env("FOUNDRY_FFI", "true");
            jail.set_env("FFI", "true");
            jail.set_env("DAPP_FFI", "true");
            let config = Config::load().unwrap();
            assert!(!config.ffi);

            Ok(())
        });
    }

    #[test]
    fn test_profile_env() {
        figment::Jail::expect_with(|jail| {
            jail.set_env("FOUNDRY_PROFILE", "default");
            let figment = Config::figment();
            assert_eq!(figment.profile(), "default");

            jail.set_env("FOUNDRY_PROFILE", "hardhat");
            let figment: Figment = Config::hardhat().into();
            assert_eq!(figment.profile(), "hardhat");

            jail.create_file(
                "foundry.toml",
                r"
                [profile.default]
                libs = ['lib']
                [profile.local]
                libs = ['modules']
            ",
            )?;
            jail.set_env("FOUNDRY_PROFILE", "local");
            let config = Config::load().unwrap();
            assert_eq!(config.libs, vec![PathBuf::from("modules")]);

            Ok(())
        });
    }

    #[test]
    fn test_default_test_path() {
        figment::Jail::expect_with(|_| {
            let config = Config::default();
            let paths_config = config.project_paths::<Solc>();
            assert_eq!(paths_config.tests, PathBuf::from(r"test"));
            Ok(())
        });
    }

    #[test]
    fn test_default_libs() {
        figment::Jail::expect_with(|jail| {
            let config = Config::load().unwrap();
            assert_eq!(config.libs, vec![PathBuf::from("lib")]);

            fs::create_dir_all(jail.directory().join("node_modules")).unwrap();
            let config = Config::load().unwrap();
            assert_eq!(config.libs, vec![PathBuf::from("node_modules")]);

            fs::create_dir_all(jail.directory().join("lib")).unwrap();
            let config = Config::load().unwrap();
            assert_eq!(config.libs, vec![PathBuf::from("lib"), PathBuf::from("node_modules")]);

            Ok(())
        });
    }

    #[test]
    fn test_inheritance_from_default_test_path() {
        figment::Jail::expect_with(|jail| {
            jail.create_file(
                "foundry.toml",
                r#"
                [profile.default]
                test = "defaulttest"
                src  = "defaultsrc"
                libs = ['lib', 'node_modules']

                [profile.custom]
                src = "customsrc"
            "#,
            )?;

            let config = Config::load().unwrap();
            assert_eq!(config.src, PathBuf::from("defaultsrc"));
            assert_eq!(config.libs, vec![PathBuf::from("lib"), PathBuf::from("node_modules")]);

            jail.set_env("FOUNDRY_PROFILE", "custom");
            let config = Config::load().unwrap();
            assert_eq!(config.src, PathBuf::from("customsrc"));
            assert_eq!(config.test, PathBuf::from("defaulttest"));
            assert_eq!(config.libs, vec![PathBuf::from("lib"), PathBuf::from("node_modules")]);

            Ok(())
        });
    }

    #[test]
    fn test_custom_test_path() {
        figment::Jail::expect_with(|jail| {
            jail.create_file(
                "foundry.toml",
                r#"
                [profile.default]
                test = "mytest"
            "#,
            )?;

            let config = Config::load().unwrap();
            let paths_config = config.project_paths::<Solc>();
            assert_eq!(paths_config.tests, PathBuf::from(r"mytest"));
            Ok(())
        });
    }

    #[test]
    fn test_remappings() {
        figment::Jail::expect_with(|jail| {
            jail.create_file(
                "foundry.toml",
                r#"
                [profile.default]
                src = "some-source"
                out = "some-out"
                cache = true
            "#,
            )?;
            let config = Config::load().unwrap();
            assert!(config.remappings.is_empty());

            jail.create_file(
                "remappings.txt",
                r"
                file-ds-test/=lib/ds-test/
                file-other/=lib/other/
            ",
            )?;

            let config = Config::load().unwrap();
            assert_eq!(
                config.remappings,
                vec![
                    Remapping::from_str("file-ds-test/=lib/ds-test/").unwrap().into(),
                    Remapping::from_str("file-other/=lib/other/").unwrap().into(),
                ],
            );

            jail.set_env("DAPP_REMAPPINGS", "ds-test=lib/ds-test/\nother/=lib/other/");
            let config = Config::load().unwrap();

            assert_eq!(
                config.remappings,
                vec![
                    // From environment (should have precedence over remapping.txt)
                    Remapping::from_str("ds-test=lib/ds-test/").unwrap().into(),
                    Remapping::from_str("other/=lib/other/").unwrap().into(),
                    // From remapping.txt (should have less precedence than remapping.txt)
                    Remapping::from_str("file-ds-test/=lib/ds-test/").unwrap().into(),
                    Remapping::from_str("file-other/=lib/other/").unwrap().into(),
                ],
            );

            Ok(())
        });
    }

    #[test]
    fn test_remappings_override() {
        figment::Jail::expect_with(|jail| {
            jail.create_file(
                "foundry.toml",
                r#"
                [profile.default]
                src = "some-source"
                out = "some-out"
                cache = true
            "#,
            )?;
            let config = Config::load().unwrap();
            assert!(config.remappings.is_empty());

            jail.create_file(
                "remappings.txt",
                r"
                ds-test/=lib/ds-test/
                other/=lib/other/
            ",
            )?;

            let config = Config::load().unwrap();
            assert_eq!(
                config.remappings,
                vec![
                    Remapping::from_str("ds-test/=lib/ds-test/").unwrap().into(),
                    Remapping::from_str("other/=lib/other/").unwrap().into(),
                ],
            );

            jail.set_env("DAPP_REMAPPINGS", "ds-test/=lib/ds-test/src/\nenv-lib/=lib/env-lib/");
            let config = Config::load().unwrap();

            // Remappings should now be:
            // - ds-test from environment (lib/ds-test/src/)
            // - other from remappings.txt (lib/other/)
            // - env-lib from environment (lib/env-lib/)
            assert_eq!(
                config.remappings,
                vec![
                    Remapping::from_str("ds-test/=lib/ds-test/src/").unwrap().into(),
                    Remapping::from_str("env-lib/=lib/env-lib/").unwrap().into(),
                    Remapping::from_str("other/=lib/other/").unwrap().into(),
                ],
            );

            // contains additional remapping to the source dir
            assert_eq!(
                config.get_all_remappings().collect::<Vec<_>>(),
                vec![
                    Remapping::from_str("ds-test/=lib/ds-test/src/").unwrap(),
                    Remapping::from_str("env-lib/=lib/env-lib/").unwrap(),
                    Remapping::from_str("other/=lib/other/").unwrap(),
                ],
            );

            Ok(())
        });
    }

    #[test]
    fn test_can_update_libs() {
        figment::Jail::expect_with(|jail| {
            jail.create_file(
                "foundry.toml",
                r#"
                [profile.default]
                libs = ["node_modules"]
            "#,
            )?;

            let mut config = Config::load().unwrap();
            config.libs.push("libs".into());
            config.update_libs().unwrap();

            let config = Config::load().unwrap();
            assert_eq!(config.libs, vec![PathBuf::from("node_modules"), PathBuf::from("libs"),]);
            Ok(())
        });
    }

    #[test]
    fn test_large_gas_limit() {
        figment::Jail::expect_with(|jail| {
            let gas = u64::MAX;
            jail.create_file(
                "foundry.toml",
                &format!(
                    r#"
                [profile.default]
                gas_limit = "{gas}"
            "#
                ),
            )?;

            let config = Config::load().unwrap();
            assert_eq!(
                config,
                Config {
                    gas_limit: gas.into(),
                    ..Config::default().normalized_optimizer_settings()
                }
            );

            Ok(())
        });
    }

    #[test]
    #[should_panic]
    fn test_toml_file_parse_failure() {
        figment::Jail::expect_with(|jail| {
            jail.create_file(
                "foundry.toml",
                r#"
                [profile.default]
                eth_rpc_url = "https://example.com/
            "#,
            )?;

            let _config = Config::load().unwrap();

            Ok(())
        });
    }

    #[test]
    #[should_panic]
    fn test_toml_file_non_existing_config_var_failure() {
        figment::Jail::expect_with(|jail| {
            jail.set_env("FOUNDRY_CONFIG", "this config does not exist");

            let _config = Config::load().unwrap();

            Ok(())
        });
    }

    #[test]
    fn test_resolve_etherscan_with_chain() {
        figment::Jail::expect_with(|jail| {
            let env_key = "__BSC_ETHERSCAN_API_KEY";
            let env_value = "env value";
            jail.create_file(
                "foundry.toml",
                r#"
                [profile.default]

                [etherscan]
                bsc = { key = "${__BSC_ETHERSCAN_API_KEY}", url = "https://api.bscscan.com/api" }
            "#,
            )?;

            let config = Config::load().unwrap();
            assert!(
                config
                    .get_etherscan_config_with_chain(Some(NamedChain::BinanceSmartChain.into()))
                    .is_err()
            );

            unsafe {
                std::env::set_var(env_key, env_value);
            }

            assert_eq!(
                config
                    .get_etherscan_config_with_chain(Some(NamedChain::BinanceSmartChain.into()))
                    .unwrap()
                    .unwrap()
                    .key,
                env_value
            );

            let mut with_key = config;
            with_key.etherscan_api_key = Some("via etherscan_api_key".to_string());

            assert_eq!(
                with_key
                    .get_etherscan_config_with_chain(Some(NamedChain::BinanceSmartChain.into()))
                    .unwrap()
                    .unwrap()
                    .key,
                "via etherscan_api_key"
            );

            unsafe {
                std::env::remove_var(env_key);
            }
            Ok(())
        });
    }

    #[test]
    fn test_resolve_etherscan() {
        figment::Jail::expect_with(|jail| {
            jail.create_file(
                "foundry.toml",
                r#"
                [profile.default]

                [etherscan]
                mainnet = { key = "FX42Z3BBJJEWXWGYV2X1CIPRSCN" }
                moonbeam = { key = "${_CONFIG_ETHERSCAN_MOONBEAM}" }
            "#,
            )?;

            let config = Config::load().unwrap();

            assert!(config.etherscan.clone().resolved(EtherscanApiVersion::V2).has_unresolved());

            jail.set_env("_CONFIG_ETHERSCAN_MOONBEAM", "123456789");

            let configs = config.etherscan.resolved(EtherscanApiVersion::V2);
            assert!(!configs.has_unresolved());

            let mb_urls = Moonbeam.etherscan_urls().unwrap();
            let mainnet_urls = NamedChain::Mainnet.etherscan_urls().unwrap();
            assert_eq!(
                configs,
                ResolvedEtherscanConfigs::new([
                    (
                        "mainnet",
                        ResolvedEtherscanConfig {
                            api_url: mainnet_urls.0.to_string(),
                            chain: Some(NamedChain::Mainnet.into()),
                            browser_url: Some(mainnet_urls.1.to_string()),
                            api_version: EtherscanApiVersion::V2,
                            key: "FX42Z3BBJJEWXWGYV2X1CIPRSCN".to_string(),
                        }
                    ),
                    (
                        "moonbeam",
                        ResolvedEtherscanConfig {
                            api_url: mb_urls.0.to_string(),
                            chain: Some(Moonbeam.into()),
                            browser_url: Some(mb_urls.1.to_string()),
                            api_version: EtherscanApiVersion::V2,
                            key: "123456789".to_string(),
                        }
                    ),
                ])
            );

            Ok(())
        });
    }

    #[test]
    fn test_resolve_etherscan_with_versions() {
        figment::Jail::expect_with(|jail| {
            jail.create_file(
                "foundry.toml",
                r#"
                [profile.default]

                [etherscan]
                mainnet = { key = "FX42Z3BBJJEWXWGYV2X1CIPRSCN", api_version = "v2" }
                moonbeam = { key = "${_CONFIG_ETHERSCAN_MOONBEAM}", api_version = "v1" }
            "#,
            )?;

            let config = Config::load().unwrap();

            assert!(config.etherscan.clone().resolved(EtherscanApiVersion::V2).has_unresolved());

            jail.set_env("_CONFIG_ETHERSCAN_MOONBEAM", "123456789");

            let configs = config.etherscan.resolved(EtherscanApiVersion::V2);
            assert!(!configs.has_unresolved());

            let mb_urls = Moonbeam.etherscan_urls().unwrap();
            let mainnet_urls = NamedChain::Mainnet.etherscan_urls().unwrap();
            assert_eq!(
                configs,
                ResolvedEtherscanConfigs::new([
                    (
                        "mainnet",
                        ResolvedEtherscanConfig {
                            api_url: mainnet_urls.0.to_string(),
                            chain: Some(NamedChain::Mainnet.into()),
                            browser_url: Some(mainnet_urls.1.to_string()),
                            api_version: EtherscanApiVersion::V2,
                            key: "FX42Z3BBJJEWXWGYV2X1CIPRSCN".to_string(),
                        }
                    ),
                    (
                        "moonbeam",
                        ResolvedEtherscanConfig {
                            api_url: mb_urls.0.to_string(),
                            chain: Some(Moonbeam.into()),
                            browser_url: Some(mb_urls.1.to_string()),
                            api_version: EtherscanApiVersion::V1,
                            key: "123456789".to_string(),
                        }
                    ),
                ])
            );

            Ok(())
        });
    }

    #[test]
    fn test_resolve_etherscan_chain_id() {
        figment::Jail::expect_with(|jail| {
            jail.create_file(
                "foundry.toml",
                r#"
                [profile.default]
                chain_id = "sepolia"

                [etherscan]
                sepolia = { key = "FX42Z3BBJJEWXWGYV2X1CIPRSCN" }
            "#,
            )?;

            let config = Config::load().unwrap();
            let etherscan = config.get_etherscan_config().unwrap().unwrap();
            assert_eq!(etherscan.chain, Some(NamedChain::Sepolia.into()));
            assert_eq!(etherscan.key, "FX42Z3BBJJEWXWGYV2X1CIPRSCN");

            Ok(())
        });
    }

    #[test]
    fn test_resolve_rpc_url() {
        figment::Jail::expect_with(|jail| {
            jail.create_file(
                "foundry.toml",
                r#"
                [profile.default]
                [rpc_endpoints]
                optimism = "https://example.com/"
                mainnet = "${_CONFIG_MAINNET}"
            "#,
            )?;
            jail.set_env("_CONFIG_MAINNET", "https://eth-mainnet.alchemyapi.io/v2/123455");

            let mut config = Config::load().unwrap();
            assert_eq!("http://localhost:8545", config.get_rpc_url_or_localhost_http().unwrap());

            config.eth_rpc_url = Some("mainnet".to_string());
            assert_eq!(
                "https://eth-mainnet.alchemyapi.io/v2/123455",
                config.get_rpc_url_or_localhost_http().unwrap()
            );

            config.eth_rpc_url = Some("optimism".to_string());
            assert_eq!("https://example.com/", config.get_rpc_url_or_localhost_http().unwrap());

            Ok(())
        })
    }

    #[test]
    fn test_resolve_rpc_url_if_etherscan_set() {
        figment::Jail::expect_with(|jail| {
            jail.create_file(
                "foundry.toml",
                r#"
                [profile.default]
                etherscan_api_key = "dummy"
                [rpc_endpoints]
                optimism = "https://example.com/"
            "#,
            )?;

            let config = Config::load().unwrap();
            assert_eq!("http://localhost:8545", config.get_rpc_url_or_localhost_http().unwrap());

            Ok(())
        })
    }

    #[test]
    fn test_resolve_rpc_url_alias() {
        figment::Jail::expect_with(|jail| {
            jail.create_file(
                "foundry.toml",
                r#"
                [profile.default]
                [rpc_endpoints]
                polygonMumbai = "https://polygon-mumbai.g.alchemy.com/v2/${_RESOLVE_RPC_ALIAS}"
            "#,
            )?;
            let mut config = Config::load().unwrap();
            config.eth_rpc_url = Some("polygonMumbai".to_string());
            assert!(config.get_rpc_url().unwrap().is_err());

            jail.set_env("_RESOLVE_RPC_ALIAS", "123455");

            let mut config = Config::load().unwrap();
            config.eth_rpc_url = Some("polygonMumbai".to_string());
            assert_eq!(
                "https://polygon-mumbai.g.alchemy.com/v2/123455",
                config.get_rpc_url().unwrap().unwrap()
            );

            Ok(())
        })
    }

    #[test]
    fn test_resolve_rpc_aliases() {
        figment::Jail::expect_with(|jail| {
            jail.create_file(
                "foundry.toml",
                r#"
               [profile.default]
               [etherscan]
               arbitrum_alias = { key = "${TEST_RESOLVE_RPC_ALIAS_ARBISCAN}" }
               [rpc_endpoints]
               arbitrum_alias = "https://arb-mainnet.g.alchemy.com/v2/${TEST_RESOLVE_RPC_ALIAS_ARB_ONE}"
            "#,
            )?;

            jail.set_env("TEST_RESOLVE_RPC_ALIAS_ARB_ONE", "123455");
            jail.set_env("TEST_RESOLVE_RPC_ALIAS_ARBISCAN", "123455");

            let config = Config::load().unwrap();

            let config = config.get_etherscan_config_with_chain(Some(NamedChain::Arbitrum.into()));
            assert!(config.is_err());
            assert_eq!(
                config.unwrap_err().to_string(),
                "At least one of `url` or `chain` must be present for Etherscan config with unknown alias `arbitrum_alias`"
            );

            Ok(())
        });
    }

    #[test]
    fn test_resolve_rpc_config() {
        figment::Jail::expect_with(|jail| {
            jail.create_file(
                "foundry.toml",
                r#"
                [rpc_endpoints]
                optimism = "https://example.com/"
                mainnet = { endpoint = "${_CONFIG_MAINNET}", retries = 3, retry_backoff = 1000, compute_units_per_second = 1000 }
            "#,
            )?;
            jail.set_env("_CONFIG_MAINNET", "https://eth-mainnet.alchemyapi.io/v2/123455");

            let config = Config::load().unwrap();
            assert_eq!(
                RpcEndpoints::new([
                    (
                        "optimism",
                        RpcEndpointType::String(RpcEndpointUrl::Url(
                            "https://example.com/".to_string()
                        ))
                    ),
                    (
                        "mainnet",
                        RpcEndpointType::Config(RpcEndpoint {
                            endpoint: RpcEndpointUrl::Env("${_CONFIG_MAINNET}".to_string()),
                            config: RpcEndpointConfig {
                                retries: Some(3),
                                retry_backoff: Some(1000),
                                compute_units_per_second: Some(1000),
                            },
                            auth: None,
                        })
                    ),
                ]),
                config.rpc_endpoints
            );

            let resolved = config.rpc_endpoints.resolved();
            assert_eq!(
                RpcEndpoints::new([
                    (
                        "optimism",
                        RpcEndpointType::String(RpcEndpointUrl::Url(
                            "https://example.com/".to_string()
                        ))
                    ),
                    (
                        "mainnet",
                        RpcEndpointType::Config(RpcEndpoint {
                            endpoint: RpcEndpointUrl::Env("${_CONFIG_MAINNET}".to_string()),
                            config: RpcEndpointConfig {
                                retries: Some(3),
                                retry_backoff: Some(1000),
                                compute_units_per_second: Some(1000),
                            },
                            auth: None,
                        })
                    ),
                ])
                .resolved(),
                resolved
            );
            Ok(())
        })
    }

    #[test]
    fn test_resolve_auth() {
        figment::Jail::expect_with(|jail| {
            jail.create_file(
                "foundry.toml",
                r#"
                [profile.default]
                eth_rpc_url = "optimism"
                [rpc_endpoints]
                optimism = "https://example.com/"
                mainnet = { endpoint = "${_CONFIG_MAINNET}", retries = 3, retry_backoff = 1000, compute_units_per_second = 1000, auth = "Bearer ${_CONFIG_AUTH}" }
            "#,
            )?;

            let config = Config::load().unwrap();

            jail.set_env("_CONFIG_AUTH", "123456");
            jail.set_env("_CONFIG_MAINNET", "https://eth-mainnet.alchemyapi.io/v2/123455");

            assert_eq!(
                RpcEndpoints::new([
                    (
                        "optimism",
                        RpcEndpointType::String(RpcEndpointUrl::Url(
                            "https://example.com/".to_string()
                        ))
                    ),
                    (
                        "mainnet",
                        RpcEndpointType::Config(RpcEndpoint {
                            endpoint: RpcEndpointUrl::Env("${_CONFIG_MAINNET}".to_string()),
                            config: RpcEndpointConfig {
                                retries: Some(3),
                                retry_backoff: Some(1000),
                                compute_units_per_second: Some(1000)
                            },
                            auth: Some(RpcAuth::Env("Bearer ${_CONFIG_AUTH}".to_string())),
                        })
                    ),
                ]),
                config.rpc_endpoints
            );
            let resolved = config.rpc_endpoints.resolved();
            assert_eq!(
                RpcEndpoints::new([
                    (
                        "optimism",
                        RpcEndpointType::String(RpcEndpointUrl::Url(
                            "https://example.com/".to_string()
                        ))
                    ),
                    (
                        "mainnet",
                        RpcEndpointType::Config(RpcEndpoint {
                            endpoint: RpcEndpointUrl::Url(
                                "https://eth-mainnet.alchemyapi.io/v2/123455".to_string()
                            ),
                            config: RpcEndpointConfig {
                                retries: Some(3),
                                retry_backoff: Some(1000),
                                compute_units_per_second: Some(1000)
                            },
                            auth: Some(RpcAuth::Raw("Bearer 123456".to_string())),
                        })
                    ),
                ])
                .resolved(),
                resolved
            );

            Ok(())
        });
    }

    #[test]
    fn test_resolve_endpoints() {
        figment::Jail::expect_with(|jail| {
            jail.create_file(
                "foundry.toml",
                r#"
                [profile.default]
                eth_rpc_url = "optimism"
                [rpc_endpoints]
                optimism = "https://example.com/"
                mainnet = "${_CONFIG_MAINNET}"
                mainnet_2 = "https://eth-mainnet.alchemyapi.io/v2/${_CONFIG_API_KEY1}"
                mainnet_3 = "https://eth-mainnet.alchemyapi.io/v2/${_CONFIG_API_KEY1}/${_CONFIG_API_KEY2}"
            "#,
            )?;

            let config = Config::load().unwrap();

            assert_eq!(config.get_rpc_url().unwrap().unwrap(), "https://example.com/");

            assert!(config.rpc_endpoints.clone().resolved().has_unresolved());

            jail.set_env("_CONFIG_MAINNET", "https://eth-mainnet.alchemyapi.io/v2/123455");
            jail.set_env("_CONFIG_API_KEY1", "123456");
            jail.set_env("_CONFIG_API_KEY2", "98765");

            let endpoints = config.rpc_endpoints.resolved();

            assert!(!endpoints.has_unresolved());

            assert_eq!(
                endpoints,
                RpcEndpoints::new([
                    ("optimism", RpcEndpointUrl::Url("https://example.com/".to_string())),
                    (
                        "mainnet",
                        RpcEndpointUrl::Url(
                            "https://eth-mainnet.alchemyapi.io/v2/123455".to_string()
                        )
                    ),
                    (
                        "mainnet_2",
                        RpcEndpointUrl::Url(
                            "https://eth-mainnet.alchemyapi.io/v2/123456".to_string()
                        )
                    ),
                    (
                        "mainnet_3",
                        RpcEndpointUrl::Url(
                            "https://eth-mainnet.alchemyapi.io/v2/123456/98765".to_string()
                        )
                    ),
                ])
                .resolved()
            );

            Ok(())
        });
    }

    #[test]
    fn test_extract_etherscan_config() {
        figment::Jail::expect_with(|jail| {
            jail.create_file(
                "foundry.toml",
                r#"
                [profile.default]
                etherscan_api_key = "optimism"

                [etherscan]
                optimism = { key = "https://etherscan-optimism.com/" }
                mumbai = { key = "https://etherscan-mumbai.com/" }
            "#,
            )?;

            let mut config = Config::load().unwrap();

            let optimism = config.get_etherscan_api_key(Some(NamedChain::Optimism.into()));
            assert_eq!(optimism, Some("https://etherscan-optimism.com/".to_string()));

            config.etherscan_api_key = Some("mumbai".to_string());

            let mumbai = config.get_etherscan_api_key(Some(NamedChain::PolygonMumbai.into()));
            assert_eq!(mumbai, Some("https://etherscan-mumbai.com/".to_string()));

            Ok(())
        });
    }

    #[test]
    fn test_extract_etherscan_config_by_chain() {
        figment::Jail::expect_with(|jail| {
            jail.create_file(
                "foundry.toml",
                r#"
                [profile.default]

                [etherscan]
                mumbai = { key = "https://etherscan-mumbai.com/", chain = 80001 }
            "#,
            )?;

            let config = Config::load().unwrap();

            let mumbai = config
                .get_etherscan_config_with_chain(Some(NamedChain::PolygonMumbai.into()))
                .unwrap()
                .unwrap();
            assert_eq!(mumbai.key, "https://etherscan-mumbai.com/".to_string());

            Ok(())
        });
    }

    #[test]
    fn test_extract_etherscan_config_by_chain_with_url() {
        figment::Jail::expect_with(|jail| {
            jail.create_file(
                "foundry.toml",
                r#"
                [profile.default]

                [etherscan]
                mumbai = { key = "https://etherscan-mumbai.com/", chain = 80001 , url =  "https://verifier-url.com/"}
            "#,
            )?;

            let config = Config::load().unwrap();

            let mumbai = config
                .get_etherscan_config_with_chain(Some(NamedChain::PolygonMumbai.into()))
                .unwrap()
                .unwrap();
            assert_eq!(mumbai.key, "https://etherscan-mumbai.com/".to_string());
            assert_eq!(mumbai.api_url, "https://verifier-url.com/".to_string());

            Ok(())
        });
    }

    #[test]
    fn test_extract_etherscan_config_by_chain_and_alias() {
        figment::Jail::expect_with(|jail| {
            jail.create_file(
                "foundry.toml",
                r#"
                [profile.default]
                eth_rpc_url = "mumbai"

                [etherscan]
                mumbai = { key = "https://etherscan-mumbai.com/" }

                [rpc_endpoints]
                mumbai = "https://polygon-mumbai.g.alchemy.com/v2/mumbai"
            "#,
            )?;

            let config = Config::load().unwrap();

            let mumbai = config.get_etherscan_config_with_chain(None).unwrap().unwrap();
            assert_eq!(mumbai.key, "https://etherscan-mumbai.com/".to_string());

            let mumbai_rpc = config.get_rpc_url().unwrap().unwrap();
            assert_eq!(mumbai_rpc, "https://polygon-mumbai.g.alchemy.com/v2/mumbai");
            Ok(())
        });
    }

    #[test]
    fn test_toml_file() {
        figment::Jail::expect_with(|jail| {
            jail.create_file(
                "foundry.toml",
                r#"
                [profile.default]
                src = "some-source"
                out = "some-out"
                cache = true
                eth_rpc_url = "https://example.com/"
                verbosity = 3
                remappings = ["ds-test=lib/ds-test/"]
                via_ir = true
                rpc_storage_caching = { chains = [1, "optimism", 999999], endpoints = "all"}
                use_literal_content = false
                bytecode_hash = "ipfs"
                cbor_metadata = true
                revert_strings = "strip"
                allow_paths = ["allow", "paths"]
                build_info_path = "build-info"
                always_use_create_2_factory = true

                [rpc_endpoints]
                optimism = "https://example.com/"
                mainnet = "${RPC_MAINNET}"
                mainnet_2 = "https://eth-mainnet.alchemyapi.io/v2/${API_KEY}"
                mainnet_3 = "https://eth-mainnet.alchemyapi.io/v2/${API_KEY}/${ANOTHER_KEY}"
            "#,
            )?;

            let config = Config::load().unwrap();
            assert_eq!(
                config,
                Config {
                    src: "some-source".into(),
                    out: "some-out".into(),
                    cache: true,
                    eth_rpc_url: Some("https://example.com/".to_string()),
                    remappings: vec![Remapping::from_str("ds-test=lib/ds-test/").unwrap().into()],
                    verbosity: 3,
                    via_ir: true,
                    rpc_storage_caching: StorageCachingConfig {
                        chains: CachedChains::Chains(vec![
                            Chain::mainnet(),
                            Chain::optimism_mainnet(),
                            Chain::from_id(999999)
                        ]),
                        endpoints: CachedEndpoints::All,
                    },
                    use_literal_content: false,
                    bytecode_hash: BytecodeHash::Ipfs,
                    cbor_metadata: true,
                    revert_strings: Some(RevertStrings::Strip),
                    allow_paths: vec![PathBuf::from("allow"), PathBuf::from("paths")],
                    rpc_endpoints: RpcEndpoints::new([
                        ("optimism", RpcEndpointUrl::Url("https://example.com/".to_string())),
                        ("mainnet", RpcEndpointUrl::Env("${RPC_MAINNET}".to_string())),
                        (
                            "mainnet_2",
                            RpcEndpointUrl::Env(
                                "https://eth-mainnet.alchemyapi.io/v2/${API_KEY}".to_string()
                            )
                        ),
                        (
                            "mainnet_3",
                            RpcEndpointUrl::Env(
                                "https://eth-mainnet.alchemyapi.io/v2/${API_KEY}/${ANOTHER_KEY}"
                                    .to_string()
                            )
                        ),
                    ]),
                    build_info_path: Some("build-info".into()),
                    always_use_create_2_factory: true,
                    ..Config::default().normalized_optimizer_settings()
                }
            );

            Ok(())
        });
    }

    #[test]
    fn test_load_remappings() {
        figment::Jail::expect_with(|jail| {
            jail.create_file(
                "foundry.toml",
                r"
                [profile.default]
                remappings = ['nested/=lib/nested/']
            ",
            )?;

            let config = Config::load_with_root(jail.directory()).unwrap();
            assert_eq!(
                config.remappings,
                vec![Remapping::from_str("nested/=lib/nested/").unwrap().into()]
            );

            Ok(())
        });
    }

    #[test]
    fn test_load_full_toml() {
        figment::Jail::expect_with(|jail| {
            jail.create_file(
                "foundry.toml",
                r#"
                [profile.default]
                auto_detect_solc = true
                block_base_fee_per_gas = 0
                block_coinbase = '0x0000000000000000000000000000000000000000'
                block_difficulty = 0
                block_prevrandao = '0x0000000000000000000000000000000000000000000000000000000000000000'
                block_number = 1
                block_timestamp = 1
                use_literal_content = false
                bytecode_hash = 'ipfs'
                cbor_metadata = true
                cache = true
                cache_path = 'cache'
                evm_version = 'london'
                extra_output = []
                extra_output_files = []
                always_use_create_2_factory = false
                ffi = false
                force = false
                gas_limit = 9223372036854775807
                gas_price = 0
                gas_reports = ['*']
                ignored_error_codes = [1878]
                ignored_warnings_from = ["something"]
                deny_warnings = false
                initial_balance = '0xffffffffffffffffffffffff'
                libraries = []
                libs = ['lib']
                memory_limit = 134217728
                names = false
                no_storage_caching = false
                no_rpc_rate_limit = false
                offline = false
                optimizer = true
                optimizer_runs = 200
                out = 'out'
                remappings = ['nested/=lib/nested/']
                sender = '0x1804c8AB1F12E6bbf3894d4083f33e07309d1f38'
                sizes = false
                sparse_mode = false
                src = 'src'
                test = 'test'
                tx_origin = '0x1804c8AB1F12E6bbf3894d4083f33e07309d1f38'
                verbosity = 0
                via_ir = false

                [profile.default.rpc_storage_caching]
                chains = 'all'
                endpoints = 'all'

                [rpc_endpoints]
                optimism = "https://example.com/"
                mainnet = "${RPC_MAINNET}"
                mainnet_2 = "https://eth-mainnet.alchemyapi.io/v2/${API_KEY}"

                [fuzz]
                runs = 256
                seed = '0x3e8'
                max_test_rejects = 65536

                [invariant]
                runs = 256
                depth = 500
                fail_on_revert = false
                call_override = false
                shrink_run_limit = 5000
            "#,
            )?;

            let config = Config::load_with_root(jail.directory()).unwrap();

            assert_eq!(config.ignored_file_paths, vec![PathBuf::from("something")]);
            assert_eq!(config.fuzz.seed, Some(U256::from(1000)));
            assert_eq!(
                config.remappings,
                vec![Remapping::from_str("nested/=lib/nested/").unwrap().into()]
            );

            assert_eq!(
                config.rpc_endpoints,
                RpcEndpoints::new([
                    ("optimism", RpcEndpointUrl::Url("https://example.com/".to_string())),
                    ("mainnet", RpcEndpointUrl::Env("${RPC_MAINNET}".to_string())),
                    (
                        "mainnet_2",
                        RpcEndpointUrl::Env(
                            "https://eth-mainnet.alchemyapi.io/v2/${API_KEY}".to_string()
                        )
                    ),
                ]),
            );

            Ok(())
        });
    }

    #[test]
    fn test_solc_req() {
        figment::Jail::expect_with(|jail| {
            jail.create_file(
                "foundry.toml",
                r#"
                [profile.default]
                solc_version = "0.8.12"
            "#,
            )?;

            let config = Config::load().unwrap();
            assert_eq!(config.solc, Some(SolcReq::Version(Version::new(0, 8, 12))));

            jail.create_file(
                "foundry.toml",
                r#"
                [profile.default]
                solc = "0.8.12"
            "#,
            )?;

            let config = Config::load().unwrap();
            assert_eq!(config.solc, Some(SolcReq::Version(Version::new(0, 8, 12))));

            jail.create_file(
                "foundry.toml",
                r#"
                [profile.default]
                solc = "path/to/local/solc"
            "#,
            )?;

            let config = Config::load().unwrap();
            assert_eq!(config.solc, Some(SolcReq::Local("path/to/local/solc".into())));

            jail.set_env("FOUNDRY_SOLC_VERSION", "0.6.6");
            let config = Config::load().unwrap();
            assert_eq!(config.solc, Some(SolcReq::Version(Version::new(0, 6, 6))));
            Ok(())
        });
    }

    // ensures the newer `solc` takes precedence over `solc_version`
    #[test]
    fn test_backwards_solc_version() {
        figment::Jail::expect_with(|jail| {
            jail.create_file(
                "foundry.toml",
                r#"
                [default]
                solc = "0.8.12"
                solc_version = "0.8.20"
            "#,
            )?;

            let config = Config::load().unwrap();
            assert_eq!(config.solc, Some(SolcReq::Version(Version::new(0, 8, 12))));

            Ok(())
        });

        figment::Jail::expect_with(|jail| {
            jail.create_file(
                "foundry.toml",
                r#"
                [default]
                solc_version = "0.8.20"
            "#,
            )?;

            let config = Config::load().unwrap();
            assert_eq!(config.solc, Some(SolcReq::Version(Version::new(0, 8, 20))));

            Ok(())
        });
    }

    #[test]
    fn test_toml_casing_file() {
        figment::Jail::expect_with(|jail| {
            jail.create_file(
                "foundry.toml",
                r#"
                [profile.default]
                src = "some-source"
                out = "some-out"
                cache = true
                eth-rpc-url = "https://example.com/"
                evm-version = "berlin"
                auto-detect-solc = false
            "#,
            )?;

            let config = Config::load().unwrap();
            assert_eq!(
                config,
                Config {
                    src: "some-source".into(),
                    out: "some-out".into(),
                    cache: true,
                    eth_rpc_url: Some("https://example.com/".to_string()),
                    auto_detect_solc: false,
                    evm_version: EvmVersion::Berlin,
                    ..Config::default().normalized_optimizer_settings()
                }
            );

            Ok(())
        });
    }

    #[test]
    fn test_output_selection() {
        figment::Jail::expect_with(|jail| {
            jail.create_file(
                "foundry.toml",
                r#"
                [profile.default]
                extra_output = ["metadata", "ir-optimized"]
                extra_output_files = ["metadata"]
            "#,
            )?;

            let config = Config::load().unwrap();

            assert_eq!(
                config.extra_output,
                vec![ContractOutputSelection::Metadata, ContractOutputSelection::IrOptimized]
            );
            assert_eq!(config.extra_output_files, vec![ContractOutputSelection::Metadata]);

            Ok(())
        });
    }

    #[test]
    fn test_precedence() {
        figment::Jail::expect_with(|jail| {
            jail.create_file(
                "foundry.toml",
                r#"
                [profile.default]
                src = "mysrc"
                out = "myout"
                verbosity = 3
            "#,
            )?;

            let config = Config::load().unwrap();
            assert_eq!(
                config,
                Config {
                    src: "mysrc".into(),
                    out: "myout".into(),
                    verbosity: 3,
                    ..Config::default().normalized_optimizer_settings()
                }
            );

            jail.set_env("FOUNDRY_SRC", r"other-src");
            let config = Config::load().unwrap();
            assert_eq!(
                config,
                Config {
                    src: "other-src".into(),
                    out: "myout".into(),
                    verbosity: 3,
                    ..Config::default().normalized_optimizer_settings()
                }
            );

            jail.set_env("FOUNDRY_PROFILE", "foo");
            let val: Result<String, _> = Config::figment().extract_inner("profile");
            assert!(val.is_err());

            Ok(())
        });
    }

    #[test]
    fn test_extract_basic() {
        figment::Jail::expect_with(|jail| {
            jail.create_file(
                "foundry.toml",
                r#"
                [profile.default]
                src = "mysrc"
                out = "myout"
                verbosity = 3
                evm_version = 'berlin'

                [profile.other]
                src = "other-src"
            "#,
            )?;
            let loaded = Config::load().unwrap();
            assert_eq!(loaded.evm_version, EvmVersion::Berlin);
            let base = loaded.into_basic();
            let default = Config::default();
            assert_eq!(
                base,
                BasicConfig {
                    profile: Config::DEFAULT_PROFILE,
                    src: "mysrc".into(),
                    out: "myout".into(),
                    libs: default.libs.clone(),
                    remappings: default.remappings.clone(),
                }
            );
            jail.set_env("FOUNDRY_PROFILE", r"other");
            let base = Config::figment().extract::<BasicConfig>().unwrap();
            assert_eq!(
                base,
                BasicConfig {
                    profile: Config::DEFAULT_PROFILE,
                    src: "other-src".into(),
                    out: "myout".into(),
                    libs: default.libs.clone(),
                    remappings: default.remappings,
                }
            );
            Ok(())
        });
    }

    #[test]
    #[should_panic]
    fn test_parse_invalid_fuzz_weight() {
        figment::Jail::expect_with(|jail| {
            jail.create_file(
                "foundry.toml",
                r"
                [fuzz]
                dictionary_weight = 101
            ",
            )?;
            let _config = Config::load().unwrap();
            Ok(())
        });
    }

    #[test]
    fn test_fallback_provider() {
        figment::Jail::expect_with(|jail| {
            jail.create_file(
                "foundry.toml",
                r"
                [fuzz]
                runs = 1
                include_storage = false
                dictionary_weight = 99

                [invariant]
                runs = 420

                [profile.ci.fuzz]
                dictionary_weight = 5

                [profile.ci.invariant]
                runs = 400
            ",
            )?;

            let invariant_default = InvariantConfig::default();
            let config = Config::load().unwrap();

            assert_ne!(config.invariant.runs, config.fuzz.runs);
            assert_eq!(config.invariant.runs, 420);

            assert_ne!(
                config.fuzz.dictionary.include_storage,
                invariant_default.dictionary.include_storage
            );
            assert_eq!(
                config.invariant.dictionary.include_storage,
                config.fuzz.dictionary.include_storage
            );

            assert_ne!(
                config.fuzz.dictionary.dictionary_weight,
                invariant_default.dictionary.dictionary_weight
            );
            assert_eq!(
                config.invariant.dictionary.dictionary_weight,
                config.fuzz.dictionary.dictionary_weight
            );

            jail.set_env("FOUNDRY_PROFILE", "ci");
            let ci_config = Config::load().unwrap();
            assert_eq!(ci_config.fuzz.runs, 1);
            assert_eq!(ci_config.invariant.runs, 400);
            assert_eq!(ci_config.fuzz.dictionary.dictionary_weight, 5);
            assert_eq!(
                ci_config.invariant.dictionary.dictionary_weight,
                config.fuzz.dictionary.dictionary_weight
            );

            Ok(())
        })
    }

    #[test]
    fn test_standalone_profile_sections() {
        figment::Jail::expect_with(|jail| {
            jail.create_file(
                "foundry.toml",
                r"
                [fuzz]
                runs = 100

                [invariant]
                runs = 120

                [profile.ci.fuzz]
                runs = 420

                [profile.ci.invariant]
                runs = 500
            ",
            )?;

            let config = Config::load().unwrap();
            assert_eq!(config.fuzz.runs, 100);
            assert_eq!(config.invariant.runs, 120);

            jail.set_env("FOUNDRY_PROFILE", "ci");
            let config = Config::load().unwrap();
            assert_eq!(config.fuzz.runs, 420);
            assert_eq!(config.invariant.runs, 500);

            Ok(())
        });
    }

    #[test]
    fn can_handle_deviating_dapp_aliases() {
        figment::Jail::expect_with(|jail| {
            let addr = Address::ZERO;
            jail.set_env("DAPP_TEST_NUMBER", 1337);
            jail.set_env("DAPP_TEST_ADDRESS", format!("{addr:?}"));
            jail.set_env("DAPP_TEST_FUZZ_RUNS", 420);
            jail.set_env("DAPP_TEST_DEPTH", 20);
            jail.set_env("DAPP_FORK_BLOCK", 100);
            jail.set_env("DAPP_BUILD_OPTIMIZE_RUNS", 999);
            jail.set_env("DAPP_BUILD_OPTIMIZE", 0);

            let config = Config::load().unwrap();

            assert_eq!(config.block_number, U256::from(1337));
            assert_eq!(config.sender, addr);
            assert_eq!(config.fuzz.runs, 420);
            assert_eq!(config.invariant.depth, 20);
            assert_eq!(config.fork_block_number, Some(100));
            assert_eq!(config.optimizer_runs, Some(999));
            assert!(!config.optimizer.unwrap());

            Ok(())
        });
    }

    #[test]
    fn can_parse_libraries() {
        figment::Jail::expect_with(|jail| {
            jail.set_env(
                "DAPP_LIBRARIES",
                "[src/DssSpell.sol:DssExecLib:0x8De6DDbCd5053d32292AAA0D2105A32d108484a6]",
            );
            let config = Config::load().unwrap();
            assert_eq!(
                config.libraries,
                vec![
                    "src/DssSpell.sol:DssExecLib:0x8De6DDbCd5053d32292AAA0D2105A32d108484a6"
                        .to_string()
                ]
            );

            jail.set_env(
                "DAPP_LIBRARIES",
                "src/DssSpell.sol:DssExecLib:0x8De6DDbCd5053d32292AAA0D2105A32d108484a6",
            );
            let config = Config::load().unwrap();
            assert_eq!(
                config.libraries,
                vec![
                    "src/DssSpell.sol:DssExecLib:0x8De6DDbCd5053d32292AAA0D2105A32d108484a6"
                        .to_string(),
                ]
            );

            jail.set_env(
                "DAPP_LIBRARIES",
                "src/DssSpell.sol:DssExecLib:0x8De6DDbCd5053d32292AAA0D2105A32d108484a6,src/DssSpell.sol:DssExecLib:0x8De6DDbCd5053d32292AAA0D2105A32d108484a6",
            );
            let config = Config::load().unwrap();
            assert_eq!(
                config.libraries,
                vec![
                    "src/DssSpell.sol:DssExecLib:0x8De6DDbCd5053d32292AAA0D2105A32d108484a6"
                        .to_string(),
                    "src/DssSpell.sol:DssExecLib:0x8De6DDbCd5053d32292AAA0D2105A32d108484a6"
                        .to_string()
                ]
            );

            Ok(())
        });
    }

    #[test]
    fn test_parse_many_libraries() {
        figment::Jail::expect_with(|jail| {
            jail.create_file(
                "foundry.toml",
                r"
                [profile.default]
               libraries= [
                        './src/SizeAuctionDiscount.sol:Chainlink:0xffedba5e171c4f15abaaabc86e8bd01f9b54dae5',
                        './src/SizeAuction.sol:ChainlinkTWAP:0xffedba5e171c4f15abaaabc86e8bd01f9b54dae5',
                        './src/SizeAuction.sol:Math:0x902f6cf364b8d9470d5793a9b2b2e86bddd21e0c',
                        './src/test/ChainlinkTWAP.t.sol:ChainlinkTWAP:0xffedba5e171c4f15abaaabc86e8bd01f9b54dae5',
                        './src/SizeAuctionDiscount.sol:Math:0x902f6cf364b8d9470d5793a9b2b2e86bddd21e0c',
                    ]
            ",
            )?;
            let config = Config::load().unwrap();

            let libs = config.parsed_libraries().unwrap().libs;

            similar_asserts::assert_eq!(
                libs,
                BTreeMap::from([
                    (
                        PathBuf::from("./src/SizeAuctionDiscount.sol"),
                        BTreeMap::from([
                            (
                                "Chainlink".to_string(),
                                "0xffedba5e171c4f15abaaabc86e8bd01f9b54dae5".to_string()
                            ),
                            (
                                "Math".to_string(),
                                "0x902f6cf364b8d9470d5793a9b2b2e86bddd21e0c".to_string()
                            )
                        ])
                    ),
                    (
                        PathBuf::from("./src/SizeAuction.sol"),
                        BTreeMap::from([
                            (
                                "ChainlinkTWAP".to_string(),
                                "0xffedba5e171c4f15abaaabc86e8bd01f9b54dae5".to_string()
                            ),
                            (
                                "Math".to_string(),
                                "0x902f6cf364b8d9470d5793a9b2b2e86bddd21e0c".to_string()
                            )
                        ])
                    ),
                    (
                        PathBuf::from("./src/test/ChainlinkTWAP.t.sol"),
                        BTreeMap::from([(
                            "ChainlinkTWAP".to_string(),
                            "0xffedba5e171c4f15abaaabc86e8bd01f9b54dae5".to_string()
                        )])
                    ),
                ])
            );

            Ok(())
        });
    }

    #[test]
    fn config_roundtrip() {
        figment::Jail::expect_with(|jail| {
            let default = Config::default().normalized_optimizer_settings();
            let basic = default.clone().into_basic();
            jail.create_file("foundry.toml", &basic.to_string_pretty().unwrap())?;

            let mut other = Config::load().unwrap();
            clear_warning(&mut other);
            assert_eq!(default, other);

            let other = other.into_basic();
            assert_eq!(basic, other);

            jail.create_file("foundry.toml", &default.to_string_pretty().unwrap())?;
            let mut other = Config::load().unwrap();
            clear_warning(&mut other);
            assert_eq!(default, other);

            Ok(())
        });
    }

    #[test]
    fn test_fs_permissions() {
        figment::Jail::expect_with(|jail| {
            jail.create_file(
                "foundry.toml",
                r#"
                [profile.default]
                fs_permissions = [{ access = "read-write", path = "./"}]
            "#,
            )?;
            let loaded = Config::load().unwrap();

            assert_eq!(
                loaded.fs_permissions,
                FsPermissions::new(vec![PathPermission::read_write("./")])
            );

            jail.create_file(
                "foundry.toml",
                r#"
                [profile.default]
                fs_permissions = [{ access = "none", path = "./"}]
            "#,
            )?;
            let loaded = Config::load().unwrap();
            assert_eq!(loaded.fs_permissions, FsPermissions::new(vec![PathPermission::none("./")]));

            Ok(())
        });
    }

    #[test]
    fn test_optimizer_settings_basic() {
        figment::Jail::expect_with(|jail| {
            jail.create_file(
                "foundry.toml",
                r"
                [profile.default]
                optimizer = true

                [profile.default.optimizer_details]
                yul = false

                [profile.default.optimizer_details.yulDetails]
                stackAllocation = true
            ",
            )?;
            let mut loaded = Config::load().unwrap();
            clear_warning(&mut loaded);
            assert_eq!(
                loaded.optimizer_details,
                Some(OptimizerDetails {
                    yul: Some(false),
                    yul_details: Some(YulDetails {
                        stack_allocation: Some(true),
                        ..Default::default()
                    }),
                    ..Default::default()
                })
            );

            let s = loaded.to_string_pretty().unwrap();
            jail.create_file("foundry.toml", &s)?;

            let mut reloaded = Config::load().unwrap();
            clear_warning(&mut reloaded);
            assert_eq!(loaded, reloaded);

            Ok(())
        });
    }

    #[test]
    fn test_model_checker_settings_basic() {
        figment::Jail::expect_with(|jail| {
            jail.create_file(
                "foundry.toml",
                r"
                [profile.default]

                [profile.default.model_checker]
                contracts = { 'a.sol' = [ 'A1', 'A2' ], 'b.sol' = [ 'B1', 'B2' ] }
                engine = 'chc'
                targets = [ 'assert', 'outOfBounds' ]
                timeout = 10000
            ",
            )?;
            let mut loaded = Config::load().unwrap();
            clear_warning(&mut loaded);
            assert_eq!(
                loaded.model_checker,
                Some(ModelCheckerSettings {
                    contracts: BTreeMap::from([
                        ("a.sol".to_string(), vec!["A1".to_string(), "A2".to_string()]),
                        ("b.sol".to_string(), vec!["B1".to_string(), "B2".to_string()]),
                    ]),
                    engine: Some(ModelCheckerEngine::CHC),
                    targets: Some(vec![
                        ModelCheckerTarget::Assert,
                        ModelCheckerTarget::OutOfBounds
                    ]),
                    timeout: Some(10000),
                    invariants: None,
                    show_unproved: None,
                    div_mod_with_slacks: None,
                    solvers: None,
                    show_unsupported: None,
                    show_proved_safe: None,
                })
            );

            let s = loaded.to_string_pretty().unwrap();
            jail.create_file("foundry.toml", &s)?;

            let mut reloaded = Config::load().unwrap();
            clear_warning(&mut reloaded);
            assert_eq!(loaded, reloaded);

            Ok(())
        });
    }

    #[test]
    fn test_model_checker_settings_relative_paths() {
        figment::Jail::expect_with(|jail| {
            jail.create_file(
                "foundry.toml",
                r"
                [profile.default]

                [profile.default.model_checker]
                contracts = { 'a.sol' = [ 'A1', 'A2' ], 'b.sol' = [ 'B1', 'B2' ] }
                engine = 'chc'
                targets = [ 'assert', 'outOfBounds' ]
                timeout = 10000
            ",
            )?;
            let loaded = Config::load().unwrap().sanitized();

            // NOTE(onbjerg): We have to canonicalize the path here using dunce because figment will
            // canonicalize the jail path using the standard library. The standard library *always*
            // transforms Windows paths to some weird extended format, which none of our code base
            // does.
            let dir = foundry_compilers::utils::canonicalize(jail.directory())
                .expect("Could not canonicalize jail path");
            assert_eq!(
                loaded.model_checker,
                Some(ModelCheckerSettings {
                    contracts: BTreeMap::from([
                        (
                            format!("{}", dir.join("a.sol").display()),
                            vec!["A1".to_string(), "A2".to_string()]
                        ),
                        (
                            format!("{}", dir.join("b.sol").display()),
                            vec!["B1".to_string(), "B2".to_string()]
                        ),
                    ]),
                    engine: Some(ModelCheckerEngine::CHC),
                    targets: Some(vec![
                        ModelCheckerTarget::Assert,
                        ModelCheckerTarget::OutOfBounds
                    ]),
                    timeout: Some(10000),
                    invariants: None,
                    show_unproved: None,
                    div_mod_with_slacks: None,
                    solvers: None,
                    show_unsupported: None,
                    show_proved_safe: None,
                })
            );

            Ok(())
        });
    }

    #[test]
    fn test_fmt_config() {
        figment::Jail::expect_with(|jail| {
            jail.create_file(
                "foundry.toml",
                r#"
                [fmt]
                line_length = 100
                tab_width = 2
                bracket_spacing = true
                style = "space"
            "#,
            )?;
            let loaded = Config::load().unwrap().sanitized();
            assert_eq!(
                loaded.fmt,
                FormatterConfig {
                    line_length: 100,
                    tab_width: 2,
                    bracket_spacing: true,
                    style: IndentStyle::Space,
                    ..Default::default()
                }
            );

            Ok(())
        });
    }

    #[test]
    fn test_lint_config() {
        figment::Jail::expect_with(|jail| {
            jail.create_file(
                "foundry.toml",
                r"
                [lint]
                severity = ['high', 'medium']
                exclude_lints = ['incorrect-shift']
                ",
            )?;
            let loaded = Config::load().unwrap().sanitized();
            assert_eq!(
                loaded.lint,
                LinterConfig {
                    severity: vec![LintSeverity::High, LintSeverity::Med],
                    exclude_lints: vec!["incorrect-shift".into()],
                    ..Default::default()
                }
            );

            Ok(())
        });
    }

    #[test]
    fn test_invariant_config() {
        figment::Jail::expect_with(|jail| {
            jail.create_file(
                "foundry.toml",
                r"
                [invariant]
                runs = 512
                depth = 10
            ",
            )?;

            let loaded = Config::load().unwrap().sanitized();
            assert_eq!(
                loaded.invariant,
                InvariantConfig {
                    runs: 512,
                    depth: 10,
                    failure_persist_dir: Some(PathBuf::from("cache/invariant")),
                    corpus_dir: None,
                    ..Default::default()
                }
            );

            Ok(())
        });
    }

    #[test]
    fn test_standalone_sections_env() {
        figment::Jail::expect_with(|jail| {
            jail.create_file(
                "foundry.toml",
                r"
                [fuzz]
                runs = 100

                [invariant]
                depth = 1
            ",
            )?;

            jail.set_env("FOUNDRY_FMT_LINE_LENGTH", "95");
            jail.set_env("FOUNDRY_FUZZ_DICTIONARY_WEIGHT", "99");
            jail.set_env("FOUNDRY_INVARIANT_DEPTH", "5");

            let config = Config::load().unwrap();
            assert_eq!(config.fmt.line_length, 95);
            assert_eq!(config.fuzz.dictionary.dictionary_weight, 99);
            assert_eq!(config.invariant.depth, 5);

            Ok(())
        });
    }

    #[test]
    fn test_parse_with_profile() {
        let foundry_str = r"
            [profile.default]
            src = 'src'
            out = 'out'
            libs = ['lib']

            # See more config options https://github.com/foundry-rs/foundry/blob/master/crates/config/README.md#all-options
        ";
        assert_eq!(
            parse_with_profile::<BasicConfig>(foundry_str).unwrap().unwrap(),
            (
                Config::DEFAULT_PROFILE,
                BasicConfig {
                    profile: Config::DEFAULT_PROFILE,
                    src: "src".into(),
                    out: "out".into(),
                    libs: vec!["lib".into()],
                    remappings: vec![]
                }
            )
        );
    }

    #[test]
    fn test_implicit_profile_loads() {
        figment::Jail::expect_with(|jail| {
            jail.create_file(
                "foundry.toml",
                r"
                [default]
                src = 'my-src'
                out = 'my-out'
            ",
            )?;
            let loaded = Config::load().unwrap().sanitized();
            assert_eq!(loaded.src.file_name().unwrap(), "my-src");
            assert_eq!(loaded.out.file_name().unwrap(), "my-out");
            assert_eq!(
                loaded.warnings,
                vec![Warning::UnknownSection {
                    unknown_section: Profile::new("default"),
                    source: Some("foundry.toml".into())
                }]
            );

            Ok(())
        });
    }

    #[test]
    fn test_etherscan_api_key() {
        figment::Jail::expect_with(|jail| {
            jail.create_file(
                "foundry.toml",
                r"
                [default]
            ",
            )?;
            jail.set_env("ETHERSCAN_API_KEY", "");
            let loaded = Config::load().unwrap().sanitized();
            assert!(loaded.etherscan_api_key.is_none());

            jail.set_env("ETHERSCAN_API_KEY", "DUMMY");
            let loaded = Config::load().unwrap().sanitized();
            assert_eq!(loaded.etherscan_api_key, Some("DUMMY".into()));

            Ok(())
        });
    }

    #[test]
    fn test_etherscan_api_key_figment() {
        figment::Jail::expect_with(|jail| {
            jail.create_file(
                "foundry.toml",
                r"
                [default]
                etherscan_api_key = 'DUMMY'
            ",
            )?;
            jail.set_env("ETHERSCAN_API_KEY", "ETHER");

            let figment = Config::figment_with_root(jail.directory())
                .merge(("etherscan_api_key", "USER_KEY"));

            let loaded = Config::from_provider(figment).unwrap();
            assert_eq!(loaded.etherscan_api_key, Some("USER_KEY".into()));

            Ok(())
        });
    }

    #[test]
    fn test_normalize_defaults() {
        figment::Jail::expect_with(|jail| {
            jail.create_file(
                "foundry.toml",
                r"
                [default]
                solc = '0.8.13'
            ",
            )?;

            let loaded = Config::load().unwrap().sanitized();
            assert_eq!(loaded.evm_version, EvmVersion::London);
            Ok(())
        });
    }

    // a test to print the config, mainly used to update the example config in the README
    #[expect(clippy::disallowed_macros)]
    #[test]
    #[ignore]
    fn print_config() {
        let config = Config {
            optimizer_details: Some(OptimizerDetails {
                peephole: None,
                inliner: None,
                jumpdest_remover: None,
                order_literals: None,
                deduplicate: None,
                cse: None,
                constant_optimizer: Some(true),
                yul: Some(true),
                yul_details: Some(YulDetails {
                    stack_allocation: None,
                    optimizer_steps: Some("dhfoDgvulfnTUtnIf".to_string()),
                }),
                simple_counter_for_loop_unchecked_increment: None,
            }),
            ..Default::default()
        };
        println!("{}", config.to_string_pretty().unwrap());
    }

    #[test]
    fn can_use_impl_figment_macro() {
        #[derive(Default, Serialize)]
        struct MyArgs {
            #[serde(skip_serializing_if = "Option::is_none")]
            root: Option<PathBuf>,
        }
        impl_figment_convert!(MyArgs);

        impl Provider for MyArgs {
            fn metadata(&self) -> Metadata {
                Metadata::default()
            }

            fn data(&self) -> Result<Map<Profile, Dict>, Error> {
                let value = Value::serialize(self)?;
                let error = InvalidType(value.to_actual(), "map".into());
                let dict = value.into_dict().ok_or(error)?;
                Ok(Map::from([(Config::selected_profile(), dict)]))
            }
        }

        let _figment: Figment = From::from(&MyArgs::default());

        #[derive(Default)]
        struct Outer {
            start: MyArgs,
            other: MyArgs,
            another: MyArgs,
        }
        impl_figment_convert!(Outer, start, other, another);

        let _figment: Figment = From::from(&Outer::default());
    }

    #[test]
    fn list_cached_blocks() -> eyre::Result<()> {
        fn fake_block_cache(chain_path: &Path, block_number: &str, size_bytes: usize) {
            let block_path = chain_path.join(block_number);
            fs::create_dir(block_path.as_path()).unwrap();
            let file_path = block_path.join("storage.json");
            let mut file = File::create(file_path).unwrap();
            writeln!(file, "{}", vec![' '; size_bytes - 1].iter().collect::<String>()).unwrap();
        }

        fn fake_block_cache_block_path_as_file(
            chain_path: &Path,
            block_number: &str,
            size_bytes: usize,
        ) {
            let block_path = chain_path.join(block_number);
            let mut file = File::create(block_path).unwrap();
            writeln!(file, "{}", vec![' '; size_bytes - 1].iter().collect::<String>()).unwrap();
        }

        let chain_dir = tempdir()?;

        fake_block_cache(chain_dir.path(), "1", 100);
        fake_block_cache(chain_dir.path(), "2", 500);
        fake_block_cache_block_path_as_file(chain_dir.path(), "3", 900);
        // Pollution file that should not show up in the cached block
        let mut pol_file = File::create(chain_dir.path().join("pol.txt")).unwrap();
        writeln!(pol_file, "{}", [' '; 10].iter().collect::<String>()).unwrap();

        let result = Config::get_cached_blocks(chain_dir.path())?;

        assert_eq!(result.len(), 3);
        let block1 = &result.iter().find(|x| x.0 == "1").unwrap();
        let block2 = &result.iter().find(|x| x.0 == "2").unwrap();
        let block3 = &result.iter().find(|x| x.0 == "3").unwrap();

        assert_eq!(block1.0, "1");
        assert_eq!(block1.1, 100);
        assert_eq!(block2.0, "2");
        assert_eq!(block2.1, 500);
        assert_eq!(block3.0, "3");
        assert_eq!(block3.1, 900);

        chain_dir.close()?;
        Ok(())
    }

    #[test]
    fn list_etherscan_cache() -> eyre::Result<()> {
        fn fake_etherscan_cache(chain_path: &Path, address: &str, size_bytes: usize) {
            let metadata_path = chain_path.join("sources");
            let abi_path = chain_path.join("abi");
            let _ = fs::create_dir(metadata_path.as_path());
            let _ = fs::create_dir(abi_path.as_path());

            let metadata_file_path = metadata_path.join(address);
            let mut metadata_file = File::create(metadata_file_path).unwrap();
            writeln!(metadata_file, "{}", vec![' '; size_bytes / 2 - 1].iter().collect::<String>())
                .unwrap();

            let abi_file_path = abi_path.join(address);
            let mut abi_file = File::create(abi_file_path).unwrap();
            writeln!(abi_file, "{}", vec![' '; size_bytes / 2 - 1].iter().collect::<String>())
                .unwrap();
        }

        let chain_dir = tempdir()?;

        fake_etherscan_cache(chain_dir.path(), "1", 100);
        fake_etherscan_cache(chain_dir.path(), "2", 500);

        let result = Config::get_cached_block_explorer_data(chain_dir.path())?;

        assert_eq!(result, 600);

        chain_dir.close()?;
        Ok(())
    }

    #[test]
    fn test_parse_error_codes() {
        figment::Jail::expect_with(|jail| {
            jail.create_file(
                "foundry.toml",
                r#"
                [default]
                ignored_error_codes = ["license", "unreachable", 1337]
            "#,
            )?;

            let config = Config::load().unwrap();
            assert_eq!(
                config.ignored_error_codes,
                vec![
                    SolidityErrorCode::SpdxLicenseNotProvided,
                    SolidityErrorCode::Unreachable,
                    SolidityErrorCode::Other(1337)
                ]
            );

            Ok(())
        });
    }

    #[test]
    fn test_parse_file_paths() {
        figment::Jail::expect_with(|jail| {
            jail.create_file(
                "foundry.toml",
                r#"
                [default]
                ignored_warnings_from = ["something"]
            "#,
            )?;

            let config = Config::load().unwrap();
            assert_eq!(config.ignored_file_paths, vec![Path::new("something").to_path_buf()]);

            Ok(())
        });
    }

    #[test]
    fn test_parse_optimizer_settings() {
        figment::Jail::expect_with(|jail| {
            jail.create_file(
                "foundry.toml",
                r"
                [default]
                [profile.default.optimizer_details]
            ",
            )?;

            let config = Config::load().unwrap();
            assert_eq!(config.optimizer_details, Some(OptimizerDetails::default()));

            Ok(())
        });
    }

    #[test]
    fn test_parse_labels() {
        figment::Jail::expect_with(|jail| {
            jail.create_file(
                "foundry.toml",
                r#"
                [labels]
                0x1F98431c8aD98523631AE4a59f267346ea31F984 = "Uniswap V3: Factory"
                0xC36442b4a4522E871399CD717aBDD847Ab11FE88 = "Uniswap V3: Positions NFT"
            "#,
            )?;

            let config = Config::load().unwrap();
            assert_eq!(
                config.labels,
                AddressHashMap::from_iter(vec![
                    (
                        address!("0x1F98431c8aD98523631AE4a59f267346ea31F984"),
                        "Uniswap V3: Factory".to_string()
                    ),
                    (
                        address!("0xC36442b4a4522E871399CD717aBDD847Ab11FE88"),
                        "Uniswap V3: Positions NFT".to_string()
                    ),
                ])
            );

            Ok(())
        });
    }

    #[test]
    fn test_parse_vyper() {
        figment::Jail::expect_with(|jail| {
            jail.create_file(
                "foundry.toml",
                r#"
                [vyper]
                optimize = "codesize"
                path = "/path/to/vyper"
                experimental_codegen = true
            "#,
            )?;

            let config = Config::load().unwrap();
            assert_eq!(
                config.vyper,
                VyperConfig {
                    optimize: Some(VyperOptimizationMode::Codesize),
                    path: Some("/path/to/vyper".into()),
                    experimental_codegen: Some(true),
                }
            );

            Ok(())
        });
    }

    #[test]
    fn test_parse_soldeer() {
        figment::Jail::expect_with(|jail| {
            jail.create_file(
                "foundry.toml",
                r#"
                [soldeer]
                remappings_generate = true
                remappings_regenerate = false
                remappings_version = true
                remappings_prefix = "@"
                remappings_location = "txt"
                recursive_deps = true
            "#,
            )?;

            let config = Config::load().unwrap();

            assert_eq!(
                config.soldeer,
                Some(SoldeerConfig {
                    remappings_generate: true,
                    remappings_regenerate: false,
                    remappings_version: true,
                    remappings_prefix: "@".to_string(),
                    remappings_location: RemappingsLocation::Txt,
                    recursive_deps: true,
                })
            );

            Ok(())
        });
    }

    // <https://github.com/foundry-rs/foundry/issues/10926>
    #[test]
    fn test_resolve_mesc_by_chain_id() {
        let s = r#"{
    "mesc_version": "0.2.1",
    "default_endpoint": null,
    "endpoints": {
        "sophon_50104": {
            "name": "sophon_50104",
            "url": "https://rpc.sophon.xyz",
            "chain_id": "50104",
            "endpoint_metadata": {}
        }
    },
    "network_defaults": {
    },
    "network_names": {},
    "profiles": {
        "foundry": {
            "name": "foundry",
            "default_endpoint": "local_ethereum",
            "network_defaults": {
                "50104": "sophon_50104"
            },
            "profile_metadata": {},
            "use_mesc": true
        }
    },
    "global_metadata": {}
}"#;

        let config = serde_json::from_str(s).unwrap();
        let endpoint = mesc::query::get_endpoint_by_network(&config, "50104", Some("foundry"))
            .unwrap()
            .unwrap();
        assert_eq!(endpoint.url, "https://rpc.sophon.xyz");

        let s = r#"{
    "mesc_version": "0.2.1",
    "default_endpoint": null,
    "endpoints": {
        "sophon_50104": {
            "name": "sophon_50104",
            "url": "https://rpc.sophon.xyz",
            "chain_id": "50104",
            "endpoint_metadata": {}
        }
    },
    "network_defaults": {
        "50104": "sophon_50104"
    },
    "network_names": {},
    "profiles": {},
    "global_metadata": {}
}"#;

        let config = serde_json::from_str(s).unwrap();
        let endpoint = mesc::query::get_endpoint_by_network(&config, "50104", Some("foundry"))
            .unwrap()
            .unwrap();
        assert_eq!(endpoint.url, "https://rpc.sophon.xyz");
    }

    #[test]
    fn test_get_etherscan_config_with_unknown_chain() {
        figment::Jail::expect_with(|jail| {
            jail.create_file(
                "foundry.toml",
                r#"
                [etherscan]
                mainnet = { chain = 3658348, key = "api-key"}
            "#,
            )?;
            let config = Config::load().unwrap();
            let unknown_chain = Chain::from_id(3658348);
            let result = config.get_etherscan_config_with_chain(Some(unknown_chain));
            assert!(result.is_err());
            let error_msg = result.unwrap_err().to_string();
            assert!(error_msg.contains("No known Etherscan API URL for chain `3658348`"));
            assert!(error_msg.contains("Specify a `url`"));
            assert!(error_msg.contains("Verify the chain `3658348` is correct"));

            Ok(())
        });
    }

    #[test]
    fn test_get_etherscan_config_with_existing_chain_and_url() {
        figment::Jail::expect_with(|jail| {
            jail.create_file(
                "foundry.toml",
                r#"
                [etherscan]
                mainnet = { chain = 1, key = "api-key" }
            "#,
            )?;
            let config = Config::load().unwrap();
            let unknown_chain = Chain::from_id(1);
            let result = config.get_etherscan_config_with_chain(Some(unknown_chain));
            assert!(result.is_ok());
            Ok(())
        });
    }
}<|MERGE_RESOLUTION|>--- conflicted
+++ resolved
@@ -30,12 +30,8 @@
     },
     cache::SOLIDITY_FILES_CACHE_FILENAME,
     compilers::{
-<<<<<<< HEAD
+        Compiler,
         multi::{MultiCompiler, MultiCompilerSettings, SolidityCompiler},
-=======
-        Compiler,
-        multi::{MultiCompiler, MultiCompilerSettings},
->>>>>>> d2415887
         solc::{Solc, SolcCompiler},
         vyper::{Vyper, VyperSettings},
     },
