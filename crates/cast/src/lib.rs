//! Cast is a Swiss Army knife for interacting with Ethereum applications from the command line.

#![cfg_attr(docsrs, feature(doc_cfg, doc_auto_cfg))]
#![cfg_attr(not(test), warn(unused_crate_dependencies))]

use alloy_consensus::{Header, TxEnvelope};
use alloy_dyn_abi::{DynSolType, DynSolValue, FunctionExt};
use alloy_ens::NameOrAddress;
use alloy_json_abi::Function;
use alloy_network::{AnyNetwork, AnyRpcTransaction};
use alloy_primitives::{
    Address, B256, I256, Keccak256, Selector, TxHash, TxKind, U64, U256, hex,
    utils::{ParseUnits, Unit, keccak256},
};
use alloy_provider::{
    PendingTransactionBuilder, Provider,
    network::eip2718::{Decodable2718, Encodable2718},
};
use alloy_rlp::Decodable;
use alloy_rpc_types::{
    BlockId, BlockNumberOrTag, BlockOverrides, Filter, TransactionRequest, state::StateOverride,
};
use alloy_serde::WithOtherFields;
use alloy_sol_types::sol;
use base::{Base, NumberWithBase, ToBase};
use chrono::DateTime;
use eyre::{Context, ContextCompat, OptionExt, Result};
use foundry_block_explorers::Client;
use foundry_common::{
    TransactionReceiptWithRevertReason,
    abi::{encode_function_args, get_func},
    compile::etherscan_project,
    fmt::*,
    fs, get_pretty_tx_receipt_attr, shell,
};
use foundry_compilers::flatten::Flattener;
use foundry_config::Chain;
use foundry_evm_core::ic::decode_instructions;
use futures::{FutureExt, StreamExt, future::Either};
use op_alloy_consensus::OpTxEnvelope;
use rayon::prelude::*;
use std::{
    borrow::Cow,
    fmt::Write,
    io,
    path::PathBuf,
    str::FromStr,
    sync::atomic::{AtomicBool, Ordering},
    time::Duration,
};
use tokio::signal::ctrl_c;

use foundry_common::abi::encode_function_args_packed;
pub use foundry_evm::*;

pub mod args;
pub mod cmd;
pub mod opts;

pub mod base;
pub mod errors;
mod rlp_converter;
pub mod tx;

use rlp_converter::Item;

#[macro_use]
extern crate tracing;

#[macro_use]
extern crate foundry_common;

// TODO: CastContract with common contract initializers? Same for CastProviders?

sol! {
    #[sol(rpc)]
    interface IERC20 {
        #[derive(Debug)]
        function balanceOf(address owner) external view returns (uint256);
    }
}

pub struct Cast<P> {
    provider: P,
}

impl<P: Provider<AnyNetwork>> Cast<P> {
    /// Creates a new Cast instance from the provided client
    ///
    /// # Example
    ///
    /// ```
    /// use alloy_provider::{ProviderBuilder, RootProvider, network::AnyNetwork};
    /// use cast::Cast;
    ///
    /// # async fn foo() -> eyre::Result<()> {
    /// let provider =
    ///     ProviderBuilder::<_, _, AnyNetwork>::default().connect("http://localhost:8545").await?;
    /// let cast = Cast::new(provider);
    /// # Ok(())
    /// # }
    /// ```
    pub fn new(provider: P) -> Self {
        Self { provider }
    }

    /// Makes a read-only call to the specified address
    ///
    /// # Example
    ///
    /// ```
    /// use alloy_primitives::{Address, U256, Bytes};
    /// use alloy_rpc_types::{TransactionRequest, BlockOverrides, state::{StateOverride, AccountOverride}};
    /// use alloy_serde::WithOtherFields;
    /// use cast::Cast;
    /// use alloy_provider::{RootProvider, ProviderBuilder, network::AnyNetwork};
    /// use std::{str::FromStr, collections::HashMap};
    /// use alloy_rpc_types::state::StateOverridesBuilder;
    /// use alloy_sol_types::{sol, SolCall};
    ///
    /// sol!(
    ///     function greeting(uint256 i) public returns (string);
    /// );
    ///
    /// # async fn foo() -> eyre::Result<()> {
    /// let alloy_provider = ProviderBuilder::<_,_, AnyNetwork>::default().connect("http://localhost:8545").await?;;
    /// let to = Address::from_str("0xB3C95ff08316fb2F2e3E52Ee82F8e7b605Aa1304")?;
    /// let greeting = greetingCall { i: U256::from(5) }.abi_encode();
    /// let bytes = Bytes::from_iter(greeting.iter());
    /// let tx = TransactionRequest::default().to(to).input(bytes.into());
    /// let tx = WithOtherFields::new(tx);
    ///
    /// // Create state overrides
    /// let mut state_override = StateOverride::default();
    /// let mut account_override = AccountOverride::default();
    /// account_override.balance = Some(U256::from(1000));
    /// state_override.insert(to, account_override);
    /// let state_override_object = StateOverridesBuilder::default().build();
    /// let block_override_object = BlockOverrides::default();
    ///
    /// let cast = Cast::new(alloy_provider);
<<<<<<< HEAD
    /// let data = cast.call(&tx, None, None, Some(state_override_object)).await?;
=======
    /// let data = cast.call(&tx, None, None, Some(state_override_object), Some(block_override_object)).await?;
>>>>>>> fd677c89
    /// println!("{}", data);
    /// # Ok(())
    /// # }
    /// ```
    pub async fn call(
        &self,
        req: &WithOtherFields<TransactionRequest>,
        func: Option<&Function>,
        block: Option<BlockId>,
        state_override: Option<StateOverride>,
<<<<<<< HEAD
    ) -> Result<String> {
        let mut call = self.provider.call(req.clone()).block(block.unwrap_or_default());
=======
        block_override: Option<BlockOverrides>,
    ) -> Result<String> {
        let mut call = self
            .provider
            .call(req.clone())
            .block(block.unwrap_or_default())
            .with_block_overrides_opt(block_override);
>>>>>>> fd677c89
        if let Some(state_override) = state_override {
            call = call.overrides(state_override)
        }

        let res = call.await?;
        let mut decoded = vec![];

        if let Some(func) = func {
            // decode args into tokens
            decoded = match func.abi_decode_output(res.as_ref()) {
                Ok(decoded) => decoded,
                Err(err) => {
                    // ensure the address is a contract
                    if res.is_empty() {
                        // check that the recipient is a contract that can be called
                        if let Some(TxKind::Call(addr)) = req.to {
                            if let Ok(code) = self
                                .provider
                                .get_code_at(addr)
                                .block_id(block.unwrap_or_default())
                                .await
                                && code.is_empty()
                            {
                                eyre::bail!("contract {addr:?} does not have any code")
                            }
                        } else if Some(TxKind::Create) == req.to {
                            eyre::bail!("tx req is a contract deployment");
                        } else {
                            eyre::bail!("recipient is None");
                        }
                    }
                    return Err(err).wrap_err(
                        "could not decode output; did you specify the wrong function return data type?"
                    );
                }
            };
        }

        // handle case when return type is not specified
        Ok(if decoded.is_empty() {
            res.to_string()
        } else if shell::is_json() {
            let tokens = decoded.iter().map(format_token_raw).collect::<Vec<_>>();
            serde_json::to_string_pretty(&tokens).unwrap()
        } else {
            // seth compatible user-friendly return type conversions
            decoded.iter().map(format_token).collect::<Vec<_>>().join("\n")
        })
    }

    /// Generates an access list for the specified transaction
    ///
    /// # Example
    ///
    /// ```
    /// use cast::{Cast};
    /// use alloy_primitives::{Address, U256, Bytes};
    /// use alloy_rpc_types::{TransactionRequest};
    /// use alloy_serde::WithOtherFields;
    /// use alloy_provider::{RootProvider, ProviderBuilder, network::AnyNetwork};
    /// use std::str::FromStr;
    /// use alloy_sol_types::{sol, SolCall};
    ///
    /// sol!(
    ///     function greeting(uint256 i) public returns (string);
    /// );
    ///
    /// # async fn foo() -> eyre::Result<()> {
    /// let provider = ProviderBuilder::<_,_, AnyNetwork>::default().connect("http://localhost:8545").await?;;
    /// let to = Address::from_str("0xB3C95ff08316fb2F2e3E52Ee82F8e7b605Aa1304")?;
    /// let greeting = greetingCall { i: U256::from(5) }.abi_encode();
    /// let bytes = Bytes::from_iter(greeting.iter());
    /// let tx = TransactionRequest::default().to(to).input(bytes.into());
    /// let tx = WithOtherFields::new(tx);
    /// let cast = Cast::new(&provider);
    /// let access_list = cast.access_list(&tx, None).await?;
    /// println!("{}", access_list);
    /// # Ok(())
    /// # }
    /// ```
    pub async fn access_list(
        &self,
        req: &WithOtherFields<TransactionRequest>,
        block: Option<BlockId>,
    ) -> Result<String> {
        let access_list =
            self.provider.create_access_list(req).block_id(block.unwrap_or_default()).await?;
        let res = if shell::is_json() {
            serde_json::to_string(&access_list)?
        } else {
            let mut s =
                vec![format!("gas used: {}", access_list.gas_used), "access list:".to_string()];
            for al in access_list.access_list.0 {
                s.push(format!("- address: {}", &al.address.to_checksum(None)));
                if !al.storage_keys.is_empty() {
                    s.push("  keys:".to_string());
                    for key in al.storage_keys {
                        s.push(format!("    {key:?}"));
                    }
                }
            }
            s.join("\n")
        };

        Ok(res)
    }

    pub async fn balance(&self, who: Address, block: Option<BlockId>) -> Result<U256> {
        Ok(self.provider.get_balance(who).block_id(block.unwrap_or_default()).await?)
    }

    /// Sends a transaction to the specified address
    ///
    /// # Example
    ///
    /// ```
    /// use cast::{Cast};
    /// use alloy_primitives::{Address, U256, Bytes};
    /// use alloy_serde::WithOtherFields;
    /// use alloy_rpc_types::{TransactionRequest};
    /// use alloy_provider::{RootProvider, ProviderBuilder, network::AnyNetwork};
    /// use std::str::FromStr;
    /// use alloy_sol_types::{sol, SolCall};
    ///
    /// sol!(
    ///     function greet(string greeting) public;
    /// );
    ///
    /// # async fn foo() -> eyre::Result<()> {
    /// let provider = ProviderBuilder::<_,_, AnyNetwork>::default().connect("http://localhost:8545").await?;;
    /// let from = Address::from_str("0xd8dA6BF26964aF9D7eEd9e03E53415D37aA96045")?;
    /// let to = Address::from_str("0xB3C95ff08316fb2F2e3E52Ee82F8e7b605Aa1304")?;
    /// let greeting = greetCall { greeting: "hello".to_string() }.abi_encode();
    /// let bytes = Bytes::from_iter(greeting.iter());
    /// let gas = U256::from_str("200000").unwrap();
    /// let value = U256::from_str("1").unwrap();
    /// let nonce = U256::from_str("1").unwrap();
    /// let tx = TransactionRequest::default().to(to).input(bytes.into()).from(from);
    /// let tx = WithOtherFields::new(tx);
    /// let cast = Cast::new(provider);
    /// let data = cast.send(tx).await?;
    /// println!("{:#?}", data);
    /// # Ok(())
    /// # }
    /// ```
    pub async fn send(
        &self,
        tx: WithOtherFields<TransactionRequest>,
    ) -> Result<PendingTransactionBuilder<AnyNetwork>> {
        let res = self.provider.send_transaction(tx).await?;

        Ok(res)
    }

    /// Publishes a raw transaction to the network
    ///
    /// # Example
    ///
    /// ```
    /// use alloy_provider::{ProviderBuilder, RootProvider, network::AnyNetwork};
    /// use cast::Cast;
    ///
    /// # async fn foo() -> eyre::Result<()> {
    /// let provider =
    ///     ProviderBuilder::<_, _, AnyNetwork>::default().connect("http://localhost:8545").await?;
    /// let cast = Cast::new(provider);
    /// let res = cast.publish("0x1234".to_string()).await?;
    /// println!("{:?}", res);
    /// # Ok(())
    /// # }
    /// ```
    pub async fn publish(
        &self,
        mut raw_tx: String,
    ) -> Result<PendingTransactionBuilder<AnyNetwork>> {
        raw_tx = match raw_tx.strip_prefix("0x") {
            Some(s) => s.to_string(),
            None => raw_tx,
        };
        let tx = hex::decode(raw_tx)?;
        let res = self.provider.send_raw_transaction(&tx).await?;

        Ok(res)
    }

    /// # Example
    ///
    /// ```
    /// use alloy_provider::{ProviderBuilder, RootProvider, network::AnyNetwork};
    /// use cast::Cast;
    ///
    /// # async fn foo() -> eyre::Result<()> {
    /// let provider =
    ///     ProviderBuilder::<_, _, AnyNetwork>::default().connect("http://localhost:8545").await?;
    /// let cast = Cast::new(provider);
    /// let block = cast.block(5, true, None, false).await?;
    /// println!("{}", block);
    /// # Ok(())
    /// # }
    /// ```
    pub async fn block<B: Into<BlockId>>(
        &self,
        block: B,
        full: bool,
        field: Option<String>,
        raw: bool,
    ) -> Result<String> {
        let block = block.into();
        if let Some(ref field) = field
            && field == "transactions"
            && !full
        {
            eyre::bail!("use --full to view transactions")
        }

        let block = self
            .provider
            .get_block(block)
            .kind(full.into())
            .await?
            .ok_or_else(|| eyre::eyre!("block {:?} not found", block))?;

        Ok(if raw {
            let header: Header = block.into_inner().header.inner.try_into_header()?;
            format!("0x{}", hex::encode(alloy_rlp::encode(&header)))
        } else if let Some(ref field) = field {
            get_pretty_block_attr(&block, field)
                .unwrap_or_else(|| format!("{field} is not a valid block field"))
        } else if shell::is_json() {
            serde_json::to_value(&block).unwrap().to_string()
        } else {
            block.pretty()
        })
    }

    async fn block_field_as_num<B: Into<BlockId>>(&self, block: B, field: String) -> Result<U256> {
        Self::block(
            self,
            block.into(),
            false,
            // Select only select field
            Some(field),
            false,
        )
        .await?
        .parse()
        .map_err(Into::into)
    }

    pub async fn base_fee<B: Into<BlockId>>(&self, block: B) -> Result<U256> {
        Self::block_field_as_num(self, block, String::from("baseFeePerGas")).await
    }

    pub async fn age<B: Into<BlockId>>(&self, block: B) -> Result<String> {
        let timestamp_str =
            Self::block_field_as_num(self, block, String::from("timestamp")).await?.to_string();
        let datetime = DateTime::from_timestamp(timestamp_str.parse::<i64>().unwrap(), 0).unwrap();
        Ok(datetime.format("%a %b %e %H:%M:%S %Y").to_string())
    }

    pub async fn timestamp<B: Into<BlockId>>(&self, block: B) -> Result<U256> {
        Self::block_field_as_num(self, block, "timestamp".to_string()).await
    }

    pub async fn chain(&self) -> Result<&str> {
        let genesis_hash = Self::block(
            self,
            0,
            false,
            // Select only block hash
            Some(String::from("hash")),
            false,
        )
        .await?;

        Ok(match &genesis_hash[..] {
            "0x67f9723393ef76214df0118c34bbbd3dbebc8ed46a10973a8c969d48fe7598c9" => {
                "westend-assethub"
            }
            "0xd4e56740f876aef8c010b86a40d5f56745a118d0906a34e69aec8c0db1cb8fa3" => {
                match &(Self::block(self, 1920000, false, Some("hash".to_string()), false).await?)[..]
                {
                    "0x94365e3a8c0b35089c1d1195081fe7489b528a84b22199c916180db8b28ade7f" => {
                        "etclive"
                    }
                    _ => "ethlive",
                }
            }
            "0xa3c565fc15c7478862d50ccd6561e3c06b24cc509bf388941c25ea985ce32cb9" => "kovan",
            "0x41941023680923e0fe4d74a34bdac8141f2540e3ae90623718e47d66d1ca4a2d" => "ropsten",
            "0x7ca38a1916c42007829c55e69d3e9a73265554b586a499015373241b8a3fa48b" => {
                "optimism-mainnet"
            }
            "0xc1fc15cd51159b1f1e5cbc4b82e85c1447ddfa33c52cf1d98d14fba0d6354be1" => {
                "optimism-goerli"
            }
            "0x02adc9b449ff5f2467b8c674ece7ff9b21319d76c4ad62a67a70d552655927e5" => {
                "optimism-kovan"
            }
            "0x521982bd54239dc71269eefb58601762cc15cfb2978e0becb46af7962ed6bfaa" => "fraxtal",
            "0x910f5c4084b63fd860d0c2f9a04615115a5a991254700b39ba072290dbd77489" => {
                "fraxtal-testnet"
            }
            "0x7ee576b35482195fc49205cec9af72ce14f003b9ae69f6ba0faef4514be8b442" => {
                "arbitrum-mainnet"
            }
            "0x0cd786a2425d16f152c658316c423e6ce1181e15c3295826d7c9904cba9ce303" => "morden",
            "0x6341fd3daf94b748c72ced5a5b26028f2474f5f00d824504e4fa37a75767e177" => "rinkeby",
            "0xbf7e331f7f7c1dd2e05159666b3bf8bc7a8a3a9eb1d518969eab529dd9b88c1a" => "goerli",
            "0x14c2283285a88fe5fce9bf5c573ab03d6616695d717b12a127188bcacfc743c4" => "kotti",
            "0xa9c28ce2141b56c474f1dc504bee9b01eb1bd7d1a507580d5519d4437a97de1b" => "polygon-pos",
            "0x7202b2b53c5a0836e773e319d18922cc756dd67432f9a1f65352b61f4406c697" => {
                "polygon-pos-amoy-testnet"
            }
            "0x81005434635456a16f74ff7023fbe0bf423abbc8a8deb093ffff455c0ad3b741" => "polygon-zkevm",
            "0x676c1a76a6c5855a32bdf7c61977a0d1510088a4eeac1330466453b3d08b60b9" => {
                "polygon-zkevm-cardona-testnet"
            }
            "0x4f1dd23188aab3a76b463e4af801b52b1248ef073c648cbdc4c9333d3da79756" => "gnosis",
            "0xada44fd8d2ecab8b08f256af07ad3e777f17fb434f8f8e678b312f576212ba9a" => "chiado",
            "0x6d3c66c5357ec91d5c43af47e234a939b22557cbb552dc45bebbceeed90fbe34" => "bsctest",
            "0x0d21840abff46b96c84b2ac9e10e4f5cdaeb5693cb665db62a2f3b02d2d57b5b" => "bsc",
            "0x31ced5b9beb7f8782b014660da0cb18cc409f121f408186886e1ca3e8eeca96b" => {
                match &(Self::block(self, 1, false, Some(String::from("hash")), false).await?)[..] {
                    "0x738639479dc82d199365626f90caa82f7eafcfe9ed354b456fb3d294597ceb53" => {
                        "avalanche-fuji"
                    }
                    _ => "avalanche",
                }
            }
            "0x23a2658170ba70d014ba0d0d2709f8fbfe2fa660cd868c5f282f991eecbe38ee" => "ink",
            "0xe5fd5cf0be56af58ad5751b401410d6b7a09d830fa459789746a3d0dd1c79834" => "ink-sepolia",
            _ => "unknown",
        })
    }

    pub async fn chain_id(&self) -> Result<u64> {
        Ok(self.provider.get_chain_id().await?)
    }

    pub async fn block_number(&self) -> Result<u64> {
        Ok(self.provider.get_block_number().await?)
    }

    pub async fn gas_price(&self) -> Result<u128> {
        Ok(self.provider.get_gas_price().await?)
    }

    /// # Example
    ///
    /// ```
    /// use alloy_primitives::Address;
    /// use alloy_provider::{ProviderBuilder, RootProvider, network::AnyNetwork};
    /// use cast::Cast;
    /// use std::str::FromStr;
    ///
    /// # async fn foo() -> eyre::Result<()> {
    /// let provider =
    ///     ProviderBuilder::<_, _, AnyNetwork>::default().connect("http://localhost:8545").await?;
    /// let cast = Cast::new(provider);
    /// let addr = Address::from_str("0x7eD52863829AB99354F3a0503A622e82AcD5F7d3")?;
    /// let nonce = cast.nonce(addr, None).await?;
    /// println!("{}", nonce);
    /// # Ok(())
    /// # }
    /// ```
    pub async fn nonce(&self, who: Address, block: Option<BlockId>) -> Result<u64> {
        Ok(self.provider.get_transaction_count(who).block_id(block.unwrap_or_default()).await?)
    }

    /// #Example
    ///
    /// ```
    /// use alloy_primitives::{Address, FixedBytes};
    /// use alloy_provider::{network::AnyNetwork, ProviderBuilder, RootProvider};
    /// use cast::Cast;
    /// use std::str::FromStr;
    ///
    /// # async fn foo() -> eyre::Result<()> {
    /// let provider =
    ///     ProviderBuilder::<_, _, AnyNetwork>::default().connect("http://localhost:8545").await?;
    /// let cast = Cast::new(provider);
    /// let addr = Address::from_str("0x7eD52863829AB99354F3a0503A622e82AcD5F7d3")?;
    /// let slots = vec![FixedBytes::from_str("0x56e81f171bcc55a6ff8345e692c0f86e5b48e01b996cadc001622fb5e363b421")?];
    /// let codehash = cast.codehash(addr, slots, None).await?;
    /// println!("{}", codehash);
    /// # Ok(())
    /// # }
    pub async fn codehash(
        &self,
        who: Address,
        slots: Vec<B256>,
        block: Option<BlockId>,
    ) -> Result<String> {
        Ok(self
            .provider
            .get_proof(who, slots)
            .block_id(block.unwrap_or_default())
            .await?
            .code_hash
            .to_string())
    }

    /// #Example
    ///
    /// ```
    /// use alloy_primitives::{Address, FixedBytes};
    /// use alloy_provider::{network::AnyNetwork, ProviderBuilder, RootProvider};
    /// use cast::Cast;
    /// use std::str::FromStr;
    ///
    /// # async fn foo() -> eyre::Result<()> {
    /// let provider =
    ///     ProviderBuilder::<_, _, AnyNetwork>::default().connect("http://localhost:8545").await?;
    /// let cast = Cast::new(provider);
    /// let addr = Address::from_str("0x7eD52863829AB99354F3a0503A622e82AcD5F7d3")?;
    /// let slots = vec![FixedBytes::from_str("0x56e81f171bcc55a6ff8345e692c0f86e5b48e01b996cadc001622fb5e363b421")?];
    /// let storage_root = cast.storage_root(addr, slots, None).await?;
    /// println!("{}", storage_root);
    /// # Ok(())
    /// # }
    pub async fn storage_root(
        &self,
        who: Address,
        slots: Vec<B256>,
        block: Option<BlockId>,
    ) -> Result<String> {
        Ok(self
            .provider
            .get_proof(who, slots)
            .block_id(block.unwrap_or_default())
            .await?
            .storage_hash
            .to_string())
    }

    /// # Example
    ///
    /// ```
    /// use alloy_primitives::Address;
    /// use alloy_provider::{ProviderBuilder, RootProvider, network::AnyNetwork};
    /// use cast::Cast;
    /// use std::str::FromStr;
    ///
    /// # async fn foo() -> eyre::Result<()> {
    /// let provider =
    ///     ProviderBuilder::<_, _, AnyNetwork>::default().connect("http://localhost:8545").await?;
    /// let cast = Cast::new(provider);
    /// let addr = Address::from_str("0x7eD52863829AB99354F3a0503A622e82AcD5F7d3")?;
    /// let implementation = cast.implementation(addr, false, None).await?;
    /// println!("{}", implementation);
    /// # Ok(())
    /// # }
    /// ```
    pub async fn implementation(
        &self,
        who: Address,
        is_beacon: bool,
        block: Option<BlockId>,
    ) -> Result<String> {
        let slot = match is_beacon {
            true => {
                // Use the beacon slot : bytes32(uint256(keccak256('eip1967.proxy.beacon')) - 1)
                B256::from_str(
                    "0xa3f0ad74e5423aebfd80d3ef4346578335a9a72aeaee59ff6cb3582b35133d50",
                )?
            }
            false => {
                // Use the implementation slot :
                // bytes32(uint256(keccak256('eip1967.proxy.implementation')) - 1)
                B256::from_str(
                    "0x360894a13ba1a3210667c828492db98dca3e2076cc3735a920a3ca505d382bbc",
                )?
            }
        };

        let value = self
            .provider
            .get_storage_at(who, slot.into())
            .block_id(block.unwrap_or_default())
            .await?;
        let addr = Address::from_word(value.into());
        Ok(format!("{addr:?}"))
    }

    /// # Example
    ///
    /// ```
    /// use alloy_primitives::Address;
    /// use alloy_provider::{ProviderBuilder, RootProvider, network::AnyNetwork};
    /// use cast::Cast;
    /// use std::str::FromStr;
    ///
    /// # async fn foo() -> eyre::Result<()> {
    /// let provider =
    ///     ProviderBuilder::<_, _, AnyNetwork>::default().connect("http://localhost:8545").await?;
    /// let cast = Cast::new(provider);
    /// let addr = Address::from_str("0x7eD52863829AB99354F3a0503A622e82AcD5F7d3")?;
    /// let admin = cast.admin(addr, None).await?;
    /// println!("{}", admin);
    /// # Ok(())
    /// # }
    /// ```
    pub async fn admin(&self, who: Address, block: Option<BlockId>) -> Result<String> {
        let slot =
            B256::from_str("0xb53127684a568b3173ae13b9f8a6016e243e63b6e8ee1178d6a717850b5d6103")?;
        let value = self
            .provider
            .get_storage_at(who, slot.into())
            .block_id(block.unwrap_or_default())
            .await?;
        let addr = Address::from_word(value.into());
        Ok(format!("{addr:?}"))
    }

    /// # Example
    ///
    /// ```
    /// use alloy_primitives::{Address, U256};
    /// use alloy_provider::{ProviderBuilder, RootProvider, network::AnyNetwork};
    /// use cast::Cast;
    /// use std::str::FromStr;
    ///
    /// # async fn foo() -> eyre::Result<()> {
    /// let provider =
    ///     ProviderBuilder::<_, _, AnyNetwork>::default().connect("http://localhost:8545").await?;
    /// let cast = Cast::new(provider);
    /// let addr = Address::from_str("7eD52863829AB99354F3a0503A622e82AcD5F7d3")?;
    /// let computed_address = cast.compute_address(addr, None).await?;
    /// println!("Computed address for address {addr}: {computed_address}");
    /// # Ok(())
    /// # }
    /// ```
    pub async fn compute_address(&self, address: Address, nonce: Option<u64>) -> Result<Address> {
        let unpacked = if let Some(n) = nonce { n } else { self.nonce(address, None).await? };
        Ok(address.create(unpacked))
    }

    /// # Example
    ///
    /// ```
    /// use alloy_primitives::Address;
    /// use alloy_provider::{ProviderBuilder, RootProvider, network::AnyNetwork};
    /// use cast::Cast;
    /// use std::str::FromStr;
    ///
    /// # async fn foo() -> eyre::Result<()> {
    /// let provider =
    ///     ProviderBuilder::<_, _, AnyNetwork>::default().connect("http://localhost:8545").await?;
    /// let cast = Cast::new(provider);
    /// let addr = Address::from_str("0x00000000219ab540356cbb839cbe05303d7705fa")?;
    /// let code = cast.code(addr, None, false).await?;
    /// println!("{}", code);
    /// # Ok(())
    /// # }
    /// ```
    pub async fn code(
        &self,
        who: Address,
        block: Option<BlockId>,
        disassemble: bool,
    ) -> Result<String> {
        if disassemble {
            let code =
                self.provider.get_code_at(who).block_id(block.unwrap_or_default()).await?.to_vec();
            SimpleCast::disassemble(&code)
        } else {
            Ok(format!(
                "{}",
                self.provider.get_code_at(who).block_id(block.unwrap_or_default()).await?
            ))
        }
    }

    /// Example
    ///
    /// ```
    /// use alloy_primitives::Address;
    /// use alloy_provider::{ProviderBuilder, RootProvider, network::AnyNetwork};
    /// use cast::Cast;
    /// use std::str::FromStr;
    ///
    /// # async fn foo() -> eyre::Result<()> {
    /// let provider =
    ///     ProviderBuilder::<_, _, AnyNetwork>::default().connect("http://localhost:8545").await?;
    /// let cast = Cast::new(provider);
    /// let addr = Address::from_str("0x00000000219ab540356cbb839cbe05303d7705fa")?;
    /// let codesize = cast.codesize(addr, None).await?;
    /// println!("{}", codesize);
    /// # Ok(())
    /// # }
    /// ```
    pub async fn codesize(&self, who: Address, block: Option<BlockId>) -> Result<String> {
        let code =
            self.provider.get_code_at(who).block_id(block.unwrap_or_default()).await?.to_vec();
        Ok(format!("{}", code.len()))
    }

    /// # Example
    ///
    /// ```
    /// use alloy_provider::{ProviderBuilder, RootProvider, network::AnyNetwork};
    /// use cast::Cast;
    ///
    /// # async fn foo() -> eyre::Result<()> {
    /// let provider =
    ///     ProviderBuilder::<_, _, AnyNetwork>::default().connect("http://localhost:8545").await?;
    /// let cast = Cast::new(provider);
    /// let tx_hash = "0xf8d1713ea15a81482958fb7ddf884baee8d3bcc478c5f2f604e008dc788ee4fc";
    /// let tx = cast.transaction(Some(tx_hash.to_string()), None, None, None, false).await?;
    /// println!("{}", tx);
    /// # Ok(())
    /// # }
    /// ```
    pub async fn transaction(
        &self,
        tx_hash: Option<String>,
        from: Option<NameOrAddress>,
        nonce: Option<u64>,
        field: Option<String>,
        raw: bool,
    ) -> Result<String> {
        let tx = if let Some(tx_hash) = tx_hash {
            let tx_hash = TxHash::from_str(&tx_hash).wrap_err("invalid tx hash")?;
            self.provider
                .get_transaction_by_hash(tx_hash)
                .await?
                .ok_or_else(|| eyre::eyre!("tx not found: {:?}", tx_hash))?
        } else if let Some(from) = from {
            // If nonce is not provided, uses 0.
            let nonce = U64::from(nonce.unwrap_or_default());
            let from = from.resolve(self.provider.root()).await?;

            self.provider
                .raw_request::<_, Option<AnyRpcTransaction>>(
                    "eth_getTransactionBySenderAndNonce".into(),
                    (from, nonce),
                )
                .await?
                .ok_or_else(|| {
                    eyre::eyre!("tx not found for sender {from} and nonce {:?}", nonce.to::<u64>())
                })?
        } else {
            eyre::bail!("tx hash or from address is required")
        };

        Ok(if raw {
            // also consider opstack deposit transactions
            let either_tx = tx.try_into_either::<OpTxEnvelope>()?;
            let encoded = either_tx.encoded_2718();
            format!("0x{}", hex::encode(encoded))
        } else if let Some(field) = field {
            get_pretty_tx_attr(&tx.inner, field.as_str())
                .ok_or_else(|| eyre::eyre!("invalid tx field: {}", field.to_string()))?
        } else if shell::is_json() {
            // to_value first to sort json object keys
            serde_json::to_value(&tx)?.to_string()
        } else {
            tx.pretty()
        })
    }

    /// # Example
    ///
    /// ```
    /// use alloy_provider::{ProviderBuilder, RootProvider, network::AnyNetwork};
    /// use cast::Cast;
    ///
    /// # async fn foo() -> eyre::Result<()> {
    /// let provider =
    ///     ProviderBuilder::<_, _, AnyNetwork>::default().connect("http://localhost:8545").await?;
    /// let cast = Cast::new(provider);
    /// let tx_hash = "0xf8d1713ea15a81482958fb7ddf884baee8d3bcc478c5f2f604e008dc788ee4fc";
    /// let receipt = cast.receipt(tx_hash.to_string(), None, 1, None, false).await?;
    /// println!("{}", receipt);
    /// # Ok(())
    /// # }
    /// ```
    pub async fn receipt(
        &self,
        tx_hash: String,
        field: Option<String>,
        confs: u64,
        timeout: Option<u64>,
        cast_async: bool,
    ) -> Result<String> {
        let tx_hash = TxHash::from_str(&tx_hash).wrap_err("invalid tx hash")?;

        let mut receipt: TransactionReceiptWithRevertReason =
            match self.provider.get_transaction_receipt(tx_hash).await? {
                Some(r) => r,
                None => {
                    // if the async flag is provided, immediately exit if no tx is found, otherwise
                    // try to poll for it
                    if cast_async {
                        eyre::bail!("tx not found: {:?}", tx_hash)
                    } else {
                        PendingTransactionBuilder::new(self.provider.root().clone(), tx_hash)
                            .with_required_confirmations(confs)
                            .with_timeout(timeout.map(Duration::from_secs))
                            .get_receipt()
                            .await?
                    }
                }
            }
            .into();

        // Allow to fail silently
        let _ = receipt.update_revert_reason(&self.provider).await;

        Ok(if let Some(ref field) = field {
            get_pretty_tx_receipt_attr(&receipt, field)
                .ok_or_else(|| eyre::eyre!("invalid receipt field: {}", field))?
        } else if shell::is_json() {
            // to_value first to sort json object keys
            serde_json::to_value(&receipt)?.to_string()
        } else {
            receipt.pretty()
        })
    }

    /// Perform a raw JSON-RPC request
    ///
    /// # Example
    ///
    /// ```
    /// use alloy_provider::{ProviderBuilder, RootProvider, network::AnyNetwork};
    /// use cast::Cast;
    ///
    /// # async fn foo() -> eyre::Result<()> {
    /// let provider =
    ///     ProviderBuilder::<_, _, AnyNetwork>::default().connect("http://localhost:8545").await?;
    /// let cast = Cast::new(provider);
    /// let result = cast
    ///     .rpc("eth_getBalance", &["0xc94770007dda54cF92009BFF0dE90c06F603a09f", "latest"])
    ///     .await?;
    /// println!("{}", result);
    /// # Ok(())
    /// # }
    /// ```
    pub async fn rpc<V>(&self, method: &str, params: V) -> Result<String>
    where
        V: alloy_json_rpc::RpcSend,
    {
        let res = self
            .provider
            .raw_request::<V, serde_json::Value>(Cow::Owned(method.to_string()), params)
            .await?;
        Ok(serde_json::to_string(&res)?)
    }

    /// Returns the slot
    ///
    /// # Example
    ///
    /// ```
    /// use alloy_primitives::{Address, B256};
    /// use alloy_provider::{ProviderBuilder, RootProvider, network::AnyNetwork};
    /// use cast::Cast;
    /// use std::str::FromStr;
    ///
    /// # async fn foo() -> eyre::Result<()> {
    /// let provider =
    ///     ProviderBuilder::<_, _, AnyNetwork>::default().connect("http://localhost:8545").await?;
    /// let cast = Cast::new(provider);
    /// let addr = Address::from_str("0x00000000006c3852cbEf3e08E8dF289169EdE581")?;
    /// let slot = B256::ZERO;
    /// let storage = cast.storage(addr, slot, None).await?;
    /// println!("{}", storage);
    /// # Ok(())
    /// # }
    /// ```
    pub async fn storage(
        &self,
        from: Address,
        slot: B256,
        block: Option<BlockId>,
    ) -> Result<String> {
        Ok(format!(
            "{:?}",
            B256::from(
                self.provider
                    .get_storage_at(from, slot.into())
                    .block_id(block.unwrap_or_default())
                    .await?
            )
        ))
    }

    pub async fn filter_logs(&self, filter: Filter) -> Result<String> {
        let logs = self.provider.get_logs(&filter).await?;

        let res = if shell::is_json() {
            serde_json::to_string(&logs)?
        } else {
            let mut s = vec![];
            for log in logs {
                let pretty = log
                    .pretty()
                    .replacen('\n', "- ", 1) // Remove empty first line
                    .replace('\n', "\n  "); // Indent
                s.push(pretty);
            }
            s.join("\n")
        };
        Ok(res)
    }

    /// Converts a block identifier into a block number.
    ///
    /// If the block identifier is a block number, then this function returns the block number. If
    /// the block identifier is a block hash, then this function returns the block number of
    /// that block hash. If the block identifier is `None`, then this function returns `None`.
    ///
    /// # Example
    ///
    /// ```
    /// use alloy_primitives::fixed_bytes;
    /// use alloy_provider::{ProviderBuilder, RootProvider, network::AnyNetwork};
    /// use alloy_rpc_types::{BlockId, BlockNumberOrTag};
    /// use cast::Cast;
    /// use std::{convert::TryFrom, str::FromStr};
    ///
    /// # async fn foo() -> eyre::Result<()> {
    /// let provider =
    ///     ProviderBuilder::<_, _, AnyNetwork>::default().connect("http://localhost:8545").await?;
    /// let cast = Cast::new(provider);
    ///
    /// let block_number = cast.convert_block_number(Some(BlockId::number(5))).await?;
    /// assert_eq!(block_number, Some(BlockNumberOrTag::Number(5)));
    ///
    /// let block_number = cast
    ///     .convert_block_number(Some(BlockId::hash(fixed_bytes!(
    ///         "0000000000000000000000000000000000000000000000000000000000001234"
    ///     ))))
    ///     .await?;
    /// assert_eq!(block_number, Some(BlockNumberOrTag::Number(4660)));
    ///
    /// let block_number = cast.convert_block_number(None).await?;
    /// assert_eq!(block_number, None);
    /// # Ok(())
    /// # }
    /// ```
    pub async fn convert_block_number(
        &self,
        block: Option<BlockId>,
    ) -> Result<Option<BlockNumberOrTag>, eyre::Error> {
        match block {
            Some(block) => match block {
                BlockId::Number(block_number) => Ok(Some(block_number)),
                BlockId::Hash(hash) => {
                    let block = self.provider.get_block_by_hash(hash.block_hash).await?;
                    Ok(block.map(|block| block.header.number).map(BlockNumberOrTag::from))
                }
            },
            None => Ok(None),
        }
    }

    /// Sets up a subscription to the given filter and writes the logs to the given output.
    ///
    /// # Example
    ///
    /// ```
    /// use alloy_primitives::Address;
    /// use alloy_provider::{ProviderBuilder, RootProvider, network::AnyNetwork};
    /// use alloy_rpc_types::Filter;
    /// use alloy_transport::BoxTransport;
    /// use cast::Cast;
    /// use std::{io, str::FromStr};
    ///
    /// # async fn foo() -> eyre::Result<()> {
    /// let provider =
    ///     ProviderBuilder::<_, _, AnyNetwork>::default().connect("wss://localhost:8545").await?;
    /// let cast = Cast::new(provider);
    ///
    /// let filter =
    ///     Filter::new().address(Address::from_str("0x00000000006c3852cbEf3e08E8dF289169EdE581")?);
    /// let mut output = io::stdout();
    /// cast.subscribe(filter, &mut output).await?;
    /// # Ok(())
    /// # }
    /// ```
    pub async fn subscribe(&self, filter: Filter, output: &mut dyn io::Write) -> Result<()> {
        // Initialize the subscription stream for logs
        let mut subscription = self.provider.subscribe_logs(&filter).await?.into_stream();

        // Check if a to_block is specified, if so, subscribe to blocks
        let mut block_subscription = if filter.get_to_block().is_some() {
            Some(self.provider.subscribe_blocks().await?.into_stream())
        } else {
            None
        };

        let format_json = shell::is_json();
        let to_block_number = filter.get_to_block();

        // If output should be JSON, start with an opening bracket
        if format_json {
            write!(output, "[")?;
        }

        let mut first = true;

        loop {
            tokio::select! {
                // If block subscription is present, listen to it to avoid blocking indefinitely past the desired to_block
                block = if let Some(bs) = &mut block_subscription {
                    Either::Left(bs.next().fuse())
                } else {
                    Either::Right(futures::future::pending())
                } => {
                    if let (Some(block), Some(to_block)) = (block, to_block_number)
                        && block.number  > to_block {
                            break;
                        }
                },
                // Process incoming log
                log = subscription.next() => {
                    if format_json {
                        if !first {
                            write!(output, ",")?;
                        }
                        first = false;
                        let log_str = serde_json::to_string(&log).unwrap();
                        write!(output, "{log_str}")?;
                    } else {
                        let log_str = log.pretty()
                            .replacen('\n', "- ", 1)  // Remove empty first line
                            .replace('\n', "\n  ");  // Indent
                        writeln!(output, "{log_str}")?;
                    }
                },
                // Break on cancel signal, to allow for closing JSON bracket
                _ = ctrl_c() => {
                    break;
                },
                else => break,
            }
        }

        // If output was JSON, end with a closing bracket
        if format_json {
            write!(output, "]")?;
        }

        Ok(())
    }

    pub async fn erc20_balance(
        &self,
        token: Address,
        owner: Address,
        block: Option<BlockId>,
    ) -> Result<U256> {
        Ok(IERC20::new(token, &self.provider)
            .balanceOf(owner)
            .block(block.unwrap_or_default())
            .call()
            .await?)
    }
}

pub struct SimpleCast;

impl SimpleCast {
    /// Returns the maximum value of the given integer type
    ///
    /// # Example
    ///
    /// ```
    /// use alloy_primitives::{I256, U256};
    /// use cast::SimpleCast;
    ///
    /// assert_eq!(SimpleCast::max_int("uint256")?, U256::MAX.to_string());
    /// assert_eq!(SimpleCast::max_int("int256")?, I256::MAX.to_string());
    /// assert_eq!(SimpleCast::max_int("int32")?, i32::MAX.to_string());
    /// # Ok::<(), eyre::Report>(())
    /// ```
    pub fn max_int(s: &str) -> Result<String> {
        Self::max_min_int::<true>(s)
    }

    /// Returns the maximum value of the given integer type
    ///
    /// # Example
    ///
    /// ```
    /// use alloy_primitives::{I256, U256};
    /// use cast::SimpleCast;
    ///
    /// assert_eq!(SimpleCast::min_int("uint256")?, "0");
    /// assert_eq!(SimpleCast::min_int("int256")?, I256::MIN.to_string());
    /// assert_eq!(SimpleCast::min_int("int32")?, i32::MIN.to_string());
    /// # Ok::<(), eyre::Report>(())
    /// ```
    pub fn min_int(s: &str) -> Result<String> {
        Self::max_min_int::<false>(s)
    }

    fn max_min_int<const MAX: bool>(s: &str) -> Result<String> {
        let ty = DynSolType::parse(s).wrap_err("Invalid type, expected `(u)int<bit size>`")?;
        match ty {
            DynSolType::Int(n) => {
                let mask = U256::from(1).wrapping_shl(n - 1);
                let max = (U256::MAX & mask).saturating_sub(U256::from(1));
                if MAX {
                    Ok(max.to_string())
                } else {
                    let min = I256::from_raw(max).wrapping_neg() + I256::MINUS_ONE;
                    Ok(min.to_string())
                }
            }
            DynSolType::Uint(n) => {
                if MAX {
                    let mut max = U256::MAX;
                    if n < 255 {
                        max &= U256::from(1).wrapping_shl(n).wrapping_sub(U256::from(1));
                    }
                    Ok(max.to_string())
                } else {
                    Ok("0".to_string())
                }
            }
            _ => Err(eyre::eyre!("Type is not int/uint: {s}")),
        }
    }

    /// Converts UTF-8 text input to hex
    ///
    /// # Example
    ///
    /// ```
    /// use cast::SimpleCast as Cast;
    ///
    /// assert_eq!(Cast::from_utf8("yo"), "0x796f");
    /// assert_eq!(Cast::from_utf8("Hello, World!"), "0x48656c6c6f2c20576f726c6421");
    /// assert_eq!(Cast::from_utf8("TurboDappTools"), "0x547572626f44617070546f6f6c73");
    /// # Ok::<_, eyre::Report>(())
    /// ```
    pub fn from_utf8(s: &str) -> String {
        hex::encode_prefixed(s)
    }

    /// Converts hex input to UTF-8 text
    ///
    /// # Example
    ///
    /// ```
    /// use cast::SimpleCast as Cast;
    ///
    /// assert_eq!(Cast::to_utf8("0x796f")?, "yo");
    /// assert_eq!(Cast::to_utf8("0x48656c6c6f2c20576f726c6421")?, "Hello, World!");
    /// assert_eq!(Cast::to_utf8("0x547572626f44617070546f6f6c73")?, "TurboDappTools");
    /// assert_eq!(Cast::to_utf8("0xe4bda0e5a5bd")?, "你好");
    /// # Ok::<_, eyre::Report>(())
    /// ```
    pub fn to_utf8(s: &str) -> Result<String> {
        let bytes = hex::decode(s)?;
        Ok(String::from_utf8_lossy(bytes.as_ref()).to_string())
    }

    /// Converts hex data into text data
    ///
    /// # Example
    ///
    /// ```
    /// use cast::SimpleCast as Cast;
    ///
    /// assert_eq!(Cast::to_ascii("0x796f")?, "yo");
    /// assert_eq!(Cast::to_ascii("48656c6c6f2c20576f726c6421")?, "Hello, World!");
    /// assert_eq!(Cast::to_ascii("0x547572626f44617070546f6f6c73")?, "TurboDappTools");
    /// # Ok::<_, eyre::Report>(())
    /// ```
    pub fn to_ascii(hex: &str) -> Result<String> {
        let bytes = hex::decode(hex)?;
        if !bytes.iter().all(u8::is_ascii) {
            return Err(eyre::eyre!("Invalid ASCII bytes"));
        }
        Ok(String::from_utf8(bytes).unwrap())
    }

    /// Converts fixed point number into specified number of decimals
    /// ```
    /// use alloy_primitives::U256;
    /// use cast::SimpleCast as Cast;
    ///
    /// assert_eq!(Cast::from_fixed_point("10", "0")?, "10");
    /// assert_eq!(Cast::from_fixed_point("1.0", "1")?, "10");
    /// assert_eq!(Cast::from_fixed_point("0.10", "2")?, "10");
    /// assert_eq!(Cast::from_fixed_point("0.010", "3")?, "10");
    /// # Ok::<_, eyre::Report>(())
    /// ```
    pub fn from_fixed_point(value: &str, decimals: &str) -> Result<String> {
        let units: Unit = Unit::from_str(decimals)?;
        let n = ParseUnits::parse_units(value, units)?;
        Ok(n.to_string())
    }

    /// Converts integers with specified decimals into fixed point numbers
    ///
    /// # Example
    ///
    /// ```
    /// use alloy_primitives::U256;
    /// use cast::SimpleCast as Cast;
    ///
    /// assert_eq!(Cast::to_fixed_point("10", "0")?, "10.");
    /// assert_eq!(Cast::to_fixed_point("10", "1")?, "1.0");
    /// assert_eq!(Cast::to_fixed_point("10", "2")?, "0.10");
    /// assert_eq!(Cast::to_fixed_point("10", "3")?, "0.010");
    ///
    /// assert_eq!(Cast::to_fixed_point("-10", "0")?, "-10.");
    /// assert_eq!(Cast::to_fixed_point("-10", "1")?, "-1.0");
    /// assert_eq!(Cast::to_fixed_point("-10", "2")?, "-0.10");
    /// assert_eq!(Cast::to_fixed_point("-10", "3")?, "-0.010");
    /// # Ok::<_, eyre::Report>(())
    /// ```
    pub fn to_fixed_point(value: &str, decimals: &str) -> Result<String> {
        let (sign, mut value, value_len) = {
            let number = NumberWithBase::parse_int(value, None)?;
            let sign = if number.is_nonnegative() { "" } else { "-" };
            let value = format!("{number:#}");
            let value_stripped = value.strip_prefix('-').unwrap_or(&value).to_string();
            let value_len = value_stripped.len();
            (sign, value_stripped, value_len)
        };
        let decimals = NumberWithBase::parse_uint(decimals, None)?.number().to::<usize>();

        let value = if decimals >= value_len {
            // Add "0." and pad with 0s
            format!("0.{value:0>decimals$}")
        } else {
            // Insert decimal at -idx (i.e 1 => decimal idx = -1)
            value.insert(value_len - decimals, '.');
            value
        };

        Ok(format!("{sign}{value}"))
    }

    /// Concatencates hex strings
    ///
    /// # Example
    ///
    /// ```
    /// use cast::SimpleCast as Cast;
    ///
    /// assert_eq!(Cast::concat_hex(["0x00", "0x01"]), "0x0001");
    /// assert_eq!(Cast::concat_hex(["1", "2"]), "0x12");
    /// # Ok::<_, eyre::Report>(())
    /// ```
    pub fn concat_hex<T: AsRef<str>>(values: impl IntoIterator<Item = T>) -> String {
        let mut out = String::new();
        for s in values {
            let s = s.as_ref();
            out.push_str(s.strip_prefix("0x").unwrap_or(s))
        }
        format!("0x{out}")
    }

    /// Converts a number into uint256 hex string with 0x prefix
    ///
    /// # Example
    ///
    /// ```
    /// use cast::SimpleCast as Cast;
    ///
    /// assert_eq!(
    ///     Cast::to_uint256("100")?,
    ///     "0x0000000000000000000000000000000000000000000000000000000000000064"
    /// );
    /// assert_eq!(
    ///     Cast::to_uint256("192038293923")?,
    ///     "0x0000000000000000000000000000000000000000000000000000002cb65fd1a3"
    /// );
    /// assert_eq!(
    ///     Cast::to_uint256(
    ///         "115792089237316195423570985008687907853269984665640564039457584007913129639935"
    ///     )?,
    ///     "0xffffffffffffffffffffffffffffffffffffffffffffffffffffffffffffffff"
    /// );
    /// # Ok::<_, eyre::Report>(())
    /// ```
    pub fn to_uint256(value: &str) -> Result<String> {
        let n = NumberWithBase::parse_uint(value, None)?;
        Ok(format!("{n:#066x}"))
    }

    /// Converts a number into int256 hex string with 0x prefix
    ///
    /// # Example
    ///
    /// ```
    /// use cast::SimpleCast as Cast;
    ///
    /// assert_eq!(
    ///     Cast::to_int256("0")?,
    ///     "0x0000000000000000000000000000000000000000000000000000000000000000"
    /// );
    /// assert_eq!(
    ///     Cast::to_int256("100")?,
    ///     "0x0000000000000000000000000000000000000000000000000000000000000064"
    /// );
    /// assert_eq!(
    ///     Cast::to_int256("-100")?,
    ///     "0xffffffffffffffffffffffffffffffffffffffffffffffffffffffffffffff9c"
    /// );
    /// assert_eq!(
    ///     Cast::to_int256("192038293923")?,
    ///     "0x0000000000000000000000000000000000000000000000000000002cb65fd1a3"
    /// );
    /// assert_eq!(
    ///     Cast::to_int256("-192038293923")?,
    ///     "0xffffffffffffffffffffffffffffffffffffffffffffffffffffffd349a02e5d"
    /// );
    /// assert_eq!(
    ///     Cast::to_int256(
    ///         "57896044618658097711785492504343953926634992332820282019728792003956564819967"
    ///     )?,
    ///     "0x7fffffffffffffffffffffffffffffffffffffffffffffffffffffffffffffff"
    /// );
    /// assert_eq!(
    ///     Cast::to_int256(
    ///         "-57896044618658097711785492504343953926634992332820282019728792003956564819968"
    ///     )?,
    ///     "0x8000000000000000000000000000000000000000000000000000000000000000"
    /// );
    /// # Ok::<_, eyre::Report>(())
    /// ```
    pub fn to_int256(value: &str) -> Result<String> {
        let n = NumberWithBase::parse_int(value, None)?;
        Ok(format!("{n:#066x}"))
    }

    /// Converts an eth amount into a specified unit
    ///
    /// # Example
    ///
    /// ```
    /// use cast::SimpleCast as Cast;
    ///
    /// assert_eq!(Cast::to_unit("1 wei", "wei")?, "1");
    /// assert_eq!(Cast::to_unit("1", "wei")?, "1");
    /// assert_eq!(Cast::to_unit("1ether", "wei")?, "1000000000000000000");
    /// # Ok::<_, eyre::Report>(())
    /// ```
    pub fn to_unit(value: &str, unit: &str) -> Result<String> {
        let value = DynSolType::coerce_str(&DynSolType::Uint(256), value)?
            .as_uint()
            .wrap_err("Could not convert to uint")?
            .0;
        let unit = unit.parse().wrap_err("could not parse units")?;
        Ok(Self::format_unit_as_string(value, unit))
    }

    /// Convert a number into a uint with arbitrary decimals.
    ///
    /// # Example
    ///
    /// ```
    /// use cast::SimpleCast as Cast;
    ///
    /// # fn main() -> eyre::Result<()> {
    /// assert_eq!(Cast::parse_units("1.0", 6)?, "1000000"); // USDC (6 decimals)
    /// assert_eq!(Cast::parse_units("2.5", 6)?, "2500000");
    /// assert_eq!(Cast::parse_units("1.0", 12)?, "1000000000000"); // 12 decimals
    /// assert_eq!(Cast::parse_units("1.23", 3)?, "1230"); // 3 decimals
    ///
    /// # Ok(())
    /// # }
    /// ```
    pub fn parse_units(value: &str, unit: u8) -> Result<String> {
        let unit = Unit::new(unit).ok_or_else(|| eyre::eyre!("invalid unit"))?;

        Ok(ParseUnits::parse_units(value, unit)?.to_string())
    }

    /// Format a number from smallest unit to decimal with arbitrary decimals.
    ///
    /// # Example
    ///
    /// ```
    /// use cast::SimpleCast as Cast;
    ///
    /// # fn main() -> eyre::Result<()> {
    /// assert_eq!(Cast::format_units("1000000", 6)?, "1"); // USDC (6 decimals)
    /// assert_eq!(Cast::format_units("2500000", 6)?, "2.500000");
    /// assert_eq!(Cast::format_units("1000000000000", 12)?, "1"); // 12 decimals
    /// assert_eq!(Cast::format_units("1230", 3)?, "1.230"); // 3 decimals
    ///
    /// # Ok(())
    /// # }
    /// ```
    pub fn format_units(value: &str, unit: u8) -> Result<String> {
        let value = NumberWithBase::parse_int(value, None)?.number();
        let unit = Unit::new(unit).ok_or_else(|| eyre::eyre!("invalid unit"))?;
        Ok(Self::format_unit_as_string(value, unit))
    }

    // Helper function to format units as a string
    fn format_unit_as_string(value: U256, unit: Unit) -> String {
        let mut formatted = ParseUnits::U256(value).format_units(unit);
        // Trim empty fractional part.
        if let Some(dot) = formatted.find('.') {
            let fractional = &formatted[dot + 1..];
            if fractional.chars().all(|c: char| c == '0') {
                formatted = formatted[..dot].to_string();
            }
        }
        formatted
    }

    /// Converts wei into an eth amount
    ///
    /// # Example
    ///
    /// ```
    /// use cast::SimpleCast as Cast;
    ///
    /// assert_eq!(Cast::from_wei("1", "gwei")?, "0.000000001");
    /// assert_eq!(Cast::from_wei("12340000005", "gwei")?, "12.340000005");
    /// assert_eq!(Cast::from_wei("10", "ether")?, "0.000000000000000010");
    /// assert_eq!(Cast::from_wei("100", "eth")?, "0.000000000000000100");
    /// assert_eq!(Cast::from_wei("17", "ether")?, "0.000000000000000017");
    /// # Ok::<_, eyre::Report>(())
    /// ```
    pub fn from_wei(value: &str, unit: &str) -> Result<String> {
        let value = NumberWithBase::parse_int(value, None)?.number();
        Ok(ParseUnits::U256(value).format_units(unit.parse()?))
    }

    /// Converts an eth amount into wei
    ///
    /// # Example
    ///
    /// ```
    /// use cast::SimpleCast as Cast;
    ///
    /// assert_eq!(Cast::to_wei("100", "gwei")?, "100000000000");
    /// assert_eq!(Cast::to_wei("100", "eth")?, "100000000000000000000");
    /// assert_eq!(Cast::to_wei("1000", "ether")?, "1000000000000000000000");
    /// # Ok::<_, eyre::Report>(())
    /// ```
    pub fn to_wei(value: &str, unit: &str) -> Result<String> {
        let unit = unit.parse().wrap_err("could not parse units")?;
        Ok(ParseUnits::parse_units(value, unit)?.to_string())
    }

    // Decodes RLP encoded data with validation for canonical integer representation
    ///
    /// # Examples
    /// ```
    /// use cast::SimpleCast as Cast;
    ///
    /// assert_eq!(Cast::from_rlp("0xc0", false).unwrap(), "[]");
    /// assert_eq!(Cast::from_rlp("0x0f", false).unwrap(), "\"0x0f\"");
    /// assert_eq!(Cast::from_rlp("0x33", false).unwrap(), "\"0x33\"");
    /// assert_eq!(Cast::from_rlp("0xc161", false).unwrap(), "[\"0x61\"]");
    /// assert_eq!(Cast::from_rlp("820002", true).is_err(), true);
    /// assert_eq!(Cast::from_rlp("820002", false).unwrap(), "\"0x0002\"");
    /// assert_eq!(Cast::from_rlp("00", true).is_err(), true);
    /// assert_eq!(Cast::from_rlp("00", false).unwrap(), "\"0x00\"");
    /// # Ok::<_, eyre::Report>(())
    /// ```
    pub fn from_rlp(value: impl AsRef<str>, as_int: bool) -> Result<String> {
        let bytes = hex::decode(value.as_ref()).wrap_err("Could not decode hex")?;

        if as_int {
            return Ok(U256::decode(&mut &bytes[..])?.to_string());
        }

        let item = Item::decode(&mut &bytes[..]).wrap_err("Could not decode rlp")?;

        Ok(item.to_string())
    }

    /// Encodes hex data or list of hex data to hexadecimal rlp
    ///
    /// # Example
    ///
    /// ```
    /// use cast::SimpleCast as Cast;
    ///
    /// assert_eq!(Cast::to_rlp("[]").unwrap(), "0xc0".to_string());
    /// assert_eq!(Cast::to_rlp("0x22").unwrap(), "0x22".to_string());
    /// assert_eq!(Cast::to_rlp("[\"0x61\"]",).unwrap(), "0xc161".to_string());
    /// assert_eq!(Cast::to_rlp("[\"0xf1\", \"f2\"]").unwrap(), "0xc481f181f2".to_string());
    /// # Ok::<_, eyre::Report>(())
    /// ```
    pub fn to_rlp(value: &str) -> Result<String> {
        let val = serde_json::from_str(value)
            .unwrap_or_else(|_| serde_json::Value::String(value.to_string()));
        let item = Item::value_to_item(&val)?;
        Ok(format!("0x{}", hex::encode(alloy_rlp::encode(item))))
    }

    /// Converts a number of one base to another
    ///
    /// # Example
    ///
    /// ```
    /// use alloy_primitives::I256;
    /// use cast::SimpleCast as Cast;
    ///
    /// assert_eq!(Cast::to_base("100", Some("10"), "16")?, "0x64");
    /// assert_eq!(Cast::to_base("100", Some("10"), "oct")?, "0o144");
    /// assert_eq!(Cast::to_base("100", Some("10"), "binary")?, "0b1100100");
    ///
    /// assert_eq!(Cast::to_base("0xffffffffffffffff", None, "10")?, u64::MAX.to_string());
    /// assert_eq!(
    ///     Cast::to_base("0xffffffffffffffffffffffffffffffff", None, "dec")?,
    ///     u128::MAX.to_string()
    /// );
    /// // U256::MAX overflows as internally it is being parsed as I256
    /// assert_eq!(
    ///     Cast::to_base(
    ///         "0x7fffffffffffffffffffffffffffffffffffffffffffffffffffffffffffffff",
    ///         None,
    ///         "decimal"
    ///     )?,
    ///     I256::MAX.to_string()
    /// );
    /// # Ok::<_, eyre::Report>(())
    /// ```
    pub fn to_base(value: &str, base_in: Option<&str>, base_out: &str) -> Result<String> {
        let base_in = Base::unwrap_or_detect(base_in, value)?;
        let base_out: Base = base_out.parse()?;
        if base_in == base_out {
            return Ok(value.to_string());
        }

        let mut n = NumberWithBase::parse_int(value, Some(&base_in.to_string()))?;
        n.set_base(base_out);

        // Use Debug fmt
        Ok(format!("{n:#?}"))
    }

    /// Converts hexdata into bytes32 value
    ///
    /// # Example
    ///
    /// ```
    /// use cast::SimpleCast as Cast;
    ///
    /// let bytes = Cast::to_bytes32("1234")?;
    /// assert_eq!(bytes, "0x1234000000000000000000000000000000000000000000000000000000000000");
    ///
    /// let bytes = Cast::to_bytes32("0x1234")?;
    /// assert_eq!(bytes, "0x1234000000000000000000000000000000000000000000000000000000000000");
    ///
    /// let err = Cast::to_bytes32("0x123400000000000000000000000000000000000000000000000000000000000011").unwrap_err();
    /// assert_eq!(err.to_string(), "string >32 bytes");
    /// # Ok::<_, eyre::Report>(())
    pub fn to_bytes32(s: &str) -> Result<String> {
        let s = strip_0x(s);
        if s.len() > 64 {
            eyre::bail!("string >32 bytes");
        }

        let padded = format!("{s:0<64}");
        Ok(padded.parse::<B256>()?.to_string())
    }

    /// Encodes string into bytes32 value
    pub fn format_bytes32_string(s: &str) -> Result<String> {
        let str_bytes: &[u8] = s.as_bytes();
        eyre::ensure!(str_bytes.len() <= 32, "bytes32 strings must not exceed 32 bytes in length");

        let mut bytes32: [u8; 32] = [0u8; 32];
        bytes32[..str_bytes.len()].copy_from_slice(str_bytes);
        Ok(hex::encode_prefixed(bytes32))
    }

    /// Decodes string from bytes32 value
    pub fn parse_bytes32_string(s: &str) -> Result<String> {
        let bytes = hex::decode(s)?;
        eyre::ensure!(bytes.len() == 32, "expected 32 byte hex-string");
        let len = bytes.iter().take_while(|x| **x != 0).count();
        Ok(std::str::from_utf8(&bytes[..len])?.into())
    }

    /// Decodes checksummed address from bytes32 value
    pub fn parse_bytes32_address(s: &str) -> Result<String> {
        let s = strip_0x(s);
        if s.len() != 64 {
            eyre::bail!("expected 64 byte hex-string, got {s}");
        }

        let s = if let Some(stripped) = s.strip_prefix("000000000000000000000000") {
            stripped
        } else {
            return Err(eyre::eyre!("Not convertible to address, there are non-zero bytes"));
        };

        let lowercase_address_string = format!("0x{s}");
        let lowercase_address = Address::from_str(&lowercase_address_string)?;

        Ok(lowercase_address.to_checksum(None))
    }

    /// Decodes abi-encoded hex input or output
    ///
    /// When `input=true`, `calldata` string MUST not be prefixed with function selector
    ///
    /// # Example
    ///
    /// ```
    /// use cast::SimpleCast as Cast;
    /// use alloy_primitives::hex;
    ///
    ///     // Passing `input = false` will decode the data as the output type.
    ///     // The input data types and the full function sig are ignored, i.e.
    ///     // you could also pass `balanceOf()(uint256)` and it'd still work.
    ///     let data = "0x0000000000000000000000000000000000000000000000000000000000000001";
    ///     let sig = "balanceOf(address, uint256)(uint256)";
    ///     let decoded = Cast::abi_decode(sig, data, false)?[0].as_uint().unwrap().0.to_string();
    ///     assert_eq!(decoded, "1");
    ///
    ///     // Passing `input = true` will decode the data with the input function signature.
    ///     // We exclude the "prefixed" function selector from the data field (the first 4 bytes).
    ///     let data = "0x0000000000000000000000008dbd1b711dc621e1404633da156fcc779e1c6f3e000000000000000000000000d9f3c9cc99548bf3b44a43e0a2d07399eb918adc000000000000000000000000000000000000000000000000000000000000002a000000000000000000000000000000000000000000000000000000000000000100000000000000000000000000000000000000000000000000000000000000a00000000000000000000000000000000000000000000000000000000000000000";
    ///     let sig = "safeTransferFrom(address, address, uint256, uint256, bytes)";
    ///     let decoded = Cast::abi_decode(sig, data, true)?;
    ///     let decoded = [
    ///         decoded[0].as_address().unwrap().to_string().to_lowercase(),
    ///         decoded[1].as_address().unwrap().to_string().to_lowercase(),
    ///         decoded[2].as_uint().unwrap().0.to_string(),
    ///         decoded[3].as_uint().unwrap().0.to_string(),
    ///         hex::encode(decoded[4].as_bytes().unwrap())
    ///     ]
    ///     .into_iter()
    ///     .collect::<Vec<_>>();
    ///
    ///     assert_eq!(
    ///         decoded,
    ///         vec!["0x8dbd1b711dc621e1404633da156fcc779e1c6f3e", "0xd9f3c9cc99548bf3b44a43e0a2d07399eb918adc", "42", "1", ""]
    ///     );
    /// # Ok::<_, eyre::Report>(())
    /// ```
    pub fn abi_decode(sig: &str, calldata: &str, input: bool) -> Result<Vec<DynSolValue>> {
        foundry_common::abi::abi_decode_calldata(sig, calldata, input, false)
    }

    /// Decodes calldata-encoded hex input or output
    ///
    /// Similar to `abi_decode`, but `calldata` string MUST be prefixed with function selector
    ///
    /// # Example
    ///
    /// ```
    /// use cast::SimpleCast as Cast;
    /// use alloy_primitives::hex;
    ///
    /// // Passing `input = false` will decode the data as the output type.
    /// // The input data types and the full function sig are ignored, i.e.
    /// // you could also pass `balanceOf()(uint256)` and it'd still work.
    /// let data = "0x0000000000000000000000000000000000000000000000000000000000000001";
    /// let sig = "balanceOf(address, uint256)(uint256)";
    /// let decoded = Cast::calldata_decode(sig, data, false)?[0].as_uint().unwrap().0.to_string();
    /// assert_eq!(decoded, "1");
    ///
    ///     // Passing `input = true` will decode the data with the input function signature.
    ///     let data = "0xf242432a0000000000000000000000008dbd1b711dc621e1404633da156fcc779e1c6f3e000000000000000000000000d9f3c9cc99548bf3b44a43e0a2d07399eb918adc000000000000000000000000000000000000000000000000000000000000002a000000000000000000000000000000000000000000000000000000000000000100000000000000000000000000000000000000000000000000000000000000a00000000000000000000000000000000000000000000000000000000000000000";
    ///     let sig = "safeTransferFrom(address, address, uint256, uint256, bytes)";
    ///     let decoded = Cast::calldata_decode(sig, data, true)?;
    ///     let decoded = [
    ///         decoded[0].as_address().unwrap().to_string().to_lowercase(),
    ///         decoded[1].as_address().unwrap().to_string().to_lowercase(),
    ///         decoded[2].as_uint().unwrap().0.to_string(),
    ///         decoded[3].as_uint().unwrap().0.to_string(),
    ///         hex::encode(decoded[4].as_bytes().unwrap()),
    ///    ]
    ///    .into_iter()
    ///    .collect::<Vec<_>>();
    ///     assert_eq!(
    ///         decoded,
    ///         vec!["0x8dbd1b711dc621e1404633da156fcc779e1c6f3e", "0xd9f3c9cc99548bf3b44a43e0a2d07399eb918adc", "42", "1", ""]
    ///     );
    /// # Ok::<_, eyre::Report>(())
    /// ```
    pub fn calldata_decode(sig: &str, calldata: &str, input: bool) -> Result<Vec<DynSolValue>> {
        foundry_common::abi::abi_decode_calldata(sig, calldata, input, true)
    }

    /// Performs ABI encoding based off of the function signature. Does not include
    /// the function selector in the result.
    ///
    /// # Example
    ///
    /// ```
    /// use cast::SimpleCast as Cast;
    ///
    /// assert_eq!(
    ///     "0x0000000000000000000000000000000000000000000000000000000000000001",
    ///     Cast::abi_encode("f(uint a)", &["1"]).unwrap().as_str()
    /// );
    /// assert_eq!(
    ///     "0x0000000000000000000000000000000000000000000000000000000000000001",
    ///     Cast::abi_encode("constructor(uint a)", &["1"]).unwrap().as_str()
    /// );
    /// # Ok::<_, eyre::Report>(())
    /// ```
    pub fn abi_encode(sig: &str, args: &[impl AsRef<str>]) -> Result<String> {
        let func = get_func(sig)?;
        match encode_function_args(&func, args) {
            Ok(res) => Ok(hex::encode_prefixed(&res[4..])),
            Err(e) => eyre::bail!(
                "Could not ABI encode the function and arguments. Did you pass in the right types?\nError\n{}",
                e
            ),
        }
    }

    /// Performs packed ABI encoding based off of the function signature or tuple.
    ///
    /// # Examplez
    ///
    /// ```
    /// use cast::SimpleCast as Cast;
    ///
    /// assert_eq!(
    ///     "0x0000000000000000000000000000000000000000000000000000000000000064000000000000000000000000000000000000000000000000000000000000012c00000000000000c8",
    ///     Cast::abi_encode_packed("(uint128[] a, uint64 b)", &["[100, 300]", "200"]).unwrap().as_str()
    /// );
    ///
    /// assert_eq!(
    ///     "0x8dbd1b711dc621e1404633da156fcc779e1c6f3e68656c6c6f20776f726c64",
    ///     Cast::abi_encode_packed("foo(address a, string b)", &["0x8dbd1b711dc621e1404633da156fcc779e1c6f3e", "hello world"]).unwrap().as_str()
    /// );
    /// # Ok::<_, eyre::Report>(())
    /// ```
    pub fn abi_encode_packed(sig: &str, args: &[impl AsRef<str>]) -> Result<String> {
        // If the signature is a tuple, we need to prefix it to make it a function
        let sig =
            if sig.trim_start().starts_with('(') { format!("foo{sig}") } else { sig.to_string() };

        let func = get_func(sig.as_str())?;
        let encoded = match encode_function_args_packed(&func, args) {
            Ok(res) => hex::encode(res),
            Err(e) => eyre::bail!(
                "Could not ABI encode the function and arguments. Did you pass in the right types?\nError\n{}",
                e
            ),
        };
        Ok(format!("0x{encoded}"))
    }

    /// Performs ABI encoding to produce the hexadecimal calldata with the given arguments.
    ///
    /// # Example
    ///
    /// ```
    /// use cast::SimpleCast as Cast;
    ///
    /// assert_eq!(
    ///     "0xb3de648b0000000000000000000000000000000000000000000000000000000000000001",
    ///     Cast::calldata_encode("f(uint256 a)", &["1"]).unwrap().as_str()
    /// );
    /// # Ok::<_, eyre::Report>(())
    /// ```
    pub fn calldata_encode(sig: impl AsRef<str>, args: &[impl AsRef<str>]) -> Result<String> {
        let func = get_func(sig.as_ref())?;
        let calldata = encode_function_args(&func, args)?;
        Ok(hex::encode_prefixed(calldata))
    }

    /// Returns the slot number for a given mapping key and slot.
    ///
    /// Given `mapping(k => v) m`, for a key `k` the slot number of its associated `v` is
    /// `keccak256(concat(h(k), p))`, where `h` is the padding function for `k`'s type, and `p`
    /// is slot number of the mapping `m`.
    ///
    /// See [the Solidity documentation](https://docs.soliditylang.org/en/latest/internals/layout_in_storage.html#mappings-and-dynamic-arrays)
    /// for more details.
    ///
    /// # Example
    ///
    /// ```
    /// # use cast::SimpleCast as Cast;
    ///
    /// // Value types.
    /// assert_eq!(
    ///     Cast::index("address", "0xD0074F4E6490ae3f888d1d4f7E3E43326bD3f0f5", "2").unwrap().as_str(),
    ///     "0x9525a448a9000053a4d151336329d6563b7e80b24f8e628e95527f218e8ab5fb"
    /// );
    /// assert_eq!(
    ///     Cast::index("uint256", "42", "6").unwrap().as_str(),
    ///     "0xfc808b0f31a1e6b9cf25ff6289feae9b51017b392cc8e25620a94a38dcdafcc1"
    /// );
    ///
    /// // Strings and byte arrays.
    /// assert_eq!(
    ///     Cast::index("string", "hello", "1").unwrap().as_str(),
    ///     "0x8404bb4d805e9ca2bd5dd5c43a107e935c8ec393caa7851b353b3192cd5379ae"
    /// );
    /// # Ok::<_, eyre::Report>(())
    /// ```
    pub fn index(key_type: &str, key: &str, slot_number: &str) -> Result<String> {
        let mut hasher = Keccak256::new();

        let k_ty = DynSolType::parse(key_type).wrap_err("Could not parse type")?;
        let k = k_ty.coerce_str(key).wrap_err("Could not parse value")?;
        match k_ty {
            // For value types, `h` pads the value to 32 bytes in the same way as when storing the
            // value in memory.
            DynSolType::Bool
            | DynSolType::Int(_)
            | DynSolType::Uint(_)
            | DynSolType::FixedBytes(_)
            | DynSolType::Address
            | DynSolType::Function => hasher.update(k.as_word().unwrap()),

            // For strings and byte arrays, `h(k)` is just the unpadded data.
            DynSolType::String | DynSolType::Bytes => hasher.update(k.as_packed_seq().unwrap()),

            DynSolType::Array(..)
            | DynSolType::FixedArray(..)
            | DynSolType::Tuple(..)
            | DynSolType::CustomStruct { .. } => {
                eyre::bail!("Type `{k_ty}` is not supported as a mapping key")
            }
        }

        let p = DynSolType::Uint(256)
            .coerce_str(slot_number)
            .wrap_err("Could not parse slot number")?;
        let p = p.as_word().unwrap();
        hasher.update(p);

        let location = hasher.finalize();
        Ok(location.to_string())
    }

    /// Keccak-256 hashes arbitrary data
    ///
    /// # Example
    ///
    /// ```
    /// use cast::SimpleCast as Cast;
    ///
    /// assert_eq!(
    ///     Cast::keccak("foo")?,
    ///     "0x41b1a0649752af1b28b3dc29a1556eee781e4a4c3a1f7f53f90fa834de098c4d"
    /// );
    /// assert_eq!(
    ///     Cast::keccak("123abc")?,
    ///     "0xb1f1c74a1ba56f07a892ea1110a39349d40f66ca01d245e704621033cb7046a4"
    /// );
    /// assert_eq!(
    ///     Cast::keccak("0x12")?,
    ///     "0x5fa2358263196dbbf23d1ca7a509451f7a2f64c15837bfbb81298b1e3e24e4fa"
    /// );
    /// assert_eq!(
    ///     Cast::keccak("12")?,
    ///     "0x7f8b6b088b6d74c2852fc86c796dca07b44eed6fb3daf5e6b59f7c364db14528"
    /// );
    /// # Ok::<_, eyre::Report>(())
    /// ```
    pub fn keccak(data: &str) -> Result<String> {
        // Hex-decode if data starts with 0x.
        let hash =
            if data.starts_with("0x") { keccak256(hex::decode(data)?) } else { keccak256(data) };
        Ok(hash.to_string())
    }

    /// Performs the left shift operation (<<) on a number
    ///
    /// # Example
    ///
    /// ```
    /// use cast::SimpleCast as Cast;
    ///
    /// assert_eq!(Cast::left_shift("16", "10", Some("10"), "hex")?, "0x4000");
    /// assert_eq!(Cast::left_shift("255", "16", Some("dec"), "hex")?, "0xff0000");
    /// assert_eq!(Cast::left_shift("0xff", "16", None, "hex")?, "0xff0000");
    /// # Ok::<_, eyre::Report>(())
    /// ```
    pub fn left_shift(
        value: &str,
        bits: &str,
        base_in: Option<&str>,
        base_out: &str,
    ) -> Result<String> {
        let base_out: Base = base_out.parse()?;
        let value = NumberWithBase::parse_uint(value, base_in)?;
        let bits = NumberWithBase::parse_uint(bits, None)?;

        let res = value.number() << bits.number();

        Ok(res.to_base(base_out, true)?)
    }

    /// Performs the right shift operation (>>) on a number
    ///
    /// # Example
    ///
    /// ```
    /// use cast::SimpleCast as Cast;
    ///
    /// assert_eq!(Cast::right_shift("0x4000", "10", None, "dec")?, "16");
    /// assert_eq!(Cast::right_shift("16711680", "16", Some("10"), "hex")?, "0xff");
    /// assert_eq!(Cast::right_shift("0xff0000", "16", None, "hex")?, "0xff");
    /// # Ok::<(), eyre::Report>(())
    /// ```
    pub fn right_shift(
        value: &str,
        bits: &str,
        base_in: Option<&str>,
        base_out: &str,
    ) -> Result<String> {
        let base_out: Base = base_out.parse()?;
        let value = NumberWithBase::parse_uint(value, base_in)?;
        let bits = NumberWithBase::parse_uint(bits, None)?;

        let res = value.number().wrapping_shr(bits.number().saturating_to());

        Ok(res.to_base(base_out, true)?)
    }

    /// Fetches source code of verified contracts from etherscan.
    ///
    /// # Example
    ///
    /// ```
    /// # use cast::SimpleCast as Cast;
    /// # use foundry_config::NamedChain;
    /// # async fn foo() -> eyre::Result<()> {
    /// assert_eq!(
    ///     "/*
    ///             - Bytecode Verification performed was compared on second iteration -
    ///             This file is part of the DAO.....",
    ///     Cast::etherscan_source(
    ///         NamedChain::Mainnet.into(),
    ///         "0xBB9bc244D798123fDe783fCc1C72d3Bb8C189413".to_string(),
    ///         Some("<etherscan_api_key>".to_string()),
    ///         None,
    ///         None
    ///     )
    ///     .await
    ///     .unwrap()
    ///     .as_str()
    /// );
    /// # Ok(())
    /// # }
    /// ```
    pub async fn etherscan_source(
        chain: Chain,
        contract_address: String,
        etherscan_api_key: Option<String>,
        explorer_api_url: Option<String>,
        explorer_url: Option<String>,
    ) -> Result<String> {
        let client = explorer_client(chain, etherscan_api_key, explorer_api_url, explorer_url)?;
        let metadata = client.contract_source_code(contract_address.parse()?).await?;
        Ok(metadata.source_code())
    }

    /// Fetches the source code of verified contracts from etherscan and expands the resulting
    /// files to a directory for easy perusal.
    ///
    /// # Example
    ///
    /// ```
    /// # use cast::SimpleCast as Cast;
    /// # use foundry_config::NamedChain;
    /// # use std::path::PathBuf;
    /// # async fn expand() -> eyre::Result<()> {
    /// Cast::expand_etherscan_source_to_directory(
    ///     NamedChain::Mainnet.into(),
    ///     "0xBB9bc244D798123fDe783fCc1C72d3Bb8C189413".to_string(),
    ///     Some("<etherscan_api_key>".to_string()),
    ///     PathBuf::from("output_dir"),
    ///     None,
    ///     None,
    /// )
    /// .await?;
    /// # Ok(())
    /// # }
    /// ```
    pub async fn expand_etherscan_source_to_directory(
        chain: Chain,
        contract_address: String,
        etherscan_api_key: Option<String>,
        output_directory: PathBuf,
        explorer_api_url: Option<String>,
        explorer_url: Option<String>,
    ) -> eyre::Result<()> {
        let client = explorer_client(chain, etherscan_api_key, explorer_api_url, explorer_url)?;
        let meta = client.contract_source_code(contract_address.parse()?).await?;
        let source_tree = meta.source_tree();
        source_tree.write_to(&output_directory)?;
        Ok(())
    }

    /// Fetches the source code of verified contracts from etherscan, flattens it and writes it to
    /// the given path or stdout.
    pub async fn etherscan_source_flatten(
        chain: Chain,
        contract_address: String,
        etherscan_api_key: Option<String>,
        output_path: Option<PathBuf>,
        explorer_api_url: Option<String>,
        explorer_url: Option<String>,
    ) -> Result<()> {
        let client = explorer_client(chain, etherscan_api_key, explorer_api_url, explorer_url)?;
        let metadata = client.contract_source_code(contract_address.parse()?).await?;
        let Some(metadata) = metadata.items.first() else {
            eyre::bail!("Empty contract source code")
        };

        let tmp = tempfile::tempdir()?;
        let project = etherscan_project(metadata, tmp.path())?;
        let target_path = project.find_contract_path(&metadata.contract_name)?;

        let flattened = Flattener::new(project, &target_path)?.flatten();

        if let Some(path) = output_path {
            fs::create_dir_all(path.parent().unwrap())?;
            fs::write(&path, flattened)?;
            sh_println!("Flattened file written at {}", path.display())?
        } else {
            sh_println!("{flattened}")?
        }

        Ok(())
    }

    /// Disassembles hex encoded bytecode into individual / human readable opcodes
    ///
    /// # Example
    ///
    /// ```
    /// use alloy_primitives::hex;
    /// use cast::SimpleCast as Cast;
    ///
    /// # async fn foo() -> eyre::Result<()> {
    /// let bytecode = "0x608060405260043610603f57600035";
    /// let opcodes = Cast::disassemble(&hex::decode(bytecode)?)?;
    /// println!("{}", opcodes);
    /// # Ok(())
    /// # }
    /// ```
    pub fn disassemble(code: &[u8]) -> Result<String> {
        let mut output = String::new();

        for step in decode_instructions(code)? {
            write!(output, "{:08x}: ", step.pc)?;

            if let Some(op) = step.op {
                write!(output, "{op}")?;
            } else {
                write!(output, "INVALID")?;
            }

            if !step.immediate.is_empty() {
                write!(output, " {}", hex::encode_prefixed(step.immediate))?;
            }

            writeln!(output)?;
        }

        Ok(output)
    }

    /// Gets the selector for a given function signature
    /// Optimizes if the `optimize` parameter is set to a number of leading zeroes
    ///
    /// # Example
    ///
    /// ```
    /// use cast::SimpleCast as Cast;
    ///
    /// assert_eq!(Cast::get_selector("foo(address,uint256)", 0)?.0, String::from("0xbd0d639f"));
    /// # Ok::<(), eyre::Error>(())
    /// ```
    pub fn get_selector(signature: &str, optimize: usize) -> Result<(String, String)> {
        if optimize > 4 {
            eyre::bail!("number of leading zeroes must not be greater than 4");
        }
        if optimize == 0 {
            let selector = get_func(signature)?.selector();
            return Ok((selector.to_string(), String::from(signature)));
        }
        let Some((name, params)) = signature.split_once('(') else {
            eyre::bail!("invalid function signature");
        };

        let num_threads = std::thread::available_parallelism().map_or(1, |n| n.get());
        let found = AtomicBool::new(false);

        let result: Option<(u32, String, String)> =
            (0..num_threads).into_par_iter().find_map_any(|i| {
                let nonce_start = i as u32;
                let nonce_step = num_threads as u32;

                let mut nonce = nonce_start;
                while nonce < u32::MAX && !found.load(Ordering::Relaxed) {
                    let input = format!("{name}{nonce}({params}");
                    let hash = keccak256(input.as_bytes());
                    let selector = &hash[..4];

                    if selector.iter().take_while(|&&byte| byte == 0).count() == optimize {
                        found.store(true, Ordering::Relaxed);
                        return Some((nonce, hex::encode_prefixed(selector), input));
                    }

                    nonce += nonce_step;
                }
                None
            });

        match result {
            Some((_nonce, selector, signature)) => Ok((selector, signature)),
            None => eyre::bail!("No selector found"),
        }
    }

    /// Extracts function selectors, arguments and state mutability from bytecode
    ///
    /// # Example
    ///
    /// ```
    /// use alloy_primitives::fixed_bytes;
    /// use cast::SimpleCast as Cast;
    ///
    /// let bytecode = "6080604052348015600e575f80fd5b50600436106026575f3560e01c80632125b65b14602a575b5f80fd5b603a6035366004603c565b505050565b005b5f805f60608486031215604d575f80fd5b833563ffffffff81168114605f575f80fd5b925060208401356001600160a01b03811681146079575f80fd5b915060408401356001600160e01b03811681146093575f80fd5b80915050925092509256";
    /// let functions = Cast::extract_functions(bytecode)?;
    /// assert_eq!(functions, vec![(fixed_bytes!("0x2125b65b"), "uint32,address,uint224".to_string(), "pure")]);
    /// # Ok::<(), eyre::Report>(())
    /// ```
    pub fn extract_functions(bytecode: &str) -> Result<Vec<(Selector, String, &str)>> {
        let code = hex::decode(bytecode)?;
        let info = evmole::contract_info(
            evmole::ContractInfoArgs::new(&code)
                .with_selectors()
                .with_arguments()
                .with_state_mutability(),
        );
        Ok(info
            .functions
            .expect("functions extraction was requested")
            .into_iter()
            .map(|f| {
                (
                    f.selector.into(),
                    f.arguments
                        .expect("arguments extraction was requested")
                        .into_iter()
                        .map(|t| t.sol_type_name().to_string())
                        .collect::<Vec<String>>()
                        .join(","),
                    f.state_mutability
                        .expect("state_mutability extraction was requested")
                        .as_json_str(),
                )
            })
            .collect())
    }

    /// Decodes a raw EIP2718 transaction payload
    /// Returns details about the typed transaction and ECSDA signature components
    ///
    /// # Example
    ///
    /// ```
    /// use cast::SimpleCast as Cast;
    ///
    /// let tx = "0x02f8f582a86a82058d8459682f008508351050808303fd84948e42f2f4101563bf679975178e880fd87d3efd4e80b884659ac74b00000000000000000000000080f0c1c49891dcfdd40b6e0f960f84e6042bcb6f000000000000000000000000b97ef9ef8734c71904d8002f8b6bc66dd9c48a6e00000000000000000000000000000000000000000000000000000000007ff4e20000000000000000000000000000000000000000000000000000000000000064c001a05d429597befe2835396206781b199122f2e8297327ed4a05483339e7a8b2022aa04c23a7f70fb29dda1b4ee342fb10a625e9b8ddc6a603fb4e170d4f6f37700cb8";
    /// let tx_envelope = Cast::decode_raw_transaction(&tx)?;
    /// # Ok::<(), eyre::Report>(())
    pub fn decode_raw_transaction(tx: &str) -> Result<TxEnvelope> {
        let tx_hex = hex::decode(tx)?;
        let tx = TxEnvelope::decode_2718(&mut tx_hex.as_slice())?;
        Ok(tx)
    }
}

fn strip_0x(s: &str) -> &str {
    s.strip_prefix("0x").unwrap_or(s)
}

fn explorer_client(
    chain: Chain,
    api_key: Option<String>,
    api_url: Option<String>,
    explorer_url: Option<String>,
) -> Result<Client> {
    let mut builder = Client::builder().with_chain_id(chain);

    let deduced = chain.etherscan_urls();

    let explorer_url = explorer_url
        .or(deduced.map(|d| d.1.to_string()))
        .ok_or_eyre("Please provide the explorer browser URL using `--explorer-url`")?;
    builder = builder.with_url(explorer_url)?;

    let api_url = api_url
        .or(deduced.map(|d| d.0.to_string()))
        .ok_or_eyre("Please provide the explorer API URL using `--explorer-api-url`")?;
    builder = builder.with_api_url(api_url)?;

    if let Some(api_key) = api_key {
        builder = builder.with_api_key(api_key);
    }

    builder.build().map_err(Into::into)
}

#[cfg(test)]
mod tests {
    use super::SimpleCast as Cast;
    use alloy_primitives::hex;

    #[test]
    fn simple_selector() {
        assert_eq!("0xc2985578", Cast::get_selector("foo()", 0).unwrap().0.as_str())
    }

    #[test]
    fn selector_with_arg() {
        assert_eq!("0xbd0d639f", Cast::get_selector("foo(address,uint256)", 0).unwrap().0.as_str())
    }

    #[test]
    fn calldata_uint() {
        assert_eq!(
            "0xb3de648b0000000000000000000000000000000000000000000000000000000000000001",
            Cast::calldata_encode("f(uint256 a)", &["1"]).unwrap().as_str()
        );
    }

    // <https://github.com/foundry-rs/foundry/issues/2681>
    #[test]
    fn calldata_array() {
        assert_eq!(
            "0xcde2baba0000000000000000000000000000000000000000000000000000000000000020000000000000000000000000000000000000000000000000000000000000000100000000000000000000000000000000000000000000000000000000000000200000000000000000000000000000000000000000000000000000000000000000",
            Cast::calldata_encode("propose(string[])", &["[\"\"]"]).unwrap().as_str()
        );
    }

    #[test]
    fn calldata_bool() {
        assert_eq!(
            "0x6fae94120000000000000000000000000000000000000000000000000000000000000000",
            Cast::calldata_encode("bar(bool)", &["false"]).unwrap().as_str()
        );
    }

    #[test]
    fn abi_decode() {
        let data = "0x0000000000000000000000000000000000000000000000000000000000000001";
        let sig = "balanceOf(address, uint256)(uint256)";
        assert_eq!(
            "1",
            Cast::abi_decode(sig, data, false).unwrap()[0].as_uint().unwrap().0.to_string()
        );

        let data = "0x0000000000000000000000008dbd1b711dc621e1404633da156fcc779e1c6f3e000000000000000000000000d9f3c9cc99548bf3b44a43e0a2d07399eb918adc000000000000000000000000000000000000000000000000000000000000002a000000000000000000000000000000000000000000000000000000000000000100000000000000000000000000000000000000000000000000000000000000a00000000000000000000000000000000000000000000000000000000000000000";
        let sig = "safeTransferFrom(address,address,uint256,uint256,bytes)";
        let decoded = Cast::abi_decode(sig, data, true).unwrap();
        let decoded = [
            decoded[0]
                .as_address()
                .unwrap()
                .to_string()
                .strip_prefix("0x")
                .unwrap()
                .to_owned()
                .to_lowercase(),
            decoded[1]
                .as_address()
                .unwrap()
                .to_string()
                .strip_prefix("0x")
                .unwrap()
                .to_owned()
                .to_lowercase(),
            decoded[2].as_uint().unwrap().0.to_string(),
            decoded[3].as_uint().unwrap().0.to_string(),
            hex::encode(decoded[4].as_bytes().unwrap()),
        ]
        .to_vec();
        assert_eq!(
            decoded,
            vec![
                "8dbd1b711dc621e1404633da156fcc779e1c6f3e",
                "d9f3c9cc99548bf3b44a43e0a2d07399eb918adc",
                "42",
                "1",
                ""
            ]
        );
    }

    #[test]
    fn calldata_decode() {
        let data = "0x0000000000000000000000000000000000000000000000000000000000000001";
        let sig = "balanceOf(address, uint256)(uint256)";
        let decoded =
            Cast::calldata_decode(sig, data, false).unwrap()[0].as_uint().unwrap().0.to_string();
        assert_eq!(decoded, "1");

        // Passing `input = true` will decode the data with the input function signature.
        // We exclude the "prefixed" function selector from the data field (the first 4 bytes).
        let data = "0xf242432a0000000000000000000000008dbd1b711dc621e1404633da156fcc779e1c6f3e000000000000000000000000d9f3c9cc99548bf3b44a43e0a2d07399eb918adc000000000000000000000000000000000000000000000000000000000000002a000000000000000000000000000000000000000000000000000000000000000100000000000000000000000000000000000000000000000000000000000000a00000000000000000000000000000000000000000000000000000000000000000";
        let sig = "safeTransferFrom(address, address, uint256, uint256, bytes)";
        let decoded = Cast::calldata_decode(sig, data, true).unwrap();
        let decoded = [
            decoded[0].as_address().unwrap().to_string().to_lowercase(),
            decoded[1].as_address().unwrap().to_string().to_lowercase(),
            decoded[2].as_uint().unwrap().0.to_string(),
            decoded[3].as_uint().unwrap().0.to_string(),
            hex::encode(decoded[4].as_bytes().unwrap()),
        ]
        .into_iter()
        .collect::<Vec<_>>();
        assert_eq!(
            decoded,
            vec![
                "0x8dbd1b711dc621e1404633da156fcc779e1c6f3e",
                "0xd9f3c9cc99548bf3b44a43e0a2d07399eb918adc",
                "42",
                "1",
                ""
            ]
        );
    }

    #[test]
    fn concat_hex() {
        assert_eq!(Cast::concat_hex(["0x00", "0x01"]), "0x0001");
        assert_eq!(Cast::concat_hex(["1", "2"]), "0x12");
    }

    #[test]
    fn from_rlp() {
        let rlp = "0xf8b1a02b5df5f0757397573e8ff34a8b987b21680357de1f6c8d10273aa528a851eaca8080a02838ac1d2d2721ba883169179b48480b2ba4f43d70fcf806956746bd9e83f90380a0e46fff283b0ab96a32a7cc375cecc3ed7b6303a43d64e0a12eceb0bc6bd8754980a01d818c1c414c665a9c9a0e0c0ef1ef87cacb380b8c1f6223cb2a68a4b2d023f5808080a0236e8f61ecde6abfebc6c529441f782f62469d8a2cc47b7aace2c136bd3b1ff08080808080";
        let item = Cast::from_rlp(rlp, false).unwrap();
        assert_eq!(
            item,
            r#"["0x2b5df5f0757397573e8ff34a8b987b21680357de1f6c8d10273aa528a851eaca","0x","0x","0x2838ac1d2d2721ba883169179b48480b2ba4f43d70fcf806956746bd9e83f903","0x","0xe46fff283b0ab96a32a7cc375cecc3ed7b6303a43d64e0a12eceb0bc6bd87549","0x","0x1d818c1c414c665a9c9a0e0c0ef1ef87cacb380b8c1f6223cb2a68a4b2d023f5","0x","0x","0x","0x236e8f61ecde6abfebc6c529441f782f62469d8a2cc47b7aace2c136bd3b1ff0","0x","0x","0x","0x","0x"]"#
        )
    }

    #[test]
    fn disassemble_incomplete_sequence() {
        let incomplete = &hex!("60"); // PUSH1
        let disassembled = Cast::disassemble(incomplete).unwrap();
        assert_eq!(disassembled, "00000000: PUSH1 0x00\n");

        let complete = &hex!("6000"); // PUSH1 0x00
        let disassembled = Cast::disassemble(complete);
        assert!(disassembled.is_ok());

        let incomplete = &hex!("7fffffffffffffffffffffffffffffffffffffffffffffffffffffffffffffff"); // PUSH32 with 31 bytes

        let disassembled = Cast::disassemble(incomplete).unwrap();

        assert_eq!(
            disassembled,
            "00000000: PUSH32 0xffffffffffffffffffffffffffffffffffffffffffffffffffffffffffffff00\n"
        );

        let complete = &hex!("7fffffffffffffffffffffffffffffffffffffffffffffffffffffffffffffffff"); // PUSH32 with 32 bytes
        let disassembled = Cast::disassemble(complete);
        assert!(disassembled.is_ok());
    }
}<|MERGE_RESOLUTION|>--- conflicted
+++ resolved
@@ -9,16 +9,17 @@
 use alloy_json_abi::Function;
 use alloy_network::{AnyNetwork, AnyRpcTransaction};
 use alloy_primitives::{
-    Address, B256, I256, Keccak256, Selector, TxHash, TxKind, U64, U256, hex,
-    utils::{ParseUnits, Unit, keccak256},
+    hex,
+    utils::{keccak256, ParseUnits, Unit},
+    Address, Keccak256, Selector, TxHash, TxKind, B256, I256, U256, U64,
 };
 use alloy_provider::{
+    network::eip2718::{Decodable2718, Encodable2718},
     PendingTransactionBuilder, Provider,
-    network::eip2718::{Decodable2718, Encodable2718},
 };
 use alloy_rlp::Decodable;
 use alloy_rpc_types::{
-    BlockId, BlockNumberOrTag, BlockOverrides, Filter, TransactionRequest, state::StateOverride,
+    state::StateOverride, BlockId, BlockNumberOrTag, BlockOverrides, Filter, TransactionRequest,
 };
 use alloy_serde::WithOtherFields;
 use alloy_sol_types::sol;
@@ -27,16 +28,15 @@
 use eyre::{Context, ContextCompat, OptionExt, Result};
 use foundry_block_explorers::Client;
 use foundry_common::{
-    TransactionReceiptWithRevertReason,
     abi::{encode_function_args, get_func},
     compile::etherscan_project,
     fmt::*,
-    fs, get_pretty_tx_receipt_attr, shell,
+    fs, get_pretty_tx_receipt_attr, shell, TransactionReceiptWithRevertReason,
 };
 use foundry_compilers::flatten::Flattener;
 use foundry_config::Chain;
 use foundry_evm_core::ic::decode_instructions;
-use futures::{FutureExt, StreamExt, future::Either};
+use futures::{future::Either, FutureExt, StreamExt};
 use op_alloy_consensus::OpTxEnvelope;
 use rayon::prelude::*;
 use std::{
@@ -90,7 +90,7 @@
     /// # Example
     ///
     /// ```
-    /// use alloy_provider::{ProviderBuilder, RootProvider, network::AnyNetwork};
+    /// use alloy_provider::{network::AnyNetwork, ProviderBuilder, RootProvider};
     /// use cast::Cast;
     ///
     /// # async fn foo() -> eyre::Result<()> {
@@ -139,11 +139,7 @@
     /// let block_override_object = BlockOverrides::default();
     ///
     /// let cast = Cast::new(alloy_provider);
-<<<<<<< HEAD
-    /// let data = cast.call(&tx, None, None, Some(state_override_object)).await?;
-=======
     /// let data = cast.call(&tx, None, None, Some(state_override_object), Some(block_override_object)).await?;
->>>>>>> fd677c89
     /// println!("{}", data);
     /// # Ok(())
     /// # }
@@ -154,10 +150,6 @@
         func: Option<&Function>,
         block: Option<BlockId>,
         state_override: Option<StateOverride>,
-<<<<<<< HEAD
-    ) -> Result<String> {
-        let mut call = self.provider.call(req.clone()).block(block.unwrap_or_default());
-=======
         block_override: Option<BlockOverrides>,
     ) -> Result<String> {
         let mut call = self
@@ -165,7 +157,6 @@
             .call(req.clone())
             .block(block.unwrap_or_default())
             .with_block_overrides_opt(block_override);
->>>>>>> fd677c89
         if let Some(state_override) = state_override {
             call = call.overrides(state_override)
         }
@@ -325,7 +316,7 @@
     /// # Example
     ///
     /// ```
-    /// use alloy_provider::{ProviderBuilder, RootProvider, network::AnyNetwork};
+    /// use alloy_provider::{network::AnyNetwork, ProviderBuilder, RootProvider};
     /// use cast::Cast;
     ///
     /// # async fn foo() -> eyre::Result<()> {
@@ -354,7 +345,7 @@
     /// # Example
     ///
     /// ```
-    /// use alloy_provider::{ProviderBuilder, RootProvider, network::AnyNetwork};
+    /// use alloy_provider::{network::AnyNetwork, ProviderBuilder, RootProvider};
     /// use cast::Cast;
     ///
     /// # async fn foo() -> eyre::Result<()> {
@@ -518,7 +509,7 @@
     ///
     /// ```
     /// use alloy_primitives::Address;
-    /// use alloy_provider::{ProviderBuilder, RootProvider, network::AnyNetwork};
+    /// use alloy_provider::{network::AnyNetwork, ProviderBuilder, RootProvider};
     /// use cast::Cast;
     /// use std::str::FromStr;
     ///
@@ -606,7 +597,7 @@
     ///
     /// ```
     /// use alloy_primitives::Address;
-    /// use alloy_provider::{ProviderBuilder, RootProvider, network::AnyNetwork};
+    /// use alloy_provider::{network::AnyNetwork, ProviderBuilder, RootProvider};
     /// use cast::Cast;
     /// use std::str::FromStr;
     ///
@@ -655,7 +646,7 @@
     ///
     /// ```
     /// use alloy_primitives::Address;
-    /// use alloy_provider::{ProviderBuilder, RootProvider, network::AnyNetwork};
+    /// use alloy_provider::{network::AnyNetwork, ProviderBuilder, RootProvider};
     /// use cast::Cast;
     /// use std::str::FromStr;
     ///
@@ -685,7 +676,7 @@
     ///
     /// ```
     /// use alloy_primitives::{Address, U256};
-    /// use alloy_provider::{ProviderBuilder, RootProvider, network::AnyNetwork};
+    /// use alloy_provider::{network::AnyNetwork, ProviderBuilder, RootProvider};
     /// use cast::Cast;
     /// use std::str::FromStr;
     ///
@@ -708,7 +699,7 @@
     ///
     /// ```
     /// use alloy_primitives::Address;
-    /// use alloy_provider::{ProviderBuilder, RootProvider, network::AnyNetwork};
+    /// use alloy_provider::{network::AnyNetwork, ProviderBuilder, RootProvider};
     /// use cast::Cast;
     /// use std::str::FromStr;
     ///
@@ -744,7 +735,7 @@
     ///
     /// ```
     /// use alloy_primitives::Address;
-    /// use alloy_provider::{ProviderBuilder, RootProvider, network::AnyNetwork};
+    /// use alloy_provider::{network::AnyNetwork, ProviderBuilder, RootProvider};
     /// use cast::Cast;
     /// use std::str::FromStr;
     ///
@@ -767,7 +758,7 @@
     /// # Example
     ///
     /// ```
-    /// use alloy_provider::{ProviderBuilder, RootProvider, network::AnyNetwork};
+    /// use alloy_provider::{network::AnyNetwork, ProviderBuilder, RootProvider};
     /// use cast::Cast;
     ///
     /// # async fn foo() -> eyre::Result<()> {
@@ -831,7 +822,7 @@
     /// # Example
     ///
     /// ```
-    /// use alloy_provider::{ProviderBuilder, RootProvider, network::AnyNetwork};
+    /// use alloy_provider::{network::AnyNetwork, ProviderBuilder, RootProvider};
     /// use cast::Cast;
     ///
     /// # async fn foo() -> eyre::Result<()> {
@@ -892,7 +883,7 @@
     /// # Example
     ///
     /// ```
-    /// use alloy_provider::{ProviderBuilder, RootProvider, network::AnyNetwork};
+    /// use alloy_provider::{network::AnyNetwork, ProviderBuilder, RootProvider};
     /// use cast::Cast;
     ///
     /// # async fn foo() -> eyre::Result<()> {
@@ -923,7 +914,7 @@
     ///
     /// ```
     /// use alloy_primitives::{Address, B256};
-    /// use alloy_provider::{ProviderBuilder, RootProvider, network::AnyNetwork};
+    /// use alloy_provider::{network::AnyNetwork, ProviderBuilder, RootProvider};
     /// use cast::Cast;
     /// use std::str::FromStr;
     ///
@@ -984,7 +975,7 @@
     ///
     /// ```
     /// use alloy_primitives::fixed_bytes;
-    /// use alloy_provider::{ProviderBuilder, RootProvider, network::AnyNetwork};
+    /// use alloy_provider::{network::AnyNetwork, ProviderBuilder, RootProvider};
     /// use alloy_rpc_types::{BlockId, BlockNumberOrTag};
     /// use cast::Cast;
     /// use std::{convert::TryFrom, str::FromStr};
@@ -1031,7 +1022,7 @@
     ///
     /// ```
     /// use alloy_primitives::Address;
-    /// use alloy_provider::{ProviderBuilder, RootProvider, network::AnyNetwork};
+    /// use alloy_provider::{network::AnyNetwork, ProviderBuilder, RootProvider};
     /// use alloy_rpc_types::Filter;
     /// use alloy_transport::BoxTransport;
     /// use cast::Cast;
