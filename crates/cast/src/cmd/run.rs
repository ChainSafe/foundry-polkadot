use alloy_consensus::Transaction;
use alloy_network::{AnyNetwork, TransactionResponse};
use alloy_primitives::{
    Address, Bytes, U256,
    map::{HashMap, HashSet},
};
use alloy_provider::{Provider, RootProvider};
use alloy_rpc_types::BlockTransactions;
use clap::Parser;
use eyre::{Result, WrapErr};
use foundry_cli::{
    opts::{EtherscanOpts, RpcOpts},
<<<<<<< HEAD
    utils::{get_executor_strategy, handle_traces, init_progress, TraceResult},
=======
    utils::{TraceResult, handle_traces, init_progress},
>>>>>>> fd677c89
};
use foundry_common::{SYSTEM_TRANSACTION_TYPE, is_impersonated_tx, is_known_system_sender, shell};
use foundry_compilers::artifacts::EvmVersion;
use foundry_config::{
    Config,
    figment::{
        self, Metadata, Profile,
        value::{Dict, Map},
    },
};
use foundry_evm::{
    Env,
    executors::{EvmError, TracingExecutor},
    opts::EvmOpts,
    traces::{InternalTraceMode, TraceMode, Traces},
    utils::configure_tx_env,
};
use foundry_evm_core::env::AsEnvMut;

use crate::utils::apply_chain_and_block_specific_env_changes;

/// CLI arguments for `cast run`.
#[derive(Clone, Debug, Parser)]
pub struct RunArgs {
    /// The transaction hash.
    tx_hash: String,

    /// Opens the transaction in the debugger.
    #[arg(long, short)]
    debug: bool,

    /// Whether to identify internal functions in traces.
    #[arg(long)]
    decode_internal: bool,

    /// Print out opcode traces.
    #[arg(long, short)]
    trace_printer: bool,

    /// Executes the transaction only with the state from the previous block.
    ///
    /// May result in different results than the live execution!
    #[arg(long)]
    quick: bool,

    /// Disables the labels in the traces.
    #[arg(long, default_value_t = false)]
    disable_labels: bool,

    /// Label addresses in the trace.
    ///
    /// Example: 0xd8dA6BF26964aF9D7eEd9e03E53415D37aA96045:vitalik.eth
    #[arg(long, short)]
    label: Vec<String>,

    #[command(flatten)]
    etherscan: EtherscanOpts,

    #[command(flatten)]
    rpc: RpcOpts,

    /// The EVM version to use.
    ///
    /// Overrides the version specified in the config.
    #[arg(long)]
    evm_version: Option<EvmVersion>,

    /// Sets the number of assumed available compute units per second for this provider
    ///
    /// default value: 330
    ///
    /// See also, <https://docs.alchemy.com/reference/compute-units#what-are-cups-compute-units-per-second>
    #[arg(long, alias = "cups", value_name = "CUPS")]
    pub compute_units_per_second: Option<u64>,

    /// Disables rate limiting for this node's provider.
    ///
    /// default value: false
    ///
    /// See also, <https://docs.alchemy.com/reference/compute-units#what-are-cups-compute-units-per-second>
    #[arg(long, value_name = "NO_RATE_LIMITS", visible_alias = "no-rpc-rate-limit")]
    pub no_rate_limit: bool,

    /// Enables Odyssey features.
    #[arg(long, alias = "alphanet")]
    pub odyssey: bool,

    /// Use current project artifacts for trace decoding.
    #[arg(long, visible_alias = "la")]
    pub with_local_artifacts: bool,

    /// Disable block gas limit check.
    #[arg(long)]
    pub disable_block_gas_limit: bool,
}

impl RunArgs {
    /// Executes the transaction by replaying it
    ///
    /// This replays the entire block the transaction was mined in unless `quick` is set to true
    ///
    /// Note: This executes the transaction(s) as is: Cheatcodes are disabled
    pub async fn run(self) -> Result<()> {
        let figment = self.rpc.clone().into_figment(self.with_local_artifacts).merge(&self);
        let evm_opts = figment.extract::<EvmOpts>()?;
        let mut config = Config::from_provider(figment)?.sanitized();
        let strategy = get_executor_strategy(&config);

        let label = self.label;
        let with_local_artifacts = self.with_local_artifacts;
        let debug = self.debug;
        let decode_internal = self.decode_internal;
        let disable_labels = self.disable_labels;
        let compute_units_per_second =
            if self.no_rate_limit { Some(u64::MAX) } else { self.compute_units_per_second };

        let provider = foundry_cli::utils::get_provider_builder(&config)?
            .compute_units_per_second_opt(compute_units_per_second)
            .build()?;

        let tx_hash = self.tx_hash.parse().wrap_err("invalid tx hash")?;
        let tx = provider
            .get_transaction_by_hash(tx_hash)
            .await
            .wrap_err_with(|| format!("tx not found: {tx_hash:?}"))?
            .ok_or_else(|| eyre::eyre!("tx not found: {:?}", tx_hash))?;

        // check if the tx is a system transaction
        if is_known_system_sender(tx.from())
            || tx.transaction_type() == Some(SYSTEM_TRANSACTION_TYPE)
        {
            return Err(eyre::eyre!(
                "{:?} is a system transaction.\nReplaying system transactions is currently not supported.",
                tx.tx_hash()
            ));
        }

        let tx_block_number =
            tx.block_number.ok_or_else(|| eyre::eyre!("tx may still be pending: {:?}", tx_hash))?;

        // fetch the block the transaction was mined in
        let block = provider.get_block(tx_block_number.into()).full().await?;

        // we need to fork off the parent block
        config.fork_block_number = Some(tx_block_number - 1);

        let create2_deployer = evm_opts.create2_deployer;
        let (mut env, fork, chain, odyssey) =
            TracingExecutor::get_fork_material(&config, evm_opts).await?;
        let mut evm_version = self.evm_version;

        env.evm_env.cfg_env.disable_block_gas_limit = self.disable_block_gas_limit;
        env.evm_env.block_env.number = U256::from(tx_block_number);

        if let Some(block) = &block {
            env.evm_env.block_env.timestamp = U256::from(block.header.timestamp);
            env.evm_env.block_env.beneficiary = block.header.beneficiary;
            env.evm_env.block_env.difficulty = block.header.difficulty;
            env.evm_env.block_env.prevrandao = Some(block.header.mix_hash.unwrap_or_default());
            env.evm_env.block_env.basefee = block.header.base_fee_per_gas.unwrap_or_default();
            env.evm_env.block_env.gas_limit = block.header.gas_limit;

            // TODO: we need a smarter way to map the block to the corresponding evm_version for
            // commonly used chains
            if evm_version.is_none() {
                // if the block has the excess_blob_gas field, we assume it's a Cancun block
                if block.header.excess_blob_gas.is_some() {
                    evm_version = Some(EvmVersion::Prague);
                }
            }
            apply_chain_and_block_specific_env_changes::<AnyNetwork>(env.as_env_mut(), block);
        }

        let trace_mode = TraceMode::Call
            .with_debug(self.debug)
            .with_decode_internal(if self.decode_internal {
                InternalTraceMode::Full
            } else {
                InternalTraceMode::None
            })
            .with_state_changes(shell::verbosity() > 4);
        let mut executor = TracingExecutor::new(
            strategy,
            env.clone(),
            fork,
            evm_version,
            trace_mode,
            odyssey,
            create2_deployer,
            None,
        )?;
        let mut env = Env::new_with_spec_id(
            env.evm_env.cfg_env.clone(),
            env.evm_env.block_env.clone(),
            env.tx.clone(),
            executor.spec_id(),
        );

        // Set the state to the moment right before the transaction
        if !self.quick {
            if !shell::is_json() {
                sh_println!("Executing previous transactions from the block.")?;
            }

            if let Some(block) = block {
                let pb = init_progress(block.transactions.len() as u64, "tx");
                pb.set_position(0);

                let BlockTransactions::Full(ref txs) = block.transactions else {
                    return Err(eyre::eyre!("Could not get block txs"));
                };

                for (index, tx) in txs.iter().enumerate() {
                    // System transactions such as on L2s don't contain any pricing info so
                    // we skip them otherwise this would cause
                    // reverts
                    if is_known_system_sender(tx.from())
                        || tx.transaction_type() == Some(SYSTEM_TRANSACTION_TYPE)
                    {
                        pb.set_position((index + 1) as u64);
                        continue;
                    }
                    if tx.tx_hash() == tx_hash {
                        break;
                    }

                    configure_tx_env(&mut env.as_env_mut(), &tx.inner);

                    env.evm_env.cfg_env.disable_balance_check = true;

                    if let Some(to) = Transaction::to(tx) {
                        trace!(tx=?tx.tx_hash(),?to, "executing previous call transaction");
                        executor.transact_with_env(env.clone()).wrap_err_with(|| {
                            format!(
                                "Failed to execute transaction: {:?} in block {}",
                                tx.tx_hash(),
                                env.evm_env.block_env.number
                            )
                        })?;
                    } else {
                        trace!(tx=?tx.tx_hash(), "executing previous create transaction");
                        if let Err(error) = executor.deploy_with_env(env.clone(), None) {
                            match error {
                                // Reverted transactions should be skipped
                                EvmError::Execution(_) => (),
                                error => {
                                    return Err(error).wrap_err_with(|| {
                                        format!(
                                            "Failed to deploy transaction: {:?} in block {}",
                                            tx.tx_hash(),
                                            env.evm_env.block_env.number
                                        )
                                    });
                                }
                            }
                        }
                    }

                    pb.set_position((index + 1) as u64);
                }
            }
        }

        // Execute our transaction
        let result = {
            executor.set_trace_printer(self.trace_printer);

            configure_tx_env(&mut env.as_env_mut(), &tx.inner);
            if is_impersonated_tx(tx.inner.inner.inner()) {
                env.evm_env.cfg_env.disable_balance_check = true;
            }

            if let Some(to) = Transaction::to(&tx) {
                trace!(tx=?tx.tx_hash(), to=?to, "executing call transaction");
                TraceResult::try_from(executor.transact_with_env(env))?
            } else {
                trace!(tx=?tx.tx_hash(), "executing create transaction");
                TraceResult::try_from(executor.deploy_with_env(env, None))?
            }
        };

        let contracts_bytecode = fetch_contracts_bytecode_from_trace(&provider, &result).await?;
        handle_traces(
            result,
            &config,
            chain,
            &contracts_bytecode,
            label,
            with_local_artifacts,
            debug,
            decode_internal,
            disable_labels,
        )
        .await?;

        Ok(())
    }
}

pub async fn fetch_contracts_bytecode_from_trace(
    provider: &RootProvider<AnyNetwork>,
    result: &TraceResult,
) -> Result<HashMap<Address, Bytes>> {
    let mut contracts_bytecode = HashMap::default();
    if let Some(ref traces) = result.traces {
        let addresses = gather_trace_addresses(traces);
        let results = futures::future::join_all(addresses.into_iter().map(async |a| {
            (
                a,
                provider.get_code_at(a).await.unwrap_or_else(|e| {
                    sh_warn!("Failed to fetch code for {a:?}: {e:?}").ok();
                    Bytes::new()
                }),
            )
        }))
        .await;
        for (address, code) in results {
            if !code.is_empty() {
                contracts_bytecode.insert(address, code);
            }
        }
    }
    Ok(contracts_bytecode)
}

fn gather_trace_addresses(traces: &Traces) -> HashSet<Address> {
    let mut addresses = HashSet::default();
    for (_, trace) in traces {
        for node in trace.arena.nodes() {
            if !node.trace.address.is_zero() {
                addresses.insert(node.trace.address);
            }
            if !node.trace.caller.is_zero() {
                addresses.insert(node.trace.caller);
            }
        }
    }
    addresses
}

impl figment::Provider for RunArgs {
    fn metadata(&self) -> Metadata {
        Metadata::named("RunArgs")
    }

    fn data(&self) -> Result<Map<Profile, Dict>, figment::Error> {
        let mut map = Map::new();

        if self.odyssey {
            map.insert("odyssey".into(), self.odyssey.into());
        }

        if let Some(api_key) = &self.etherscan.key {
            map.insert("etherscan_api_key".into(), api_key.as_str().into());
        }

        if let Some(api_version) = &self.etherscan.api_version {
            map.insert("etherscan_api_version".into(), api_version.to_string().into());
        }

        if let Some(evm_version) = self.evm_version {
            map.insert("evm_version".into(), figment::value::Value::serialize(evm_version)?);
        }

        Ok(Map::from([(Config::selected_profile(), map)]))
    }
}<|MERGE_RESOLUTION|>--- conflicted
+++ resolved
@@ -1,8 +1,8 @@
 use alloy_consensus::Transaction;
 use alloy_network::{AnyNetwork, TransactionResponse};
 use alloy_primitives::{
+    map::{HashMap, HashSet},
     Address, Bytes, U256,
-    map::{HashMap, HashSet},
 };
 use alloy_provider::{Provider, RootProvider};
 use alloy_rpc_types::BlockTransactions;
@@ -10,27 +10,24 @@
 use eyre::{Result, WrapErr};
 use foundry_cli::{
     opts::{EtherscanOpts, RpcOpts},
-<<<<<<< HEAD
     utils::{get_executor_strategy, handle_traces, init_progress, TraceResult},
-=======
-    utils::{TraceResult, handle_traces, init_progress},
->>>>>>> fd677c89
 };
-use foundry_common::{SYSTEM_TRANSACTION_TYPE, is_impersonated_tx, is_known_system_sender, shell};
+use foundry_common::{is_impersonated_tx, is_known_system_sender, shell, SYSTEM_TRANSACTION_TYPE};
 use foundry_compilers::artifacts::EvmVersion;
 use foundry_config::{
+    figment::{
+        self,
+        value::{Dict, Map},
+        Metadata, Profile,
+    },
     Config,
-    figment::{
-        self, Metadata, Profile,
-        value::{Dict, Map},
-    },
 };
 use foundry_evm::{
-    Env,
     executors::{EvmError, TracingExecutor},
     opts::EvmOpts,
     traces::{InternalTraceMode, TraceMode, Traces},
     utils::configure_tx_env,
+    Env,
 };
 use foundry_evm_core::env::AsEnvMut;
 
