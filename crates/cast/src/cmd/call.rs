--- conflicted
+++ resolved
@@ -1,29 +1,30 @@
 use crate::{
-    Cast,
     traces::TraceKind,
     tx::{CastTxBuilder, SenderKind},
+    Cast,
 };
 use alloy_ens::NameOrAddress;
 use alloy_primitives::{Address, Bytes, TxKind, U256};
 use alloy_provider::Provider;
 use alloy_rpc_types::{
+    state::{StateOverride, StateOverridesBuilder},
     BlockId, BlockNumberOrTag, BlockOverrides,
-    state::{StateOverride, StateOverridesBuilder},
 };
 use clap::Parser;
 use eyre::Result;
 use foundry_cli::{
     opts::{EthereumOpts, TransactionOpts},
-    utils::{self, TraceResult, handle_traces, parse_ether_value},
+    utils::{self, handle_traces, parse_ether_value, TraceResult},
 };
 use foundry_common::shell;
 use foundry_compilers::artifacts::EvmVersion;
 use foundry_config::{
+    figment::{
+        self,
+        value::{Dict, Map},
+        Metadata, Profile,
+    },
     Config,
-    figment::{
-        self, Metadata, Profile,
-        value::{Dict, Map},
-    },
 };
 use foundry_evm::{
     executors::TracingExecutor,
@@ -195,11 +196,8 @@
         let evm_opts = figment.extract::<EvmOpts>()?;
         let mut config = Config::from_provider(figment)?.sanitized();
         let state_overrides = self.get_state_overrides()?;
-<<<<<<< HEAD
         let strategy = utils::get_executor_strategy(&config);
-=======
         let block_overrides = self.get_block_overrides()?;
->>>>>>> fd677c89
 
         let Self {
             to,
@@ -367,10 +365,7 @@
             self.nonce_overrides.as_ref(),
             self.code_overrides.as_ref(),
             self.state_overrides.as_ref(),
-<<<<<<< HEAD
-=======
             self.state_diff_overrides.as_ref(),
->>>>>>> fd677c89
         ]
         .iter()
         .all(Option::is_none)
@@ -416,8 +411,6 @@
         }
 
         Ok(Some(state_overrides_builder.build()))
-<<<<<<< HEAD
-=======
     }
 
     /// Parse block overrides from command line arguments.
@@ -429,8 +422,11 @@
         if let Some(time) = self.block_time {
             overrides = overrides.with_time(time);
         }
-        if overrides.is_empty() { Ok(None) } else { Ok(Some(overrides)) }
->>>>>>> fd677c89
+        if overrides.is_empty() {
+            Ok(None)
+        } else {
+            Ok(Some(overrides))
+        }
     }
 }
 
