use alloy_rlp::{Buf, Decodable, Encodable, Header};
use serde_json::Value;
use std::fmt;

/// Arbitrary nested data
/// Item::Array(vec![]); is equivalent to []
/// Item::Array(vec![Item::Data(vec![])]); is equivalent to [""] or [null]
#[derive(Debug, Clone, Eq, PartialEq)]
pub enum Item {
    Data(Vec<u8>),
    Array(Vec<Item>),
}

impl Encodable for Item {
    fn encode(&self, out: &mut dyn alloy_rlp::BufMut) {
        match self {
            Item::Array(arr) => arr.encode(out),
            Item::Data(data) => <[u8]>::encode(data, out),
        }
    }
}

impl Decodable for Item {
    fn decode(buf: &mut &[u8]) -> alloy_rlp::Result<Self> {
        let h = Header::decode(buf)?;
        if buf.len() < h.payload_length {
            return Err(alloy_rlp::Error::InputTooShort);
        }
        let mut d = &buf[..h.payload_length];
        let r = if h.list {
            let view = &mut d;
            let mut v = Vec::new();
            while !view.is_empty() {
                v.push(Item::decode(view)?);
            }
            Ok(Item::Array(v))
        } else {
            Ok(Item::Data(d.to_vec()))
        };
        buf.advance(h.payload_length);
        r
    }
}

impl Item {
    pub(crate) fn value_to_item(value: &Value) -> eyre::Result<Item> {
        return match value {
            Value::Null => Ok(Item::Data(vec![])),
            Value::Bool(_) => {
                eyre::bail!("RLP input should not contain booleans")
            }
            // If a value is passed without quotes we cast it to string
            Value::Number(n) => Ok(Item::value_to_item(&Value::String(n.to_string()))?),
            Value::String(s) => Ok(Item::Data(hex::decode(s).expect("Could not decode hex"))),
            Value::Array(values) => values.iter().map(Item::value_to_item).collect(),
            Value::Object(_) => {
                eyre::bail!("RLP input can not contain objects")
            }
        }
    }
}

impl FromIterator<Item> for Item {
    fn from_iter<T: IntoIterator<Item = Item>>(iter: T) -> Self {
        Item::Array(Vec::from_iter(iter))
    }
}

// Display as hex values
impl fmt::Display for Item {
    fn fmt(&self, f: &mut fmt::Formatter<'_>) -> std::fmt::Result {
        match self {
            Item::Data(dat) => {
                write!(f, "\"0x{}\"", hex::encode(dat))?;
            }
            Item::Array(items) => {
                f.write_str("[")?;
                for (i, item) in items.iter().enumerate() {
                    if i > 0 {
                        f.write_str(",")?;
                    }
                    fmt::Display::fmt(item, f)?;
                }
                f.write_str("]")?;
            }
        };
        Ok(())
    }
}

#[cfg(test)]
mod test {
    use crate::rlp_converter::Item;
    use alloy_rlp::Decodable;
    use serde_json::Result as JsonResult;

    // https://en.wikipedia.org/wiki/Set-theoretic_definition_of_natural_numbers
    fn array_von_neuman() -> Item {
        Item::Array(vec![
            Item::Array(vec![]),
            Item::Array(vec![Item::Array(vec![])]),
            Item::Array(vec![Item::Array(vec![]), Item::Array(vec![Item::Array(vec![])])]),
        ])
    }

    #[test]
    fn encode_decode_test() -> alloy_rlp::Result<()> {
        let parameters = vec![
            (1, b"\xc0".to_vec(), Item::Array(vec![])),
            (2, b"\xc1\x80".to_vec(), Item::Array(vec![Item::Data(vec![])])),
            (3, b"\xc4\x83dog".to_vec(), Item::Array(vec![Item::Data(vec![0x64, 0x6f, 0x67])])),
            (
                4,
                b"\xc5\xc4\x83dog".to_vec(),
                Item::Array(vec![Item::Array(vec![Item::Data(vec![0x64, 0x6f, 0x67])])]),
            ),
            (
                5,
                b"\xc8\x83dog\x83cat".to_vec(),
                Item::Array(vec![
                    Item::Data(vec![0x64, 0x6f, 0x67]),
                    Item::Data(vec![0x63, 0x61, 0x74]),
                ]),
            ),
            (6, b"\xc7\xc0\xc1\xc0\xc3\xc0\xc1\xc0".to_vec(), array_von_neuman()),
            (
                7,
                b"\xcd\x83\x6c\x6f\x6c\xc3\xc2\xc1\xc0\xc4\x83\x6f\x6c\x6f".to_vec(),
                Item::Array(vec![
                    Item::Data(vec![b'\x6c', b'\x6f', b'\x6c']),
                    Item::Array(vec![Item::Array(vec![Item::Array(vec![Item::Array(vec![])])])]),
                    Item::Array(vec![Item::Data(vec![b'\x6f', b'\x6c', b'\x6f'])]),
                ]),
            ),
        ];
        for params in parameters {
<<<<<<< HEAD
            let encoded = rlp::encode::<Item>(&params.2);
            assert_eq!(rlp::decode::<Item>(&encoded)?, params.2);
            let decoded = rlp::decode::<Item>(&params.1);
            assert_eq!(rlp::encode::<Item>(&decoded?), params.1);
=======
            let encoded = alloy_rlp::encode(&params.2);
            assert_eq!(Item::decode(&mut &encoded[..])?, params.2);
            let decoded = Item::decode(&mut &params.1[..])?;
            assert_eq!(alloy_rlp::encode(&decoded), params.1);
            println!("case {} validated", params.0)
>>>>>>> 120ae66d
        }

        Ok(())
    }

    #[test]
    fn deserialize_from_str_test_hex() -> JsonResult<()> {
        let parameters = vec![
            (1, "[\"\"]", Item::Array(vec![Item::Data(vec![])])),
            (2, "[\"0x646f67\"]", Item::Array(vec![Item::Data(vec![0x64, 0x6f, 0x67])])),
            (
                3,
                "[[\"646f67\"]]",
                Item::Array(vec![Item::Array(vec![Item::Data(vec![0x64, 0x6f, 0x67])])]),
            ),
            (
                4,
                "[\"646f67\",\"0x636174\"]",
                Item::Array(vec![
                    Item::Data(vec![0x64, 0x6f, 0x67]),
                    Item::Data(vec![0x63, 0x61, 0x74]),
                ]),
            ),
            (6, "[[],[[]],[[],[[]]]]", array_von_neuman()),
        ];
        for params in parameters {
            let val = serde_json::from_str(params.1)?;
            let item = Item::value_to_item(&val).unwrap();
            assert_eq!(item, params.2);
        }

        Ok(())
    }
}<|MERGE_RESOLUTION|>--- conflicted
+++ resolved
@@ -134,18 +134,11 @@
             ),
         ];
         for params in parameters {
-<<<<<<< HEAD
-            let encoded = rlp::encode::<Item>(&params.2);
-            assert_eq!(rlp::decode::<Item>(&encoded)?, params.2);
-            let decoded = rlp::decode::<Item>(&params.1);
-            assert_eq!(rlp::encode::<Item>(&decoded?), params.1);
-=======
             let encoded = alloy_rlp::encode(&params.2);
             assert_eq!(Item::decode(&mut &encoded[..])?, params.2);
             let decoded = Item::decode(&mut &params.1[..])?;
             assert_eq!(alloy_rlp::encode(&decoded), params.1);
             println!("case {} validated", params.0)
->>>>>>> 120ae66d
         }
 
         Ok(())
