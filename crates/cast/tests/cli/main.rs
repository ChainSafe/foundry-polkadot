--- conflicted
+++ resolved
@@ -1,17 +1,9 @@
 //! Contains various tests for checking cast commands
 
-<<<<<<< HEAD
 #![allow(clippy::disallowed_macros)]
 
-use foundry_test_utils::{
-    casttest,
-    util::{OutputExt, TestCommand, TestProject},
-};
-use foundry_utils::rpc::{next_http_rpc_endpoint, next_ws_rpc_endpoint};
-=======
 use foundry_common::rpc::{next_http_rpc_endpoint, next_ws_rpc_endpoint};
 use foundry_test_utils::{casttest, util::OutputExt};
->>>>>>> 120ae66d
 use std::{io::Write, path::Path};
 
 // tests `--help` is printed to std out
