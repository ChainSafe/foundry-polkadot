--- conflicted
+++ resolved
@@ -89,11 +89,7 @@
 [dev-dependencies]
 anvil.workspace = true
 foundry-test-utils.workspace = true
-<<<<<<< HEAD
-serial_test.workspace = true
-=======
 alloy-hardforks.workspace = true
->>>>>>> fd677c89
 
 [features]
 default = ["jemalloc"]
