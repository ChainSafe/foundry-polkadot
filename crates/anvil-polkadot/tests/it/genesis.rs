--- conflicted
+++ resolved
@@ -237,11 +237,7 @@
     // Deploy multicall contract
     let alith = Account::from(subxt_signer::eth::dev::alith());
     let contract_code = get_contract_code("Multicall");
-<<<<<<< HEAD
-    let tx_hash = node.deploy_contract(&contract_code.init, alith.address(), None).await;
-=======
     let tx_hash = node.deploy_contract(&contract_code.init, alith.address()).await;
->>>>>>> 79895faa
     let _ = node.eth_rpc(EthRequest::Mine(None, None)).await.unwrap();
 
     // Get contract address.
