--- conflicted
+++ resolved
@@ -1,30 +1,23 @@
 use crate::{
-<<<<<<< HEAD
     api_server::{
         error::{Error, Result, ToRpcResponseResult},
         ApiRequest,
     },
     logging::LoggingManager,
     macros::node_info,
-    substrate_node::service::{
-        storage::{AccountInfo, AccountType},
-        BackendWithOverlay, Client, Service,
+    substrate_node::{
+        mining_engine::MiningEngine,
+        service::{
+            storage::{AccountInfo, AccountType},
+            BackendWithOverlay, Client, Service,
+        },
     },
 };
 use alloy_primitives::{Address, Bytes, B256, U256};
-=======
-    api_server::ApiRequest,
-    logging::LoggingManager,
-    macros::node_info,
-    substrate_node::{error::ToRpcResponseResult, mining_engine::MiningEngine, service::Service},
-};
-use alloy_primitives::U256;
->>>>>>> 39301b35
 use anvil_core::eth::EthRequest;
-use anvil_rpc::response::ResponseResult;
+use anvil_rpc::{error::RpcError, response::ResponseResult};
 use codec::Encode;
 use futures::{channel::mpsc, StreamExt};
-<<<<<<< HEAD
 use polkadot_sdk::{
     pallet_revive::ReviveApi,
     pallet_revive_eth_rpc::subxt_client::{
@@ -41,22 +34,16 @@
     sp_io,
     sp_runtime::traits::BlakeTwo256,
 };
-use std::sync::Arc;
+use std::{sync::Arc, time::Duration};
 use substrate_runtime::Balance;
-=======
-use std::{sync::Arc, time::Duration};
->>>>>>> 39301b35
 
 pub struct ApiServer {
     req_receiver: mpsc::Receiver<ApiRequest>,
     backend: BackendWithOverlay,
     logging_manager: LoggingManager,
-<<<<<<< HEAD
     rpc: RpcHandlers,
     client: Arc<Client>,
-=======
     mining_engine: Arc<MiningEngine>,
->>>>>>> 39301b35
 }
 
 impl ApiServer {
@@ -68,16 +55,13 @@
         Self {
             req_receiver,
             logging_manager,
-<<<<<<< HEAD
             backend: BackendWithOverlay::new(
                 substrate_service.backend.clone(),
                 substrate_service.storage_overrides.clone(),
             ),
             rpc: substrate_service.rpc_handlers.clone(),
             client: substrate_service.client.clone(),
-=======
             mining_engine: substrate_service.mining_engine.clone(),
->>>>>>> 39301b35
         }
     }
 
@@ -90,15 +74,15 @@
     }
 
     pub async fn execute(&mut self, req: EthRequest) -> ResponseResult {
-<<<<<<< HEAD
         let res = match req.clone() {
-            EthRequest::SetBalance(address, value) => self.set_balance(address, value),
-            EthRequest::SetNonce(address, value) => self.set_nonce(address, value),
-            EthRequest::SetCode(address, bytes) => self.set_code(address, bytes),
+            EthRequest::SetBalance(address, value) => {
+                self.set_balance(address, value).to_rpc_result()
+            }
+            EthRequest::SetNonce(address, value) => self.set_nonce(address, value).to_rpc_result(),
+            EthRequest::SetCode(address, bytes) => self.set_code(address, bytes).to_rpc_result(),
             EthRequest::SetStorageAt(address, key, value) => {
-                self.set_storage_at(address, key, value)
-=======
-        match req {
+                self.set_storage_at(address, key, value).to_rpc_result()
+            }
             EthRequest::Mine(blocks, interval) => {
                 if blocks.is_some_and(|b| u64::try_from(b).is_err()) {
                     return ResponseResult::Error(RpcError::invalid_params(
@@ -167,13 +151,11 @@
                 node_info!("anvil_setLoggingEnabled");
                 self.logging_manager.set_enabled(enabled);
                 ResponseResult::Success(serde_json::Value::Bool(true))
->>>>>>> 39301b35
             }
             EthRequest::SetChainId(chain_id) => self.set_chain_id(chain_id),
             EthRequest::SetLogging(enabled) => self.set_logging(enabled),
             _ => Err(Error::RpcUnimplemented),
-        }
-        .to_rpc_result();
+        };
 
         if let ResponseResult::Error(err) = &res {
             node_info!("\nRPC request failed:");
