--- conflicted
+++ resolved
@@ -1,23 +1,17 @@
 use crate::{
     api_server::{
+        ApiRequest,
         error::{Error, Result, ToRpcResponseResult},
-        ApiRequest,
     },
     logging::LoggingManager,
     macros::node_info,
     substrate_node::{mining_engine::MiningEngine, service::Service},
 };
 use alloy_primitives::U256;
-<<<<<<< HEAD
-use anvil_core::eth::EthRequest;
-use anvil_rpc::{error::RpcError, response::ResponseResult};
-use futures::{StreamExt, channel::mpsc};
-=======
 use alloy_rpc_types::anvil::MineOptions;
 use anvil_core::eth::{EthRequest, Params};
 use anvil_rpc::response::ResponseResult;
-use futures::{channel::mpsc, StreamExt};
->>>>>>> 98240695
+use futures::{StreamExt, channel::mpsc};
 use std::{sync::Arc, time::Duration};
 
 pub struct ApiServer {
@@ -65,38 +59,7 @@
                 self.remove_block_timestamp_interval().to_rpc_result()
             }
             EthRequest::EvmSetNextBlockTimeStamp(time) => {
-<<<<<<< HEAD
-                if time >= U256::from(u64::MAX) {
-                    return ResponseResult::Error(RpcError::invalid_params(
-                        "The timestamp is too big",
-                    ));
-                }
-                let time = time.to::<u64>();
-                self.mining_engine
-                    .set_next_block_timestamp(Duration::from_secs(time))
-                    .to_rpc_result()
-            }
-            EthRequest::EvmIncreaseTime(time) => self
-                .mining_engine
-                .increase_time(Duration::from_secs(time.try_into().unwrap_or(0)))
-                .to_rpc_result(),
-            EthRequest::EvmSetTime(timestamp) => {
-                if timestamp >= U256::from(u64::MAX) {
-                    return ResponseResult::Error(RpcError::invalid_params(
-                        "The timestamp is too big",
-                    ));
-                }
-                // Make sure here we are not traveling back in time.
-                let time = timestamp.to::<u64>();
-                self.mining_engine.set_time(Duration::from_secs(time)).to_rpc_result()
-            }
-            EthRequest::SetLogging(enabled) => {
-                node_info!("anvil_setLoggingEnabled");
-                self.logging_manager.set_enabled(enabled);
-                ResponseResult::Success(serde_json::Value::Bool(true))
-=======
                 self.set_next_block_timestamp(time).to_rpc_result()
->>>>>>> 98240695
             }
             EthRequest::EvmIncreaseTime(time) => self.increase_time(time).to_rpc_result(),
             EthRequest::EvmSetTime(timestamp) => self.set_time(timestamp).to_rpc_result(),
@@ -117,10 +80,12 @@
         node_info!("anvil_mine");
 
         if blocks.is_some_and(|b| u64::try_from(b).is_err()) {
-            return Err(Error::InvalidParams("The number of blocks is too large".to_string()))
+            return Err(Error::InvalidParams("The number of blocks is too large".to_string()));
         }
         if interval.is_some_and(|i| u64::try_from(i).is_err()) {
-            return Err(Error::InvalidParams("The interval between blocks is too large".to_string()))
+            return Err(Error::InvalidParams(
+                "The interval between blocks is too large".to_string(),
+            ));
         }
         self.mining_engine
             .mine(blocks.map(|b| b.to()), interval.map(|i| Duration::from_secs(i.to())))
@@ -178,7 +143,7 @@
         node_info!("anvil_setBlockTimestampInterval");
 
         if time >= U256::from(u64::MAX) {
-            return Err(Error::InvalidParams("The timestamp is too big".to_string()))
+            return Err(Error::InvalidParams("The timestamp is too big".to_string()));
         }
         let time = time.to::<u64>();
         self.mining_engine
@@ -196,7 +161,7 @@
         node_info!("evm_setTime");
 
         if timestamp >= U256::from(u64::MAX) {
-            return Err(Error::InvalidParams("The timestamp is too big".to_string()))
+            return Err(Error::InvalidParams("The timestamp is too big".to_string()));
         }
         let time = timestamp.to::<u64>();
         Ok(self.mining_engine.set_time(Duration::from_secs(time)))
