use crate::{
    api_server::{
        error::{Error, Result, ToRpcResponseResult},
        ApiRequest,
    },
    logging::LoggingManager,
    macros::node_info,
<<<<<<< HEAD
    substrate_node::{
        mining_engine::MiningEngine,
        service::{
            storage::{AccountInfo, AccountType},
            BackendWithOverlay, Client, Service,
        },
    },
};
use alloy_primitives::{Address, Bytes, B256, U256};
use anvil_core::eth::EthRequest;
use anvil_rpc::{error::RpcError, response::ResponseResult};
use codec::Encode;
=======
    substrate_node::{mining_engine::MiningEngine, service::Service},
};
use alloy_primitives::U256;
use alloy_rpc_types::anvil::MineOptions;
use anvil_core::eth::{EthRequest, Params};
use anvil_rpc::response::ResponseResult;
>>>>>>> 5b0c02ef
use futures::{channel::mpsc, StreamExt};
use polkadot_sdk::{
    pallet_revive::ReviveApi,
    pallet_revive_eth_rpc::subxt_client::{
        runtime_types::{
            bounded_collections::bounded_vec::BoundedVec, pallet_revive::vm::CodeInfo,
        },
        src_chain::runtime_types::pallet_revive::storage::ContractInfo,
    },
    parachains_common::{AccountId, Hash},
    sc_client_api::HeaderBackend,
    sc_service::RpcHandlers,
    sp_api::ProvideRuntimeApi,
    sp_core::{Hasher, H160, H256},
    sp_io,
    sp_runtime::traits::BlakeTwo256,
};
use std::{sync::Arc, time::Duration};
use substrate_runtime::Balance;

pub struct ApiServer {
    req_receiver: mpsc::Receiver<ApiRequest>,
    backend: BackendWithOverlay,
    logging_manager: LoggingManager,
    rpc: RpcHandlers,
    client: Arc<Client>,
    mining_engine: Arc<MiningEngine>,
}

impl ApiServer {
    pub fn new(
        substrate_service: &Service,
        req_receiver: mpsc::Receiver<ApiRequest>,
        logging_manager: LoggingManager,
    ) -> Self {
        Self {
            req_receiver,
            logging_manager,
            backend: BackendWithOverlay::new(
                substrate_service.backend.clone(),
                substrate_service.storage_overrides.clone(),
            ),
            rpc: substrate_service.rpc_handlers.clone(),
            client: substrate_service.client.clone(),
            mining_engine: substrate_service.mining_engine.clone(),
        }
    }

    pub async fn run(mut self) {
        while let Some(msg) = self.req_receiver.next().await {
            let resp = self.execute(msg.req).await;

            msg.resp_sender.send(resp).expect("Dropped receiver");
        }
    }

    pub async fn execute(&mut self, req: EthRequest) -> ResponseResult {
        let res = match req.clone() {
<<<<<<< HEAD
            EthRequest::SetBalance(address, value) => {
                self.set_balance(address, value).to_rpc_result()
            }
            EthRequest::SetNonce(address, value) => self.set_nonce(address, value).to_rpc_result(),
            EthRequest::SetCode(address, bytes) => self.set_code(address, bytes).to_rpc_result(),
            EthRequest::SetStorageAt(address, key, value) => {
                self.set_storage_at(address, key, value).to_rpc_result()
            }
            EthRequest::Mine(blocks, interval) => {
                if blocks.is_some_and(|b| u64::try_from(b).is_err()) {
                    return ResponseResult::Error(RpcError::invalid_params(
                        "The number of blocks is too large",
                    ));
                }
                if interval.is_some_and(|i| u64::try_from(i).is_err()) {
                    return ResponseResult::Error(RpcError::invalid_params(
                        "The interval between blocks is too large",
                    ));
                }
                self.mining_engine
                    .mine(blocks.map(|b| b.to()), interval.map(|i| Duration::from_secs(i.to())))
                    .await
                    .to_rpc_result()
=======
            EthRequest::Mine(blocks, interval) => self.mine(blocks, interval).await.to_rpc_result(),
            EthRequest::SetIntervalMining(interval) => {
                self.set_interval_mining(interval).to_rpc_result()
>>>>>>> 5b0c02ef
            }
            EthRequest::GetIntervalMining(()) => self.get_interval_mining().to_rpc_result(),
            EthRequest::GetAutoMine(()) => self.get_auto_mine().to_rpc_result(),
            EthRequest::SetAutomine(enabled) => self.set_auto_mine(enabled).to_rpc_result(),
            EthRequest::EvmMine(mine) => self.evm_mine(mine).await.to_rpc_result(),
            //------- TimeMachine---------
            EthRequest::EvmSetBlockTimeStampInterval(time) => {
                self.set_block_timestamp_interval(time).to_rpc_result()
            }
            EthRequest::EvmRemoveBlockTimeStampInterval(()) => {
                self.remove_block_timestamp_interval().to_rpc_result()
            }
            EthRequest::EvmSetNextBlockTimeStamp(time) => {
                self.set_next_block_timestamp(time).to_rpc_result()
            }
<<<<<<< HEAD
            EthRequest::SetChainId(chain_id) => self.set_chain_id(chain_id),
            EthRequest::SetLogging(enabled) => self.set_logging(enabled),
            _ => Err(Error::RpcUnimplemented),
=======
            EthRequest::EvmIncreaseTime(time) => self.increase_time(time).to_rpc_result(),
            EthRequest::EvmSetTime(timestamp) => self.set_time(timestamp).to_rpc_result(),
            EthRequest::SetLogging(enabled) => self.set_logging(enabled).to_rpc_result(),
            _ => Err::<(), _>(Error::RpcUnimplemented).to_rpc_result(),
>>>>>>> 5b0c02ef
        };

        if let ResponseResult::Error(err) = &res {
            node_info!("\nRPC request failed:");
<<<<<<< HEAD
            node_info!("    Request: {:?}", res);
=======
            node_info!("    Request: {:?}", req);
>>>>>>> 5b0c02ef
            node_info!("    Error: {}\n", err);
        }

        res
    }

<<<<<<< HEAD
    fn set_balance(&self, address: Address, value: U256) -> Result<()> {
        node_info!("anvil_setBalance");

        let latest_block = self.backend.blockchain().info().best_hash;

        let account_id = self.get_account_id(latest_block, address);
        let mut balance_data =
            self.backend.read_balance(latest_block, account_id.clone())?.unwrap_or_default();
        let total_issuance = self.backend.read_total_issuance(latest_block)?;
        let (new_balance, dust) = self.construct_balance_with_dust(latest_block, value);

        let diff = new_balance as i128 - (balance_data.total() as i128);

        if diff < 0 {
            let diff = diff.abs() as Balance;

            balance_data.free = balance_data.free.saturating_sub(diff);
            self.backend.inject_balance(latest_block, account_id, balance_data);
            self.backend.inject_total_issuance(latest_block, total_issuance.saturating_sub(diff));
        } else if diff > 0 {
            let diff = diff.abs() as Balance;

            balance_data.free = balance_data.free.saturating_add(diff);
            self.backend.inject_balance(latest_block, account_id, balance_data);
            self.backend.inject_total_issuance(latest_block, total_issuance.saturating_add(diff));
        }

        let mut account_info = self
            .backend
            .read_account_info(latest_block, address)?
            .unwrap_or_else(|| AccountInfo { account_type: AccountType::EOA, dust: 0 });

        if account_info.dust != dust {
            account_info.dust = dust;

            self.backend.inject_account_info(latest_block, address, account_info);
        }

        Ok(())
    }

    fn set_nonce(&self, address: Address, value: U256) -> Result<()> {
        node_info!("anvil_setNonce");

        let latest_block = self.backend.blockchain().info().best_hash;

        let account_id = self.get_account_id(latest_block, address);

        self.backend.inject_nonce(
            latest_block,
            account_id,
            value.try_into().map_err(|_| Error::NonceOverflow)?,
        );

        Ok(())
    }

    fn set_storage_at(&self, address: Address, key: U256, value: B256) -> Result<()> {
        let latest_block = self.backend.blockchain().info().best_hash;

        let Some(AccountInfo { account_type: AccountType::Contract(contract_info), .. }) =
            self.backend.read_account_info(latest_block, address)?
        else {
            return Ok(())
        };
        let trie_id = contract_info.trie_id.0;

        self.backend.inject_child_storage(
            latest_block,
            trie_id,
            key.to_be_bytes_vec(),
            value.to_vec(),
        );

        Ok(())
=======
    async fn mine(&self, blocks: Option<U256>, interval: Option<U256>) -> Result<()> {
        node_info!("anvil_mine");

        if blocks.is_some_and(|b| u64::try_from(b).is_err()) {
            return Err(Error::InvalidParams("The number of blocks is too large".to_string()))
        }
        if interval.is_some_and(|i| u64::try_from(i).is_err()) {
            return Err(Error::InvalidParams("The interval between blocks is too large".to_string()))
        }
        self.mining_engine
            .mine(blocks.map(|b| b.to()), interval.map(|i| Duration::from_secs(i.to())))
            .await
            .map_err(Error::Mining)
    }

    fn set_interval_mining(&self, interval: u64) -> Result<()> {
        node_info!("evm_setIntervalMining");

        self.mining_engine.set_interval_mining(Duration::from_secs(interval));
        Ok(())
    }

    fn get_interval_mining(&self) -> Result<Option<u64>> {
        node_info!("anvil_getIntervalMining");

        Ok(self.mining_engine.get_interval_mining())
    }

    fn get_auto_mine(&self) -> Result<bool> {
        node_info!("anvil_getAutomine");

        Ok(self.mining_engine.is_automine())
    }

    fn set_auto_mine(&self, enabled: bool) -> Result<()> {
        node_info!("evm_setAutomine");

        self.mining_engine.set_auto_mine(enabled);
        Ok(())
    }

    async fn evm_mine(&self, mine: Option<Params<Option<MineOptions>>>) -> Result<String> {
        node_info!("evm_mine");

        self.mining_engine.evm_mine(mine.and_then(|p| p.params)).await?;
        Ok("0x0".to_string())
    }

    fn set_block_timestamp_interval(&self, time: u64) -> Result<()> {
        node_info!("anvil_setBlockTimestampInterval");

        self.mining_engine.set_block_timestamp_interval(Duration::from_secs(time));
        Ok(())
    }

    fn remove_block_timestamp_interval(&self) -> Result<bool> {
        node_info!("anvil_removeBlockTimestampInterval");

        Ok(self.mining_engine.remove_block_timestamp_interval())
    }

    fn set_next_block_timestamp(&self, time: U256) -> Result<()> {
        node_info!("anvil_setBlockTimestampInterval");

        if time >= U256::from(u64::MAX) {
            return Err(Error::InvalidParams("The timestamp is too big".to_string()))
        }
        let time = time.to::<u64>();
        self.mining_engine
            .set_next_block_timestamp(Duration::from_secs(time))
            .map_err(Error::Mining)
    }

    fn increase_time(&self, time: U256) -> Result<i64> {
        node_info!("evm_increaseTime");

        Ok(self.mining_engine.increase_time(Duration::from_secs(time.try_into().unwrap_or(0))))
    }

    fn set_time(&self, timestamp: U256) -> Result<u64> {
        node_info!("evm_setTime");

        if timestamp >= U256::from(u64::MAX) {
            return Err(Error::InvalidParams("The timestamp is too big".to_string()))
        }
        let time = timestamp.to::<u64>();
        Ok(self.mining_engine.set_time(Duration::from_secs(time)))
>>>>>>> 5b0c02ef
    }

    fn set_logging(&self, enabled: bool) -> Result<()> {
        node_info!("anvil_setLoggingEnabled");
<<<<<<< HEAD
        self.logging_manager.set_enabled(enabled);
        Ok(())
    }

    fn set_code(&self, address: Address, bytes: Bytes) -> Result<()> {
        node_info!("anvil_setCode");

        let latest_block = self.backend.blockchain().info().best_hash;

        let account_id = self.get_account_id(latest_block, address);

        let code_hash = H256(sp_io::hashing::keccak_256(&bytes));

        let account_info = match self.backend.read_account_info(latest_block, address)? {
            None => {
                let contract_info = new_contract_info(&address, code_hash);

                AccountInfo { account_type: AccountType::Contract(contract_info), dust: 0 }
            }
            Some(AccountInfo { account_type: AccountType::Contract(mut contract_info), dust }) => {
                if contract_info.code_hash != code_hash {
                    // Remove the pristine code and code info for the old hash.
                    self.backend.inject_pristine_code(latest_block, contract_info.code_hash, None);
                    self.backend.inject_code_info(latest_block, contract_info.code_hash, None);
                }

                contract_info.code_hash = code_hash;

                AccountInfo { account_type: AccountType::Contract(contract_info), dust }
            }
            Some(AccountInfo { account_type: AccountType::EOA, dust }) => {
                let contract_info = new_contract_info(&address, code_hash);

                AccountInfo { account_type: AccountType::Contract(contract_info), dust }
            }
        };

        self.backend.inject_account_info(latest_block, address, account_info);

        let code_info = CodeInfo {
            owner: <[u8; 32]>::from(account_id).into(),
            deposit: 0,
            refcount: 0,
            code_len: bytes.len() as u32,
            behaviour_version: 0,
        };

        self.backend.inject_pristine_code(latest_block, code_hash, Some(bytes));
        self.backend.inject_code_info(latest_block, code_hash, Some(code_info));

        Ok(())
    }

    fn set_chain_id(&self, chain_id: u64) -> Result<()> {
        node_info!("anvil_setChainId");

        let latest_block = self.backend.blockchain().info().best_hash;
        self.backend.inject_chain_id(latest_block, chain_id);

        Ok(())
    }

    // ----- Helpers

    fn get_account_id(&self, block: Hash, address: Address) -> AccountId {
        self.client.runtime_api().account_id(block, address).unwrap()
    }

    fn construct_balance_with_dust(&self, block: Hash, value: U256) -> (Balance, u32) {
        self.client.runtime_api().new_balance_with_dust(block, value).unwrap()
    }
}

fn new_contract_info(address: &Address, code_hash: H256) -> ContractInfo {
    let address = H160::from_slice(address.as_slice());

    let trie_id = {
        let buf = ("bcontract_trie_v1", address, 0).using_encoded(BlakeTwo256::hash);
        buf.as_ref().to_vec()
    };

    ContractInfo {
        trie_id: BoundedVec::<u8>(trie_id),
        code_hash,
        storage_bytes: 0,
        storage_items: 0,
        storage_byte_deposit: 0,
        storage_item_deposit: 0,
        storage_base_deposit: 0,
        immutable_data_len: 0,
=======

        self.logging_manager.set_enabled(enabled);
        Ok(())
>>>>>>> 5b0c02ef
    }
}<|MERGE_RESOLUTION|>--- conflicted
+++ resolved
@@ -5,7 +5,6 @@
     },
     logging::LoggingManager,
     macros::node_info,
-<<<<<<< HEAD
     substrate_node::{
         mining_engine::MiningEngine,
         service::{
@@ -15,17 +14,10 @@
     },
 };
 use alloy_primitives::{Address, Bytes, B256, U256};
-use anvil_core::eth::EthRequest;
-use anvil_rpc::{error::RpcError, response::ResponseResult};
-use codec::Encode;
-=======
-    substrate_node::{mining_engine::MiningEngine, service::Service},
-};
-use alloy_primitives::U256;
 use alloy_rpc_types::anvil::MineOptions;
 use anvil_core::eth::{EthRequest, Params};
 use anvil_rpc::response::ResponseResult;
->>>>>>> 5b0c02ef
+use codec::Encode;
 use futures::{channel::mpsc, StreamExt};
 use polkadot_sdk::{
     pallet_revive::ReviveApi,
@@ -84,35 +76,9 @@
 
     pub async fn execute(&mut self, req: EthRequest) -> ResponseResult {
         let res = match req.clone() {
-<<<<<<< HEAD
-            EthRequest::SetBalance(address, value) => {
-                self.set_balance(address, value).to_rpc_result()
-            }
-            EthRequest::SetNonce(address, value) => self.set_nonce(address, value).to_rpc_result(),
-            EthRequest::SetCode(address, bytes) => self.set_code(address, bytes).to_rpc_result(),
-            EthRequest::SetStorageAt(address, key, value) => {
-                self.set_storage_at(address, key, value).to_rpc_result()
-            }
-            EthRequest::Mine(blocks, interval) => {
-                if blocks.is_some_and(|b| u64::try_from(b).is_err()) {
-                    return ResponseResult::Error(RpcError::invalid_params(
-                        "The number of blocks is too large",
-                    ));
-                }
-                if interval.is_some_and(|i| u64::try_from(i).is_err()) {
-                    return ResponseResult::Error(RpcError::invalid_params(
-                        "The interval between blocks is too large",
-                    ));
-                }
-                self.mining_engine
-                    .mine(blocks.map(|b| b.to()), interval.map(|i| Duration::from_secs(i.to())))
-                    .await
-                    .to_rpc_result()
-=======
             EthRequest::Mine(blocks, interval) => self.mine(blocks, interval).await.to_rpc_result(),
             EthRequest::SetIntervalMining(interval) => {
                 self.set_interval_mining(interval).to_rpc_result()
->>>>>>> 5b0c02ef
             }
             EthRequest::GetIntervalMining(()) => self.get_interval_mining().to_rpc_result(),
             EthRequest::GetAutoMine(()) => self.get_auto_mine().to_rpc_result(),
@@ -128,32 +94,126 @@
             EthRequest::EvmSetNextBlockTimeStamp(time) => {
                 self.set_next_block_timestamp(time).to_rpc_result()
             }
-<<<<<<< HEAD
-            EthRequest::SetChainId(chain_id) => self.set_chain_id(chain_id),
-            EthRequest::SetLogging(enabled) => self.set_logging(enabled),
-            _ => Err(Error::RpcUnimplemented),
-=======
             EthRequest::EvmIncreaseTime(time) => self.increase_time(time).to_rpc_result(),
             EthRequest::EvmSetTime(timestamp) => self.set_time(timestamp).to_rpc_result(),
             EthRequest::SetLogging(enabled) => self.set_logging(enabled).to_rpc_result(),
+            EthRequest::SetBalance(address, value) => {
+                self.set_balance(address, value).to_rpc_result()
+            }
+            EthRequest::SetNonce(address, value) => self.set_nonce(address, value).to_rpc_result(),
+            EthRequest::SetCode(address, bytes) => self.set_code(address, bytes).to_rpc_result(),
+            EthRequest::SetStorageAt(address, key, value) => {
+                self.set_storage_at(address, key, value).to_rpc_result()
+            }
+            EthRequest::SetChainId(chain_id) => self.set_chain_id(chain_id).to_rpc_result(),
             _ => Err::<(), _>(Error::RpcUnimplemented).to_rpc_result(),
->>>>>>> 5b0c02ef
         };
 
         if let ResponseResult::Error(err) = &res {
             node_info!("\nRPC request failed:");
-<<<<<<< HEAD
-            node_info!("    Request: {:?}", res);
-=======
             node_info!("    Request: {:?}", req);
->>>>>>> 5b0c02ef
             node_info!("    Error: {}\n", err);
         }
 
         res
     }
 
-<<<<<<< HEAD
+    async fn mine(&self, blocks: Option<U256>, interval: Option<U256>) -> Result<()> {
+        node_info!("anvil_mine");
+
+        if blocks.is_some_and(|b| u64::try_from(b).is_err()) {
+            return Err(Error::InvalidParams("The number of blocks is too large".to_string()))
+        }
+        if interval.is_some_and(|i| u64::try_from(i).is_err()) {
+            return Err(Error::InvalidParams("The interval between blocks is too large".to_string()))
+        }
+        self.mining_engine
+            .mine(blocks.map(|b| b.to()), interval.map(|i| Duration::from_secs(i.to())))
+            .await
+            .map_err(Error::Mining)
+    }
+
+    fn set_interval_mining(&self, interval: u64) -> Result<()> {
+        node_info!("evm_setIntervalMining");
+
+        self.mining_engine.set_interval_mining(Duration::from_secs(interval));
+        Ok(())
+    }
+
+    fn get_interval_mining(&self) -> Result<Option<u64>> {
+        node_info!("anvil_getIntervalMining");
+
+        Ok(self.mining_engine.get_interval_mining())
+    }
+
+    fn get_auto_mine(&self) -> Result<bool> {
+        node_info!("anvil_getAutomine");
+
+        Ok(self.mining_engine.is_automine())
+    }
+
+    fn set_auto_mine(&self, enabled: bool) -> Result<()> {
+        node_info!("evm_setAutomine");
+
+        self.mining_engine.set_auto_mine(enabled);
+        Ok(())
+    }
+
+    async fn evm_mine(&self, mine: Option<Params<Option<MineOptions>>>) -> Result<String> {
+        node_info!("evm_mine");
+
+        self.mining_engine.evm_mine(mine.and_then(|p| p.params)).await?;
+        Ok("0x0".to_string())
+    }
+
+    fn set_block_timestamp_interval(&self, time: u64) -> Result<()> {
+        node_info!("anvil_setBlockTimestampInterval");
+
+        self.mining_engine.set_block_timestamp_interval(Duration::from_secs(time));
+        Ok(())
+    }
+
+    fn remove_block_timestamp_interval(&self) -> Result<bool> {
+        node_info!("anvil_removeBlockTimestampInterval");
+
+        Ok(self.mining_engine.remove_block_timestamp_interval())
+    }
+
+    fn set_next_block_timestamp(&self, time: U256) -> Result<()> {
+        node_info!("anvil_setBlockTimestampInterval");
+
+        if time >= U256::from(u64::MAX) {
+            return Err(Error::InvalidParams("The timestamp is too big".to_string()))
+        }
+        let time = time.to::<u64>();
+        self.mining_engine
+            .set_next_block_timestamp(Duration::from_secs(time))
+            .map_err(Error::Mining)
+    }
+
+    fn increase_time(&self, time: U256) -> Result<i64> {
+        node_info!("evm_increaseTime");
+
+        Ok(self.mining_engine.increase_time(Duration::from_secs(time.try_into().unwrap_or(0))))
+    }
+
+    fn set_time(&self, timestamp: U256) -> Result<u64> {
+        node_info!("evm_setTime");
+
+        if timestamp >= U256::from(u64::MAX) {
+            return Err(Error::InvalidParams("The timestamp is too big".to_string()))
+        }
+        let time = timestamp.to::<u64>();
+        Ok(self.mining_engine.set_time(Duration::from_secs(time)))
+    }
+
+    fn set_logging(&self, enabled: bool) -> Result<()> {
+        node_info!("anvil_setLoggingEnabled");
+
+        self.logging_manager.set_enabled(enabled);
+        Ok(())
+    }
+
     fn set_balance(&self, address: Address, value: U256) -> Result<()> {
         node_info!("anvil_setBalance");
 
@@ -228,102 +288,6 @@
             value.to_vec(),
         );
 
-        Ok(())
-=======
-    async fn mine(&self, blocks: Option<U256>, interval: Option<U256>) -> Result<()> {
-        node_info!("anvil_mine");
-
-        if blocks.is_some_and(|b| u64::try_from(b).is_err()) {
-            return Err(Error::InvalidParams("The number of blocks is too large".to_string()))
-        }
-        if interval.is_some_and(|i| u64::try_from(i).is_err()) {
-            return Err(Error::InvalidParams("The interval between blocks is too large".to_string()))
-        }
-        self.mining_engine
-            .mine(blocks.map(|b| b.to()), interval.map(|i| Duration::from_secs(i.to())))
-            .await
-            .map_err(Error::Mining)
-    }
-
-    fn set_interval_mining(&self, interval: u64) -> Result<()> {
-        node_info!("evm_setIntervalMining");
-
-        self.mining_engine.set_interval_mining(Duration::from_secs(interval));
-        Ok(())
-    }
-
-    fn get_interval_mining(&self) -> Result<Option<u64>> {
-        node_info!("anvil_getIntervalMining");
-
-        Ok(self.mining_engine.get_interval_mining())
-    }
-
-    fn get_auto_mine(&self) -> Result<bool> {
-        node_info!("anvil_getAutomine");
-
-        Ok(self.mining_engine.is_automine())
-    }
-
-    fn set_auto_mine(&self, enabled: bool) -> Result<()> {
-        node_info!("evm_setAutomine");
-
-        self.mining_engine.set_auto_mine(enabled);
-        Ok(())
-    }
-
-    async fn evm_mine(&self, mine: Option<Params<Option<MineOptions>>>) -> Result<String> {
-        node_info!("evm_mine");
-
-        self.mining_engine.evm_mine(mine.and_then(|p| p.params)).await?;
-        Ok("0x0".to_string())
-    }
-
-    fn set_block_timestamp_interval(&self, time: u64) -> Result<()> {
-        node_info!("anvil_setBlockTimestampInterval");
-
-        self.mining_engine.set_block_timestamp_interval(Duration::from_secs(time));
-        Ok(())
-    }
-
-    fn remove_block_timestamp_interval(&self) -> Result<bool> {
-        node_info!("anvil_removeBlockTimestampInterval");
-
-        Ok(self.mining_engine.remove_block_timestamp_interval())
-    }
-
-    fn set_next_block_timestamp(&self, time: U256) -> Result<()> {
-        node_info!("anvil_setBlockTimestampInterval");
-
-        if time >= U256::from(u64::MAX) {
-            return Err(Error::InvalidParams("The timestamp is too big".to_string()))
-        }
-        let time = time.to::<u64>();
-        self.mining_engine
-            .set_next_block_timestamp(Duration::from_secs(time))
-            .map_err(Error::Mining)
-    }
-
-    fn increase_time(&self, time: U256) -> Result<i64> {
-        node_info!("evm_increaseTime");
-
-        Ok(self.mining_engine.increase_time(Duration::from_secs(time.try_into().unwrap_or(0))))
-    }
-
-    fn set_time(&self, timestamp: U256) -> Result<u64> {
-        node_info!("evm_setTime");
-
-        if timestamp >= U256::from(u64::MAX) {
-            return Err(Error::InvalidParams("The timestamp is too big".to_string()))
-        }
-        let time = timestamp.to::<u64>();
-        Ok(self.mining_engine.set_time(Duration::from_secs(time)))
->>>>>>> 5b0c02ef
-    }
-
-    fn set_logging(&self, enabled: bool) -> Result<()> {
-        node_info!("anvil_setLoggingEnabled");
-<<<<<<< HEAD
-        self.logging_manager.set_enabled(enabled);
         Ok(())
     }
 
@@ -413,10 +377,5 @@
         storage_item_deposit: 0,
         storage_base_deposit: 0,
         immutable_data_len: 0,
-=======
-
-        self.logging_manager.set_enabled(enabled);
-        Ok(())
->>>>>>> 5b0c02ef
     }
 }