use crate::{
    api_server::{
        ApiRequest,
        error::{Error, Result, ToRpcResponseResult},
        filters::{BlockNotifications, EthFilter, Filters, eviction_task},
        revive_conversions::{
            AlloyU256, ReviveAddress, ReviveBlockId, ReviveBlockNumberOrTag, ReviveBytes,
            ReviveFilter, SubstrateU256, convert_to_generic_transaction,
        },
        signer::DevSigner,
        txpool_helpers::{
            TxpoolTransactionInfo, extract_sender, extract_tx_info, extract_tx_summary,
            transaction_matches_eth_hash,
        },
    },
    logging::LoggingManager,
    macros::node_info,
    substrate_node::{
        host::recover_maybe_impersonated_address,
        impersonation::ImpersonationManager,
        in_mem_rpc::InMemoryRpcClient,
        mining_engine::MiningEngine,
        revert::{RevertInfo, RevertManager},
        service::{
            BackendError, BackendWithOverlay, Client, Service, TransactionPoolHandle,
            storage::{
                AccountType, BytecodeType, CodeInfo, ContractInfo, ReviveAccountInfo,
                SystemAccountInfo,
            },
        },
    },
};
use alloy_dyn_abi::TypedData;
use alloy_eips::{BlockId, BlockNumberOrTag};
use alloy_primitives::{Address, B256, U64, U256};
use alloy_rpc_types::{
    Filter, TransactionRequest,
    anvil::{Forking, Metadata as AnvilMetadata, MineOptions, NodeEnvironment, NodeInfo},
    txpool::{TxpoolContent, TxpoolInspect, TxpoolStatus},
};
use alloy_serde::WithOtherFields;
use alloy_trie::{EMPTY_ROOT_HASH, KECCAK_EMPTY, TrieAccount};
use anvil_core::eth::{EthRequest, Params as AnvilCoreParams};
use anvil_rpc::response::ResponseResult;
use chrono::{DateTime, Datelike, Utc};
use codec::{Decode, Encode};
use futures::{StreamExt, channel::mpsc};
use indexmap::IndexMap;
use pallet_revive_eth_rpc::{
    BlockInfoProvider, EthRpcError, ReceiptExtractor, ReceiptProvider, SubxtBlockInfoProvider,
    client::{Client as EthRpcClient, ClientError, SubscriptionType},
    subxt_client::{
        self, SrcChainConfig, runtime_types::bounded_collections::bounded_vec::BoundedVec,
    },
};
use polkadot_sdk::{
    pallet_revive::{
        ReviveApi,
        evm::{
            Block, BlockNumberOrTagOrHash, BlockTag, Bytes, FeeHistoryResult, FilterResults,
            ReceiptInfo, TransactionInfo, TransactionSigned,
        },
    },
    parachains_common::{AccountId, Hash, Nonce},
    polkadot_sdk_frame::runtime::types_common::OpaqueBlock,
    sc_client_api::HeaderBackend,
    sc_service::{InPoolTransaction, SpawnTaskHandle, TransactionPool},
    sp_api::{Metadata as _, ProvideRuntimeApi},
    sp_blockchain::Info,
    sp_core::{self, Hasher, keccak_256},
    sp_runtime::{FixedU128, traits::BlakeTwo256},
};
use revm::primitives::hardfork::SpecId;
use sqlx::sqlite::SqlitePoolOptions;
<<<<<<< HEAD
use std::{collections::HashSet, sync::Arc, time::Duration};
=======
use std::{collections::BTreeSet, sync::Arc, time::Duration};
>>>>>>> 79895faa
use substrate_runtime::{Balance, constants::NATIVE_TO_ETH_RATIO};
use subxt::{
    Metadata as SubxtMetadata, OnlineClient, backend::rpc::RpcClient,
    client::RuntimeVersion as SubxtRuntimeVersion, config::substrate::H256,
    ext::subxt_rpcs::LegacyRpcMethods, utils::H160,
};
use subxt_signer::eth::Keypair;
use tokio::try_join;

pub const CLIENT_VERSION: &str = concat!("anvil-polkadot/v", env!("CARGO_PKG_VERSION"));
const TIMEOUT_DURATION: Duration = Duration::from_secs(30);

pub struct ApiServer {
    eth_rpc_client: EthRpcClient,
    req_receiver: mpsc::Receiver<ApiRequest>,
    backend: BackendWithOverlay,
    logging_manager: LoggingManager,
    client: Arc<Client>,
    mining_engine: Arc<MiningEngine>,
    wallet: DevSigner,
    block_provider: SubxtBlockInfoProvider,
    revert_manager: RevertManager,
    impersonation_manager: ImpersonationManager,
    tx_pool: Arc<TransactionPoolHandle>,
    instance_id: B256,
    /// Tracks all active filters
    filters: Filters,
}

impl ApiServer {
    #[allow(clippy::too_many_arguments)]
    pub async fn new(
        substrate_service: Service,
        req_receiver: mpsc::Receiver<ApiRequest>,
        logging_manager: LoggingManager,
        revert_manager: RevertManager,
        impersonation_manager: ImpersonationManager,
        signers: Vec<Keypair>,
        filters: Filters,
        revive_rpc_block_limit: Option<usize>,
    ) -> Result<Self> {
        let rpc_client = RpcClient::new(InMemoryRpcClient(substrate_service.rpc_handlers.clone()));
        let api = create_online_client(&substrate_service, rpc_client.clone()).await?;
        let rpc = LegacyRpcMethods::<SrcChainConfig>::new(rpc_client.clone());
        let block_provider = SubxtBlockInfoProvider::new(api.clone(), rpc.clone()).await?;
        let eth_rpc_client = create_revive_rpc_client(
            api.clone(),
            rpc_client.clone(),
            rpc,
            block_provider.clone(),
            substrate_service.spawn_handle.clone(),
            revive_rpc_block_limit,
        )
        .await?;

<<<<<<< HEAD
=======
        let filters_clone = filters.clone();
        substrate_service.spawn_handle.spawn("filter-eviction-task", "None", async move {
            eviction_task(filters_clone).await;
        });
>>>>>>> 79895faa
        Ok(Self {
            block_provider,
            req_receiver,
            logging_manager,
            backend: BackendWithOverlay::new(
                substrate_service.backend.clone(),
                substrate_service.storage_overrides.clone(),
            ),
            client: substrate_service.client.clone(),
            mining_engine: substrate_service.mining_engine.clone(),
            eth_rpc_client,
            revert_manager,
            impersonation_manager,
            tx_pool: substrate_service.tx_pool.clone(),
            wallet: DevSigner::new(signers)?,
            instance_id: B256::random(),
            filters,
        })
    }

    pub async fn run(mut self) {
        while let Some(msg) = self.req_receiver.next().await {
            let resp = self.execute(msg.req).await;

            msg.resp_sender.send(resp).expect("Dropped receiver");
        }
    }

    pub async fn execute(&mut self, req: EthRequest) -> ResponseResult {
        let res = match req.clone() {
            EthRequest::SetLogging(enabled) => self.set_logging(enabled).to_rpc_result(),
            //------- Gas -----------
            EthRequest::SetNextBlockBaseFeePerGas(base_fee) => {
                let latest_block = self.latest_block();
                // We inject in substrate storage an 1e18 denominated value after transforming it
                // to a 1e12.
                self.backend.inject_next_fee_multiplier(
                    latest_block,
                    FixedU128::from_rational(base_fee.to::<u128>(), NATIVE_TO_ETH_RATIO.into()),
                );
                Ok(()).to_rpc_result()
            }

            //------- Mining---------
            EthRequest::Mine(blocks, interval) => self.mine(blocks, interval).await.to_rpc_result(),
            EthRequest::SetIntervalMining(interval) => {
                self.set_interval_mining(interval).to_rpc_result()
            }
            EthRequest::GetIntervalMining(_) => self.get_interval_mining().to_rpc_result(),
            EthRequest::GetAutoMine(_) => self.get_auto_mine().to_rpc_result(),
            EthRequest::SetAutomine(enabled) => self.set_auto_mine(enabled).to_rpc_result(),
            EthRequest::EvmMine(mine) => self.evm_mine(mine).await.to_rpc_result(),
            EthRequest::EvmMineDetailed(mine) => self.evm_mine_detailed(mine).await.to_rpc_result(),

            // ---- Coinbase ----
            EthRequest::SetCoinbase(address) => {
                node_info!("anvil_setCoinbase");
                let latest_block = self.latest_block();
                let account_id = self
                    .client
                    .runtime_api()
                    .account_id(latest_block, H160::from_slice(address.as_slice()))
                    .map_err(Error::RuntimeApi);
                account_id
                    .map(|inner| self.backend.inject_aura_authority(latest_block, inner))
                    .to_rpc_result()
            }
            EthRequest::EthCoinbase(()) => {
                node_info!("eth_coinbase");
                let latest_block = self.latest_block();
                let authority =
                    self.backend.read_aura_authority(latest_block).map_err(Error::Backend);
                authority
                    .and_then(|inner| {
                        self.client
                            .runtime_api()
                            .address(latest_block, inner)
                            .map_err(Error::RuntimeApi)
                    })
                    .map(|inner| Address::from(inner.to_fixed_bytes()))
                    .to_rpc_result()
            }

            //------- TimeMachine---------
            EthRequest::EvmSetBlockTimeStampInterval(time) => {
                self.set_block_timestamp_interval(time).to_rpc_result()
            }
            EthRequest::EvmRemoveBlockTimeStampInterval(_) => {
                self.remove_block_timestamp_interval().to_rpc_result()
            }
            EthRequest::EvmSetNextBlockTimeStamp(time) => {
                self.set_next_block_timestamp(time).to_rpc_result()
            }
            EthRequest::EvmIncreaseTime(time) => self.increase_time(time).to_rpc_result(),
            EthRequest::EvmSetTime(timestamp) => self.set_time(timestamp).to_rpc_result(),

            // -- Impersonation --
            EthRequest::ImpersonateAccount(addr) => {
                self.impersonate_account(H160::from_slice(addr.0.as_ref())).to_rpc_result()
            }
            EthRequest::StopImpersonatingAccount(addr) => {
                self.stop_impersonating_account(&H160::from_slice(addr.0.as_ref())).to_rpc_result()
            }
            EthRequest::AutoImpersonateAccount(enable) => {
                self.auto_impersonate_account(enable).to_rpc_result()
            }
            EthRequest::EthSendUnsignedTransaction(request) => {
                node_info!("eth_sendUnsignedTransaction");
                self.send_transaction(*request.clone(), true).await.to_rpc_result()
            }

            //------- Eth RPCs---------
            EthRequest::EthChainId(_) => self.eth_chain_id().to_rpc_result(),
            EthRequest::EthNetworkId(_) => self.network_id().to_rpc_result(),
            EthRequest::NetListening(_) => self.net_listening().to_rpc_result(),
            EthRequest::EthSyncing(_) => self.syncing().to_rpc_result(),
            EthRequest::EthGetTransactionReceipt(tx_hash) => {
                self.transaction_receipt(tx_hash).await.to_rpc_result()
            }
            EthRequest::EthGetBalance(addr, block) => {
                self.get_balance(addr, block).await.to_rpc_result()
            }
            EthRequest::EthGetStorageAt(addr, slot, block) => {
                self.get_storage_at(addr, slot, block).await.to_rpc_result()
            }
            EthRequest::EthGetCodeAt(addr, block) => {
                self.get_code(addr, block).await.to_rpc_result()
            }
            EthRequest::EthGetBlockByHash(hash, full) => {
                self.get_block_by_hash(hash, full).await.to_rpc_result()
            }
            EthRequest::EthEstimateGas(call, block, _overrides, _block_overrides) => {
                self.estimate_gas(call, block).await.to_rpc_result()
            }
            EthRequest::EthCall(call, block, _, _) => self.call(call, block).await.to_rpc_result(),
            EthRequest::EthSendTransaction(request) => {
                self.send_transaction(*request.clone(), false).await.to_rpc_result()
            }
            EthRequest::EthSendTransactionSync(request) => {
                self.send_transaction_sync(*request).await.to_rpc_result()
            }
            EthRequest::EthGasPrice(()) => self.gas_price().await.to_rpc_result(),
            EthRequest::EthGetBlockByNumber(num, hydrated) => {
                node_info!("eth_getBlockByNumber");
                self.get_block_by_number(num, hydrated).await.to_rpc_result()
            }
            EthRequest::EthGetTransactionCount(addr, block) => self
                .get_transaction_count(ReviveAddress::from(addr).inner(), block)
                .await
                .map(|val| AlloyU256::from(val).inner())
                .to_rpc_result(),
            EthRequest::EthBlockNumber(()) => {
                node_info!("eth_blockNumber");
                Ok(U256::from(self.client.info().best_number)).to_rpc_result()
            }
            EthRequest::EthGetTransactionCountByHash(hash) => {
                node_info!("eth_getBlockTransactionCountByHash");
                self.get_block_transaction_count_by_hash(hash).await.to_rpc_result()
            }
            EthRequest::EthGetTransactionCountByNumber(num) => {
                node_info!("eth_getBlockTransactionCountByNumber");
                self.get_block_transaction_count_by_number(num).await.to_rpc_result()
            }
            EthRequest::EthGetTransactionByBlockHashAndIndex(hash, index) => {
                node_info!("eth_getTransactionByBlockHashAndIndex");
                self.get_transaction_by_block_hash_and_index(hash, index.into())
                    .await
                    .to_rpc_result()
            }
            EthRequest::EthGetTransactionByBlockNumberAndIndex(num, index) => {
                node_info!("eth_getTransactionByBlockNumberAndIndex");
                self.get_transaction_by_block_number_and_index(num, index.into())
                    .await
                    .to_rpc_result()
            }
            EthRequest::EthGetTransactionByHash(hash) => {
                node_info!("eth_getTransactionByHash");
                self.get_transaction_by_hash(hash).await.to_rpc_result()
            }
            EthRequest::Web3ClientVersion(()) => {
                node_info!("web3_clientVersion");
                Ok(CLIENT_VERSION.to_string()).to_rpc_result()
            }
            EthRequest::EthFeeHistory(count, newest, reward_percentiles) => {
                node_info!("eth_feeHistory");
                self.fee_history(count, newest, Some(reward_percentiles)).await.to_rpc_result()
            }
            EthRequest::EthMaxPriorityFeePerGas(_) => {
                node_info!("eth_maxPriorityFeePerGas");
                self.max_priority_fee_per_gas().await.to_rpc_result()
            }
            EthRequest::EthSendRawTransaction(tx) => {
                node_info!("eth_sendRawTransaction");
                self.send_raw_transaction(ReviveBytes::from(tx).inner()).await.to_rpc_result()
            }
            EthRequest::EthSendRawTransactionSync(tx) => {
                self.send_raw_transaction_sync(ReviveBytes::from(tx).inner()).await.to_rpc_result()
            }
            EthRequest::EthGetLogs(filter) => {
                node_info!("eth_getLogs");
                self.get_logs(filter).await.to_rpc_result()
            }
            EthRequest::EthAccounts(_) => {
                node_info!("eth_accounts");
                self.accounts().to_rpc_result()
            }
            // ------- State injector ---------
            EthRequest::SetBalance(address, value) => {
                self.set_balance(address, value).to_rpc_result()
            }
            EthRequest::SetNonce(address, value) => self.set_nonce(address, value).to_rpc_result(),
            EthRequest::SetCode(address, bytes) => self.set_code(address, bytes).to_rpc_result(),
            EthRequest::SetStorageAt(address, key, value) => {
                self.set_storage_at(address, key, value).to_rpc_result()
            }
            EthRequest::SetChainId(chain_id) => self.set_chain_id(chain_id).to_rpc_result(),
            // --- Revert ---
            EthRequest::EvmSnapshot(()) => self.snapshot().await.to_rpc_result(),
            EthRequest::Rollback(depth) => self.rollback(depth).await.to_rpc_result(),
            EthRequest::EvmRevert(id) => self.revert(id).await.to_rpc_result(),
            EthRequest::Reset(params) => {
                self.reset(params.and_then(|p| p.params)).await.to_rpc_result()
            }
            // ------- Wallet ---------
            EthRequest::EthSign(addr, content) => self.sign(addr, content).await.to_rpc_result(),
            EthRequest::EthSignTypedDataV4(addr, data) => {
                self.sign_typed_data_v4(addr, data).await.to_rpc_result()
            }
            EthRequest::EthSignTypedData(addr, data) => {
                self.sign_typed_data(addr, data).to_rpc_result()
            }
            EthRequest::EthSignTypedDataV3(addr, data) => {
                self.sign_typed_data_v3(addr, data).to_rpc_result()
            }
            EthRequest::EthSignTransaction(request) => {
                self.sign_transaction(*request).await.to_rpc_result()
            }
            EthRequest::PersonalSign(content, addr) => {
                self.sign(addr, content).await.to_rpc_result()
            }
            EthRequest::EthGetAccount(addr, block) => {
                self.get_account(addr, block).await.to_rpc_result()
            }
            EthRequest::EthGetAccountInfo(addr, block) => {
                self.get_account_info(addr, block).await.to_rpc_result()
            }
            //------- Transaction Pool ---------
            EthRequest::TxPoolStatus(_) => self.txpool_status().await.to_rpc_result(),
            EthRequest::TxPoolInspect(_) => self.txpool_inspect().await.to_rpc_result(),
            EthRequest::TxPoolContent(_) => self.txpool_content().await.to_rpc_result(),
            EthRequest::DropAllTransactions() => {
                self.anvil_drop_all_transactions().await.to_rpc_result()
            }
            EthRequest::DropTransaction(eth_hash) => {
                self.anvil_drop_transaction(eth_hash).await.to_rpc_result()
            }
            EthRequest::RemovePoolTransactions(address) => {
                self.anvil_remove_pool_transactions(address).await.to_rpc_result()
            }
            // --- Metadata ---
            EthRequest::NodeInfo(_) => self.anvil_node_info().await.to_rpc_result(),
            EthRequest::AnvilMetadata(_) => self.anvil_metadata().await.to_rpc_result(),
            // --- Filters ---
            EthRequest::EthNewFilter(_filter) => {
                Err::<(), _>(Error::RpcUnimplemented).to_rpc_result()
            }
            EthRequest::EthGetFilterChanges(id) => self.get_filter_changes(&id).await,
            EthRequest::EthNewBlockFilter(_) => self.new_block_filter().await.to_rpc_result(),
            EthRequest::EthNewPendingTransactionFilter(_) => {
                Err::<(), _>(Error::RpcUnimplemented).to_rpc_result()
            }
            EthRequest::EthGetFilterLogs(_id) => {
                Err::<(), _>(Error::RpcUnimplemented).to_rpc_result()
            }
            EthRequest::EthUninstallFilter(id) => self.uninstall_filter(&id).await.to_rpc_result(),
            _ => Err::<(), _>(Error::RpcUnimplemented).to_rpc_result(),
        };

        if let ResponseResult::Error(err) = &res {
            node_info!("\nRPC request failed:");
            node_info!("    Request: {:?}", req);
            node_info!("    Error: {}\n", err);
        }

        res
    }

    fn set_logging(&self, enabled: bool) -> Result<()> {
        node_info!("anvil_setLoggingEnabled");

        self.logging_manager.set_enabled(enabled);
        Ok(())
    }

    // Mining related RPCs.
    async fn mine(&self, blocks: Option<U256>, interval: Option<U256>) -> Result<()> {
        node_info!("anvil_mine");

        if blocks.is_some_and(|b| u64::try_from(b).is_err()) {
            return Err(Error::InvalidParams("The number of blocks is too large".to_string()));
        }
        if interval.is_some_and(|i| u64::try_from(i).is_err()) {
            return Err(Error::InvalidParams(
                "The interval between blocks is too large".to_string(),
            ));
        }

        // Subscribe to new best blocks.
        let receiver = self.eth_rpc_client.block_notifier().map(|sender| sender.subscribe());

        let awaited_hash = self
            .mining_engine
            .mine(blocks.map(|b| b.to()), interval.map(|i| Duration::from_secs(i.to())))
            .await
            .map_err(Error::Mining)?;
        self.wait_for_hash(receiver, awaited_hash).await?;
        Ok(())
    }

    fn set_interval_mining(&self, interval: u64) -> Result<()> {
        node_info!("evm_setIntervalMining");

        self.mining_engine.set_interval_mining(Duration::from_secs(interval));
        Ok(())
    }

    fn get_interval_mining(&self) -> Result<Option<u64>> {
        node_info!("anvil_getIntervalMining");

        Ok(self.mining_engine.get_interval_mining())
    }

    fn get_auto_mine(&self) -> Result<bool> {
        node_info!("anvil_getAutomine");

        Ok(self.mining_engine.is_automine())
    }

    fn set_auto_mine(&self, enabled: bool) -> Result<()> {
        node_info!("evm_setAutomine");

        self.mining_engine.set_auto_mine(enabled);
        Ok(())
    }

    async fn evm_mine(&self, mine: Option<AnvilCoreParams<Option<MineOptions>>>) -> Result<String> {
        node_info!("evm_mine");

        // Subscribe to new best blocks.
        let receiver = self.eth_rpc_client.block_notifier().map(|sender| sender.subscribe());
        let awaited_hash = self.mining_engine.evm_mine(mine.and_then(|p| p.params)).await?;
        self.wait_for_hash(receiver, awaited_hash).await?;
        Ok("0x0".to_string())
    }

    async fn evm_mine_detailed(
        &self,
        mine: Option<AnvilCoreParams<Option<MineOptions>>>,
    ) -> Result<Vec<Block>> {
        node_info!("evm_mine_detailed");

        // Subscribe to new best blocks.
        let receiver = self.eth_rpc_client.block_notifier().map(|sender| sender.subscribe());

        let (mined_blocks, awaited_hash) =
            self.mining_engine.do_evm_mine(mine.and_then(|p| p.params)).await?;

        self.wait_for_hash(receiver, awaited_hash).await?;

        let mut blocks = Vec::with_capacity(mined_blocks as usize);
        let last_block = self.client.info().best_number as u64;
        let starting = last_block - mined_blocks + 1;
        for block_number in starting..=last_block {
            if let Some(block) =
                self.get_block_by_number(BlockNumberOrTag::Number(block_number), true).await?
            {
                blocks.push(block);
            }
        }
        Ok(blocks)
    }

    // TimeMachine RPCs
    fn set_block_timestamp_interval(&self, time: u64) -> Result<()> {
        node_info!("anvil_setBlockTimestampInterval");

        self.mining_engine.set_block_timestamp_interval(Duration::from_secs(time));
        Ok(())
    }

    fn remove_block_timestamp_interval(&self) -> Result<bool> {
        node_info!("anvil_removeBlockTimestampInterval");

        Ok(self.mining_engine.remove_block_timestamp_interval())
    }

    fn set_next_block_timestamp(&self, time: U256) -> Result<()> {
        node_info!("anvil_setBlockTimestampInterval");

        if time >= U256::from(u64::MAX) {
            return Err(Error::InvalidParams("The timestamp is too big".to_string()));
        }
        let time = time.to::<u64>();
        self.mining_engine
            .set_next_block_timestamp(Duration::from_secs(time))
            .map_err(Error::Mining)
    }

    fn increase_time(&self, time: U256) -> Result<i64> {
        node_info!("evm_increaseTime");

        Ok(self.mining_engine.increase_time(Duration::from_secs(time.try_into().unwrap_or(0))))
    }

    fn set_time(&self, timestamp: U256) -> Result<u64> {
        node_info!("evm_setTime");

        if timestamp >= U256::from(u64::MAX) {
            return Err(Error::InvalidParams("The timestamp is too big".to_string()));
        }
        let time = timestamp.to::<u64>();
        let time_ms = time.saturating_mul(1000);
        // Get the time for the last block.
        let latest_block = self.latest_block();
        let last_block_timestamp = self.backend.read_timestamp(latest_block)?;
        // Inject the new time if the timestamp precedes last block time
        if time_ms < last_block_timestamp {
            self.backend.inject_timestamp(latest_block, time_ms);
        }
        Ok(self.mining_engine.set_time(Duration::from_secs(time)))
    }

    // Impersonation RPC
    fn impersonate_account(&mut self, addr: H160) -> Result<()> {
        node_info!("anvil_impersonateAccount");
        self.impersonation_manager.impersonate(addr);
        Ok(())
    }

    fn auto_impersonate_account(&mut self, enable: bool) -> Result<()> {
        node_info!("anvil_autoImpersonateAccount");
        self.impersonation_manager.set_auto_impersonate_account(enable);
        Ok(())
    }

    fn stop_impersonating_account(&mut self, addr: &H160) -> Result<()> {
        node_info!("anvil_stopImpersonatingAccount");
        self.impersonation_manager.stop_impersonating(addr);
        Ok(())
    }

    fn chain_id(&self, at: Hash) -> u64 {
        self.backend.read_chain_id(at).expect("Chain ID is populated on genesis")
    }

    // Eth RPCs
    fn eth_chain_id(&self) -> Result<U64> {
        node_info!("eth_chainId");
        let latest_block = self.latest_block();

        Ok(U256::from(self.chain_id(latest_block)).to::<U64>())
    }

    fn network_id(&self) -> Result<u64> {
        node_info!("eth_networkId");
        let latest_block = self.latest_block();

        Ok(self.chain_id(latest_block))
    }

    fn net_listening(&self) -> Result<bool> {
        node_info!("net_listening");
        Ok(true)
    }

    fn syncing(&self) -> Result<bool> {
        node_info!("eth_syncing");
        Ok(false)
    }

    async fn transaction_receipt(&self, tx_hash: B256) -> Result<Option<ReceiptInfo>> {
        node_info!("eth_getTransactionReceipt");
        Ok(self.eth_rpc_client.receipt(&(tx_hash.0.into())).await)
    }

    async fn get_balance(&self, addr: Address, block: Option<BlockId>) -> Result<U256> {
        node_info!("eth_getBalance");
        let hash = self.get_block_hash_for_tag(block).await?;

        let runtime_api = self.eth_rpc_client.runtime_api(hash);
        let balance = runtime_api.balance(ReviveAddress::from(addr).inner()).await?;
        Ok(AlloyU256::from(balance).inner())
    }

    async fn get_storage_at(
        &self,
        addr: Address,
        slot: U256,
        block: Option<BlockId>,
    ) -> Result<B256> {
        node_info!("eth_getStorageAt");
        let hash = self.get_block_hash_for_tag(block).await?;
        let runtime_api = self.eth_rpc_client.runtime_api(hash);
        let bytes: B256 = match runtime_api
            .get_storage(ReviveAddress::from(addr).inner(), slot.to_be_bytes())
            .await
        {
            Ok(Some(bytes)) => bytes.as_slice().try_into().map_err(|_| {
                Error::InternalError("Unable to convert value to 32-byte value".to_string())
            })?,
            Ok(None) | Err(ClientError::ContractNotFound) => Default::default(),
            Err(err) => return Err(Error::ReviveRpc(EthRpcError::ClientError(err))),
        };
        Ok(bytes)
    }

    async fn get_code(&self, address: Address, block: Option<BlockId>) -> Result<Bytes> {
        node_info!("eth_getCode");

        let hash = self.get_block_hash_for_tag(block).await?;
        let code = self
            .eth_rpc_client
            .runtime_api(hash)
            .code(ReviveAddress::from(address).inner())
            .await?;
        Ok(code.into())
    }

    async fn get_block_by_hash(
        &self,
        block_hash: B256,
        hydrated_transactions: bool,
    ) -> Result<Option<Block>> {
        node_info!("eth_getBlockByHash");
        let Some(block) =
            self.eth_rpc_client.block_by_hash(&H256::from_slice(block_hash.as_slice())).await?
        else {
            return Ok(None);
        };
        let block = self.eth_rpc_client.evm_block(block, hydrated_transactions).await;
        Ok(block)
    }

    async fn estimate_gas(
        &self,
        request: WithOtherFields<TransactionRequest>,
        block: Option<BlockId>,
    ) -> Result<sp_core::U256> {
        node_info!("eth_estimateGas");

        let hash = self.get_block_hash_for_tag(block).await?;
        let runtime_api = self.eth_rpc_client.runtime_api(hash);
        let dry_run = runtime_api
            .dry_run(
                convert_to_generic_transaction(request.into_inner()),
                ReviveBlockId::from(block).inner(),
            )
            .await?;
        Ok(dry_run.eth_gas)
    }

    async fn call(
        &self,
        request: WithOtherFields<TransactionRequest>,
        block: Option<BlockId>,
    ) -> Result<Bytes> {
        node_info!("eth_call");

        let hash = self.get_block_hash_for_tag(block).await?;

        let runtime_api = self.eth_rpc_client.runtime_api(hash);
        let dry_run = runtime_api
            .dry_run(
                convert_to_generic_transaction(request.into_inner()),
                ReviveBlockId::from(block).inner(),
            )
            .await?;

        Ok(dry_run.data.into())
    }

    async fn gas_price(&self) -> Result<sp_core::U256> {
        node_info!("eth_gasPrice");

        let hash = self.latest_block();

        let runtime_api = self.eth_rpc_client.runtime_api(hash);
        runtime_api.gas_price().await.map_err(Error::from)
    }

    async fn get_transaction_count(
        &self,
        address: H160,
        block: Option<BlockId>,
    ) -> Result<sp_core::U256> {
        node_info!("eth_getTransactionCount");
        let hash = self.get_block_hash_for_tag(block).await?;
        let runtime_api = self.eth_rpc_client.runtime_api(hash);
        let nonce = runtime_api.nonce(address).await?;
        Ok(nonce)
    }

    async fn send_raw_transaction(&self, transaction: Bytes) -> Result<H256> {
        let hash = H256(keccak_256(&transaction.0));
        let call = subxt_client::tx().revive().eth_transact(transaction.0);
        self.eth_rpc_client.submit(call).await?;
        Ok(hash)
    }

    pub async fn send_raw_transaction_sync(&self, tx: Bytes) -> Result<ReceiptInfo> {
        node_info!("eth_sendRawTransactionSync");
        // Subscribe to new best blocks.
        let receiver = self
            .eth_rpc_client
            .block_notifier()
            .ok_or_else(|| {
                Error::InternalError("Invalid receiver. Unable to wait for receipt".to_string())
            })?
            .subscribe();
        let hash = B256::from_slice(self.send_raw_transaction(tx).await?.as_ref());
        self.wait_for_receipt(hash, receiver).await
    }

    async fn send_transaction(
        &self,
        transaction_req: WithOtherFields<TransactionRequest>,
        unsigned_tx: bool,
    ) -> Result<H256> {
        node_info!("eth_sendTransaction");
        let mut transaction = convert_to_generic_transaction(transaction_req.clone().into_inner());
        let Some(from) = transaction.from else {
            return Err(Error::ReviveRpc(EthRpcError::InvalidTransaction));
        };

        let latest_block = self.latest_block();
        let latest_block_id = Some(BlockId::hash(B256::from_slice(latest_block.as_ref())));
        let account = if self.impersonation_manager.is_impersonated(from) || unsigned_tx {
            None
        } else {
            Some(
                *self
                    .accounts()?
                    .iter()
                    .find(|account| **account == from)
                    .ok_or(Error::ReviveRpc(EthRpcError::AccountNotFound(from)))?,
            )
        };

        if transaction.gas.is_none() {
            transaction.gas =
                Some(self.estimate_gas(transaction_req.clone(), latest_block_id).await?);
        }

        if transaction.gas_price.is_none() {
            transaction.gas_price = Some(self.gas_price().await?);
        }

        if transaction.nonce.is_none() {
            transaction.nonce = Some(self.get_transaction_count(from, latest_block_id).await?);
        }

        if transaction.chain_id.is_none() {
            transaction.chain_id =
                Some(sp_core::U256::from_big_endian(&self.chain_id(latest_block).to_be_bytes()));
        }

        let tx = transaction
            .try_into_unsigned()
            .map_err(|_| Error::ReviveRpc(EthRpcError::InvalidTransaction))?;

        let payload = match account {
            Some(addr) => self
                .wallet
                .sign_transaction(Address::from(ReviveAddress::new(addr)), tx)?
                .signed_payload(),
            None => {
                let mut fake_signature = [0; 65];
                fake_signature[12..32].copy_from_slice(from.as_bytes());
                tx.with_signature(fake_signature).signed_payload()
            }
        };

        self.send_raw_transaction(Bytes(payload)).await
    }

    async fn send_transaction_sync(
        &self,
        request: WithOtherFields<TransactionRequest>,
    ) -> Result<ReceiptInfo> {
        node_info!("eth_sendTransactionSync");
        // Subscribe to new best blocks.
        let receiver = self
            .eth_rpc_client
            .block_notifier()
            .ok_or_else(|| {
                Error::InternalError("Invalid receiver. Unable to wait for receipt".to_string())
            })?
            .subscribe();
        let hash = B256::from_slice(self.send_transaction(request, false).await?.as_ref());
        self.wait_for_receipt(hash, receiver).await
    }

    async fn get_block_by_number(
        &self,
        block_number: BlockNumberOrTag,
        hydrated_transactions: bool,
    ) -> Result<Option<Block>> {
        let Some(block) = self
            .eth_rpc_client
            .block_by_number_or_tag(&ReviveBlockNumberOrTag::from(block_number).inner())
            .await?
        else {
            return Ok(None);
        };
        let block = self.eth_rpc_client.evm_block(block, hydrated_transactions).await;
        Ok(block)
    }

    pub(crate) async fn snapshot(&mut self) -> Result<U256> {
        node_info!("evm_snapshot");
        Ok(self.revert_manager.snapshot())
    }

    pub(crate) async fn revert(&mut self, id: U256) -> Result<bool> {
        node_info!("evm_revert");
        let res = self
            .revert_manager
            .revert(id)
            .map_err(|err| Error::Backend(BackendError::Client(err)))?;
        let Some(res) = res else { return Ok(false) };

        self.on_revert_update(res).await?;

        Ok(true)
    }

    /// Reset to genesis if no forking information is set.
    ///
    /// TODO: currently the forking information is not consider at the
    /// RPC level, but it will need to be considered once forking feature
    /// is functional.
    pub(crate) async fn reset(&mut self, forking: Option<Forking>) -> Result<()> {
        self.instance_id = B256::random();
        node_info!("anvil_reset");
        // TODO: should be removed once forking feature is implemented and support is added in
        // revert manager to handle it
        if forking.is_some() {
            return Err(Error::RpcUnimplemented);
        }

        let res = self
            .revert_manager
            .reset_to_genesis()
            .map_err(|err| Error::Backend(BackendError::Client(err)))?;

        self.on_revert_update(res).await
    }

    pub(crate) async fn rollback(&mut self, depth: Option<u64>) -> Result<()> {
        node_info!("anvil_rollback");
        let res = self
            .revert_manager
            .rollback(depth)
            .map_err(|err| Error::Backend(BackendError::Client(err)))?;

        self.on_revert_update(res).await?;

        Ok(())
    }

    async fn anvil_node_info(&self) -> Result<NodeInfo> {
        node_info!("anvil_nodeInfo");

        let best_hash = self.latest_block();
        let Some(current_block) =
            self.get_block_by_hash(B256::from_slice(best_hash.as_ref()), false).await?
        else {
            return Err(Error::InternalError("Latest block not found".to_string()));
        };
        let current_block_number: u64 =
            current_block.number.try_into().map_err(|_| EthRpcError::ConversionError)?;
        let current_block_timestamp: u64 =
            current_block.timestamp.try_into().map_err(|_| EthRpcError::ConversionError)?;
        // This is both gas price and base fee, since pallet-revive does not support tips
        // https://github.com/paritytech/polkadot-sdk/blob/227c73b5c8810c0f34e87447f00e96743234fa52/substrate/frame/revive/rpc/src/lib.rs#L269
        let base_fee: u128 =
            current_block.base_fee_per_gas.try_into().map_err(|_| EthRpcError::ConversionError)?;
        let gas_limit: u64 = current_block.gas_limit.try_into().unwrap_or(u64::MAX);
        // pallet-revive should currently support all opcodes in PRAGUE.
        let hard_fork: &str = SpecId::PRAGUE.into();

        Ok(NodeInfo {
            current_block_number,
            current_block_timestamp,
            current_block_hash: B256::from_slice(best_hash.as_ref()),
            hard_fork: hard_fork.to_string(),
            // pallet-revive does not support tips
            transaction_order: "fifo".to_string(),
            environment: NodeEnvironment {
                base_fee,
                chain_id: self.chain_id(best_hash),
                gas_limit,
                gas_price: base_fee,
            },
            // Forking is not supported yet in anvil-polkadot
            fork_config: Default::default(),
        })
    }

    async fn anvil_metadata(&self) -> Result<AnvilMetadata> {
        node_info!("anvil_metadata");

        let best_hash = self.latest_block();
        let Some(latest_block) =
            self.get_block_by_hash(B256::from_slice(best_hash.as_ref()), false).await?
        else {
            return Err(Error::InternalError("Latest block not found".to_string()));
        };
        let latest_block_number: u64 =
            latest_block.number.try_into().map_err(|_| EthRpcError::ConversionError)?;

        Ok(AnvilMetadata {
            client_version: CLIENT_VERSION.to_string(),
            chain_id: self.chain_id(best_hash),
            latest_block_hash: B256::from_slice(best_hash.as_ref()),
            latest_block_number,
            instance_id: self.instance_id,
            // Forking is not supported yet in anvil-polkadot
            forked_network: None,
            snapshots: self.revert_manager.list_snapshots(),
        })
    }

    async fn get_block_transaction_count_by_hash(&self, block_hash: B256) -> Result<Option<U256>> {
        let block_hash = H256::from_slice(block_hash.as_slice());
        Ok(self.eth_rpc_client.receipts_count_per_block(&block_hash).await.map(U256::from))
    }

    async fn get_block_transaction_count_by_number(
        &self,
        block_number: BlockNumberOrTag,
    ) -> Result<Option<U256>> {
        let Some(hash) =
            self.maybe_get_block_hash_for_tag(Some(BlockId::Number(block_number))).await?
        else {
            return Ok(None);
        };

        Ok(self.eth_rpc_client.receipts_count_per_block(&hash).await.map(U256::from))
    }

    async fn get_transaction_by_block_hash_and_index(
        &self,
        block_hash: B256,
        transaction_index: U256,
    ) -> Result<Option<TransactionInfo>> {
        let Some(receipt) = self
            .eth_rpc_client
            .receipt_by_hash_and_index(
                &H256::from_slice(block_hash.as_ref()),
                transaction_index.try_into().map_err(|_| EthRpcError::ConversionError)?,
            )
            .await
        else {
            return Ok(None);
        };

        let Some(signed_tx) =
            self.eth_rpc_client.signed_tx_by_hash(&receipt.transaction_hash).await
        else {
            return Ok(None);
        };

        Ok(Some(TransactionInfo::new(&receipt, signed_tx)))
    }

    async fn get_transaction_by_block_number_and_index(
        &self,
        block: BlockNumberOrTag,
        transaction_index: U256,
    ) -> Result<Option<TransactionInfo>> {
        let Some(block) = self
            .eth_rpc_client
            .block_by_number_or_tag(&ReviveBlockNumberOrTag::from(block).inner())
            .await?
        else {
            return Ok(None);
        };
        self.get_transaction_by_block_hash_and_index(
            B256::from_slice(block.hash().as_ref()),
            transaction_index,
        )
        .await
    }

    async fn get_transaction_by_hash(
        &self,
        transaction_hash: B256,
    ) -> Result<Option<TransactionInfo>> {
        let tx_hash = H256::from_slice(transaction_hash.as_ref());
        let receipt = self.eth_rpc_client.receipt(&tx_hash).await;
        let signed_tx = self.eth_rpc_client.signed_tx_by_hash(&tx_hash).await;
        if let (Some(receipt), Some(signed_tx)) = (receipt, signed_tx) {
            return Ok(Some(TransactionInfo::new(&receipt, signed_tx)));
        }

        Ok(None)
    }

    async fn fee_history(
        &self,
        block_count: U256,
        newest_block: BlockNumberOrTag,
        reward_percentiles: Option<Vec<f64>>,
    ) -> Result<FeeHistoryResult> {
        let block_count: u32 = block_count.try_into().map_err(|_| EthRpcError::ConversionError)?;
        let result = self
            .eth_rpc_client
            .fee_history(
                block_count,
                ReviveBlockNumberOrTag::from(newest_block).inner(),
                reward_percentiles,
            )
            .await?;
        Ok(result)
    }

    async fn max_priority_fee_per_gas(&self) -> Result<sp_core::U256> {
        // We do not support tips. Hence the recommended priority fee is
        // always zero. The effective gas price will always be the base price.
        Ok(Default::default())
    }

    pub fn accounts(&self) -> Result<Vec<H160>> {
        node_info!("eth_accounts");
        // Use an ordered set, so that the order is maintained between calls.
        let mut accounts = BTreeSet::new();

        accounts.extend(self.wallet.accounts());
        accounts.extend(self.impersonation_manager.impersonated_accounts.clone());
        Ok(accounts.into_iter().collect())
    }

    async fn get_logs(&self, filter: Filter) -> Result<FilterResults> {
        let logs = self.eth_rpc_client.logs(Some(ReviveFilter::from(filter).into_inner())).await?;
        Ok(FilterResults::Logs(logs))
    }

    // State injector RPCs
    fn set_chain_id(&self, chain_id: u64) -> Result<()> {
        node_info!("anvil_setChainId");

        let latest_block = self.latest_block();
        self.backend.inject_chain_id(latest_block, chain_id);

        Ok(())
    }

    fn set_balance(&self, address: Address, value: U256) -> Result<()> {
        node_info!("anvil_setBalance");

        let latest_block = self.latest_block();

        let (new_balance, dust) = self.construct_balance_with_dust(latest_block, value)?;

        let account_id = self.get_account_id(latest_block, address)?;
        self.set_frame_system_balance(latest_block, account_id, new_balance)?;

        let mut revive_account_info = self
            .backend
            .read_revive_account_info(latest_block, address)?
            .unwrap_or(ReviveAccountInfo { account_type: AccountType::EOA, dust: 0 });

        if revive_account_info.dust != dust {
            revive_account_info.dust = dust;

            self.backend.inject_revive_account_info(latest_block, address, revive_account_info);
        }

        Ok(())
    }

    fn set_nonce(&self, address: Address, value: U256) -> Result<()> {
        node_info!("anvil_setNonce");

        let latest_block = self.latest_block();

        let account_id = self.get_account_id(latest_block, address)?;

        let mut account_info = self
            .backend
            .read_system_account_info(latest_block, account_id.clone())?
            .unwrap_or_else(|| SystemAccountInfo { providers: 1, ..Default::default() });

        account_info.nonce = value.try_into().map_err(|_| Error::NonceOverflow)?;

        self.backend.inject_system_account_info(latest_block, account_id, account_info);

        Ok(())
    }

    fn set_storage_at(&self, address: Address, key: U256, value: B256) -> Result<()> {
        node_info!("anvil_setStorageAt");

        let latest_block = self.latest_block();

        let account_id = self.get_account_id(latest_block, address)?;

        let maybe_system_account_info =
            self.backend.read_system_account_info(latest_block, account_id.clone())?;
        let nonce = maybe_system_account_info.as_ref().map(|info| info.nonce).unwrap_or_default();

        if maybe_system_account_info.is_none() {
            self.set_frame_system_balance(
                latest_block,
                account_id,
                substrate_runtime::currency::DOLLARS,
            )?;
        }

        let trie_id = match self.backend.read_revive_account_info(latest_block, address)? {
            // If the account doesn't exist, create one.
            None => {
                let contract_info = new_contract_info(&address, (*KECCAK_EMPTY).into(), nonce);
                let trie_id = contract_info.trie_id.0.clone();

                self.backend.inject_revive_account_info(
                    latest_block,
                    address,
                    ReviveAccountInfo {
                        account_type: AccountType::Contract(contract_info),
                        dust: 0,
                    },
                );

                trie_id
            }
            // If the account is not already a contract account, make it one.
            Some(ReviveAccountInfo { account_type: AccountType::EOA, dust }) => {
                let contract_info = new_contract_info(&address, (*KECCAK_EMPTY).into(), nonce);
                let trie_id = contract_info.trie_id.0.clone();

                self.backend.inject_revive_account_info(
                    latest_block,
                    address,
                    ReviveAccountInfo { account_type: AccountType::Contract(contract_info), dust },
                );

                trie_id
            }
            Some(ReviveAccountInfo {
                account_type: AccountType::Contract(contract_info), ..
            }) => contract_info.trie_id.0,
        };

        self.backend.inject_child_storage(
            latest_block,
            trie_id,
            key.to_be_bytes_vec(),
            value.to_vec(),
        );

        Ok(())
    }

    fn set_code(&self, address: Address, bytes: alloy_primitives::Bytes) -> Result<()> {
        node_info!("anvil_setCode");

        let latest_block = self.latest_block();

        let account_id = self.get_account_id(latest_block, address)?;

        let code_hash = H256(keccak_256(&bytes));

        let maybe_system_account_info =
            self.backend.read_system_account_info(latest_block, account_id.clone())?;
        let nonce = maybe_system_account_info.as_ref().map(|info| info.nonce).unwrap_or_default();

        if maybe_system_account_info.is_none() {
            self.set_frame_system_balance(
                latest_block,
                account_id.clone(),
                substrate_runtime::currency::DOLLARS,
            )?;
        }

        let mut old_code_info = None;
        let revive_account_info = match self
            .backend
            .read_revive_account_info(latest_block, address)?
        {
            None => {
                let contract_info = new_contract_info(&address, code_hash, nonce);

                ReviveAccountInfo { account_type: AccountType::Contract(contract_info), dust: 0 }
            }
            Some(ReviveAccountInfo { account_type: AccountType::EOA, dust }) => {
                let contract_info = new_contract_info(&address, code_hash, nonce);

                ReviveAccountInfo { account_type: AccountType::Contract(contract_info), dust }
            }
            Some(ReviveAccountInfo {
                account_type: AccountType::Contract(mut contract_info),
                dust,
            }) => {
                if let Some(code_info) =
                    self.backend.read_code_info(latest_block, contract_info.code_hash)?
                {
                    if code_info.refcount == 1 && contract_info.code_hash != code_hash {
                        // Remove the pristine code and code info for the old hash.
                        self.backend.inject_pristine_code(
                            latest_block,
                            contract_info.code_hash,
                            None,
                        );
                        self.backend.inject_code_info(latest_block, contract_info.code_hash, None);
                    }

                    old_code_info = Some(code_info);
                }

                contract_info.code_hash = code_hash;

                ReviveAccountInfo { account_type: AccountType::Contract(contract_info), dust }
            }
        };

        self.backend.inject_revive_account_info(latest_block, address, revive_account_info);

        let code_info = old_code_info
            .map(|mut code_info| {
                code_info.code_len = bytes.len() as u32;
                code_info.code_type = BytecodeType::Evm;
                code_info
            })
            .unwrap_or_else(|| CodeInfo {
                owner: <[u8; 32]>::from(account_id).into(),
                deposit: Default::default(),
                refcount: 1,
                code_len: bytes.len() as u32,
                behaviour_version: 0,
                code_type: BytecodeType::Evm,
            });

        self.backend.inject_pristine_code(latest_block, code_hash, Some(bytes));
        self.backend.inject_code_info(latest_block, code_hash, Some(code_info));

        Ok(())
    }

    // ----- Wallet RPCs
    async fn sign(&self, address: Address, content: impl AsRef<[u8]>) -> Result<String> {
        node_info!("eth_sign");
        Ok(alloy_primitives::hex::encode_prefixed(self.wallet.sign(address, content.as_ref())?))
    }

    fn sign_typed_data(&self, _address: Address, _data: serde_json::Value) -> Result<String> {
        node_info!("eth_signTypedData");
        Err(Error::RpcUnimplemented)
    }

    fn sign_typed_data_v3(&self, _address: Address, _data: serde_json::Value) -> Result<String> {
        node_info!("eth_signTypedData_v3");
        Err(Error::RpcUnimplemented)
    }

    async fn sign_transaction(
        &self,
        tx: WithOtherFields<TransactionRequest>,
    ) -> Result<TransactionSigned> {
        node_info!("eth_signTransaction");
        let from = tx.inner().from.ok_or(Error::ReviveRpc(EthRpcError::InvalidTransaction))?;
        let generic_transaction = convert_to_generic_transaction(tx.into_inner());
        let unsigned_transaction = generic_transaction
            .try_into_unsigned()
            .map_err(|_| Error::ReviveRpc(EthRpcError::InvalidTransaction))?;
        self.wallet.sign_transaction(from, unsigned_transaction)
    }

    async fn sign_typed_data_v4(&self, address: Address, data: TypedData) -> Result<String> {
        node_info!("eth_signTypedData_v4");
        Ok(alloy_primitives::hex::encode_prefixed(self.wallet.sign_typed_data(address, &data)?))
    }

    async fn get_account(
        &self,
        address: Address,
        block_number: Option<BlockId>,
    ) -> Result<TrieAccount> {
        node_info!("eth_getAccount");
        let addr = ReviveAddress::from(address).inner();
        let nonce = self.get_transaction_count(addr, block_number).await?;
        let balance = self.get_balance(address, block_number).await?;
        let code = self.get_code(address, block_number).await?;
        let code_hash =
            if code.is_empty() { KECCAK_EMPTY } else { B256::from(keccak_256(&code.0)) };
        // TODO: Compute real hash
        let storage_root = EMPTY_ROOT_HASH;

        Ok(TrieAccount { nonce: nonce.as_u64(), balance, storage_root, code_hash })
    }

    async fn get_account_info(
        &self,
        address: Address,
        block_number: Option<BlockId>,
    ) -> Result<alloy_rpc_types::eth::AccountInfo> {
        node_info!("eth_getAccountInfo");
        let account = self.get_account(address, block_number);
        let code = self.get_code(address, block_number);
        let (account, code) = try_join!(account, code)?;
        Ok(alloy_rpc_types::eth::AccountInfo {
            balance: account.balance,
            nonce: account.nonce,
            code: alloy_primitives::Bytes::from(code.0),
        })
    }

    // ----- Filter RPCs

    /// Creates a filter to notify about new blocks
    async fn new_block_filter(&self) -> Result<String> {
        node_info!("eth_newBlockFilter");
        let filter = EthFilter::Blocks(BlockNotifications::new(self.new_block_notifications()?));
        Ok(self.filters.add_filter(filter).await)
    }

    /// Remove filter
    async fn uninstall_filter(&self, id: &str) -> Result<bool> {
        node_info!("eth_uninstallFilter");
        Ok(self.filters.uninstall_filter(id).await.is_some())
    }

    /// Polls a filter and returns all events that happened since the last poll.
    async fn get_filter_changes(&self, id: &str) -> ResponseResult {
        node_info!("eth_getFilterChanges");
        self.filters.get_filter_changes(id).await
    }

    // ----- Helpers
    async fn update_block_provider_on_revert(&self, info: &Info<OpaqueBlock>) -> Result<()> {
        let best_block = self.block_provider.block_by_number(info.best_number).await?.ok_or(
            Error::InternalError(format!(
                "Could not find best block with number {}",
                info.best_number
            )),
        )?;
        self.block_provider.update_latest(best_block, SubscriptionType::BestBlocks).await;

        let finalized_block =
            self.block_provider.block_by_number(info.finalized_number).await?.ok_or(
                Error::InternalError(format!(
                    "Could not find finalized block with number {}",
                    info.finalized_number
                )),
            )?;
        self.block_provider.update_latest(finalized_block, SubscriptionType::FinalizedBlocks).await;

        Ok(())
    }

    async fn update_time_on_revert(&self, best_hash: Hash) -> Result<()> {
        let timestamp = self.backend.read_timestamp(best_hash)?;
        self.mining_engine.set_time(Duration::from_millis(timestamp));
        Ok(())
    }

    async fn on_revert_update(&self, revert_info: RevertInfo) -> Result<()> {
        if revert_info.reverted > 0 {
            self.update_block_provider_on_revert(&revert_info.info).await?;
        }

        self.update_time_on_revert(revert_info.info.best_hash).await?;

        Ok(())
    }

    async fn maybe_get_block_hash_for_tag(
        &self,
        block_id: Option<BlockId>,
    ) -> Result<Option<H256>> {
        match ReviveBlockId::from(block_id).inner() {
            BlockNumberOrTagOrHash::BlockHash(hash) => Ok(Some(hash)),
            BlockNumberOrTagOrHash::BlockNumber(block_number) => {
                let n = block_number.try_into().map_err(|_| {
                    Error::InvalidParams("Block number conversion failed".to_string())
                })?;
                Ok(self.eth_rpc_client.get_block_hash(n).await?)
            }
            BlockNumberOrTagOrHash::BlockTag(BlockTag::Finalized | BlockTag::Safe) => {
                let block = self.eth_rpc_client.latest_finalized_block().await;
                Ok(Some(block.hash()))
            }
            BlockNumberOrTagOrHash::BlockTag(_) => {
                let block = self.eth_rpc_client.latest_block().await;
                Ok(Some(block.hash()))
            }
        }
    }

    async fn get_block_hash_for_tag(&self, block_id: Option<BlockId>) -> Result<H256> {
        self.maybe_get_block_hash_for_tag(block_id)
            .await?
            .ok_or(Error::InvalidParams("Block number not found".to_string()))
    }

    fn get_account_id(&self, block: Hash, address: Address) -> Result<AccountId> {
        Ok(self.client.runtime_api().account_id(block, ReviveAddress::from(address).inner())?)
    }

    fn construct_balance_with_dust(&self, block: Hash, value: U256) -> Result<(Balance, u32)> {
        self.client
            .runtime_api()
            .new_balance_with_dust(block, SubstrateU256::from(value).inner())?
            .map_err(|_| Error::BalanceConversion)
    }

    fn latest_block(&self) -> H256 {
        self.backend.blockchain().info().best_hash
    }

    fn set_frame_system_balance(
        &self,
        latest_block: H256,
        account_id: AccountId,
        balance: Balance,
    ) -> Result<()> {
        let mut total_issuance = self.backend.read_total_issuance(latest_block)?;

        let mut system_account_info = self
            .backend
            .read_system_account_info(latest_block, account_id.clone())?
            .unwrap_or_else(|| SystemAccountInfo { providers: 1, ..Default::default() });

        if let Some(diff) = balance.checked_sub(system_account_info.data.free) {
            total_issuance = total_issuance.saturating_add(diff);
        } else {
            total_issuance = total_issuance.saturating_sub(system_account_info.data.free - balance);
        }

        system_account_info.data.free = balance;

        self.backend.inject_system_account_info(latest_block, account_id, system_account_info);
        self.backend.inject_total_issuance(latest_block, total_issuance);

        Ok(())
    }

    /// Returns transaction pool status
    async fn txpool_status(&self) -> Result<TxpoolStatus> {
        node_info!("txpool_status");
        let pool_status = self.tx_pool.status();
        Ok(TxpoolStatus { pending: pool_status.ready as u64, queued: pool_status.future as u64 })
    }

    /// Returns a summary of all transactions in the pool
    async fn txpool_inspect(&self) -> Result<TxpoolInspect> {
        node_info!("txpool_inspect");
        let mut inspect = TxpoolInspect::default();

        for tx in self.tx_pool.ready() {
            if let Some((sender, nonce, summary)) = extract_tx_summary(tx.data()) {
                let entry = inspect.pending.entry(sender).or_default();
                entry.insert(nonce.to_string(), summary);
            }
        }

        for tx in self.tx_pool.futures() {
            if let Some((sender, nonce, summary)) = extract_tx_summary(tx.data()) {
                let entry = inspect.queued.entry(sender).or_default();
                entry.insert(nonce.to_string(), summary);
            }
        }

        Ok(inspect)
    }

    /// Returns full transaction details for all transactions in the pool
    async fn txpool_content(&self) -> Result<TxpoolContent<TxpoolTransactionInfo>> {
        node_info!("txpool_content");
        let mut content = TxpoolContent::default();

        for tx in self.tx_pool.ready() {
            if let Some((sender, nonce, tx_info)) = extract_tx_info(tx.data()) {
                let entry = content.pending.entry(sender).or_default();
                entry.insert(nonce.to_string(), tx_info);
            }
        }

        for tx in self.tx_pool.futures() {
            if let Some((sender, nonce, tx_info)) = extract_tx_info(tx.data()) {
                let entry = content.queued.entry(sender).or_default();
                entry.insert(nonce.to_string(), tx_info);
            }
        }

        Ok(content)
    }

    /// Drop all transactions from pool
    async fn anvil_drop_all_transactions(&self) -> Result<()> {
        node_info!("anvil_dropAllTransactions");
        let ready_txs = self.tx_pool.ready();
        let future_txs = self.tx_pool.futures();

        let mut invalid_txs = IndexMap::new();

        for tx in ready_txs {
            invalid_txs.insert(*tx.hash(), None);
        }

        for tx in future_txs {
            invalid_txs.insert(*tx.hash(), None);
        }

        self.tx_pool.report_invalid(None, invalid_txs).await;

        Ok(())
    }

    /// Drop a specific transaction from the pool by its ETH hash
    async fn anvil_drop_transaction(&self, eth_hash: B256) -> Result<Option<B256>> {
        node_info!("anvil_dropTransaction");
        for tx in self.tx_pool.ready() {
            if transaction_matches_eth_hash(tx.data(), eth_hash) {
                let mut invalid_txs = IndexMap::new();
                invalid_txs.insert(*tx.hash(), None);
                self.tx_pool.report_invalid(None, invalid_txs).await;
                return Ok(Some(eth_hash));
            }
        }

        for tx in self.tx_pool.futures() {
            if transaction_matches_eth_hash(tx.data(), eth_hash) {
                let mut invalid_txs = IndexMap::new();
                invalid_txs.insert(*tx.hash(), None);
                self.tx_pool.report_invalid(None, invalid_txs).await;
                return Ok(Some(eth_hash));
            }
        }

        // Transaction not found
        Ok(None)
    }

    /// Remove all transactions from a specific sender address
    async fn anvil_remove_pool_transactions(&self, address: Address) -> Result<()> {
        node_info!("anvil_removePoolTransactions");
        let mut invalid_txs = IndexMap::new();

        for tx in self.tx_pool.ready() {
            if let Some(sender) = extract_sender(tx.data())
                && sender == address
            {
                invalid_txs.insert(*tx.hash(), None);
            }
        }

        for tx in self.tx_pool.futures() {
            if let Some(sender) = extract_sender(tx.data())
                && sender == address
            {
                invalid_txs.insert(*tx.hash(), None);
            }
        }

        if !invalid_txs.is_empty() {
            self.tx_pool.report_invalid(None, invalid_txs).await;
        }

        Ok(())
    }

<<<<<<< HEAD
=======
    // ----- Helpers -----

    async fn wait_for_receipt(
        &self,
        hash: B256,
        mut receiver: tokio::sync::broadcast::Receiver<H256>,
    ) -> Result<ReceiptInfo> {
        tokio::time::timeout(TIMEOUT_DURATION, async {
            while let Ok(_block_hash) = receiver.recv().await {
                if let Some(receipt) = self.transaction_receipt(hash).await? {
                    return Ok(receipt);
                }
            }
            Err(Error::TransactionConfirmationTimeout { hash, duration: TIMEOUT_DURATION })
        })
        .await
        .unwrap_or_else(|_| {
            Err(Error::TransactionConfirmationTimeout { hash, duration: TIMEOUT_DURATION })
        })
    }

>>>>>>> 79895faa
    async fn wait_for_hash(
        &self,
        receiver: Option<tokio::sync::broadcast::Receiver<H256>>,
        awaited_hash: H256,
    ) -> Result<()> {
        if let Some(mut receiver) = receiver {
            tokio::time::timeout(Duration::from_secs(3), async {
                loop {
                    if let Ok(block_hash) = receiver.recv().await {
                        if let Err(e) = self.log_mined_block(block_hash).await {
                            node_info!("Failed to log mined block {block_hash:?}: {e:?}");
                        }
                        if block_hash == awaited_hash {
                            break;
                        }
                    }
                }
            })
            .await
            .map_err(|e| {
                Error::InternalError(format!(
                    "Was not notified about the new best block in time {e:?}."
                ))
            })?;
        }
        Ok(())
    }

<<<<<<< HEAD
=======
    fn new_block_notifications(&self) -> Result<tokio::sync::broadcast::Receiver<H256>> {
        self.eth_rpc_client
            .block_notifier()
            .map(|sender| sender.subscribe())
            .ok_or(Error::InternalError("Could not subscribe to new blocks. 😢".to_string()))
    }

>>>>>>> 79895faa
    async fn log_mined_block(&self, block_hash: H256) -> Result<()> {
        let block_timestamp = self.backend.read_timestamp(block_hash)?;
        let block_number = self.backend.read_block_number(block_hash)?;
        let timestamp = utc_from_millis(block_timestamp)?;
        node_info!("    Block Number: {}", block_number);
        node_info!("    Block Hash: {:?}", block_hash);
        if timestamp.year() > 9999 {
            // rf2822 panics with more than 4 digits
            node_info!("    Block Time: {:?}\n", timestamp.to_rfc3339());
        } else {
            node_info!("    Block Time: {:?}\n", timestamp.to_rfc2822());
        }
        Ok(())
    }
}

/// Returns the `Utc` datetime for the given seconds since unix epoch
fn utc_from_millis(millis: u64) -> Result<DateTime<Utc>> {
    DateTime::from_timestamp_millis(
        millis.try_into().map_err(|err| {
            Error::InvalidParams(format!("Could not convert the timestamp: {err:?}"))
        })?,
    )
    .ok_or(Error::InvalidParams("Could not get the utc datetime 😭".to_string()))
}

fn new_contract_info(address: &Address, code_hash: H256, nonce: Nonce) -> ContractInfo {
    let address = H160::from_slice(address.as_slice());

    let trie_id =
        ("bcontract_trie_v1", address, nonce).using_encoded(BlakeTwo256::hash).as_ref().to_vec();

    ContractInfo {
        trie_id: BoundedVec(trie_id),
        code_hash,
        storage_bytes: 0,
        storage_items: 0,
        storage_byte_deposit: 0,
        storage_item_deposit: 0,
        storage_base_deposit: 0,
        immutable_data_len: 0,
    }
}

async fn create_online_client(
    substrate_service: &Service,
    rpc_client: RpcClient,
) -> Result<OnlineClient<SrcChainConfig>> {
    let genesis_block_number = substrate_service.genesis_block_number.try_into().map_err(|_| {
        Error::InternalError(format!(
            "Genesis block number {} is too large for u32 (max: {})",
            substrate_service.genesis_block_number,
            u32::MAX
        ))
    })?;

    let Some(genesis_hash) = substrate_service.client.hash(genesis_block_number).ok().flatten()
    else {
        return Err(Error::InternalError(format!(
            "Genesis hash not found for genesis block number {}",
            substrate_service.genesis_block_number
        )));
    };

    let Ok(runtime_version) = substrate_service.client.runtime_version_at(genesis_hash) else {
        return Err(Error::InternalError(
            "Runtime version not found for given genesis hash".to_string(),
        ));
    };

    let subxt_runtime_version = SubxtRuntimeVersion {
        spec_version: runtime_version.spec_version,
        transaction_version: runtime_version.transaction_version,
    };

    let Ok(supported_metadata_versions) =
        substrate_service.client.runtime_api().metadata_versions(genesis_hash)
    else {
        return Err(Error::InternalError("Unable to fetch metadata versions".to_string()));
    };

    let Some(latest_metadata_version) = supported_metadata_versions.into_iter().max() else {
        return Err(Error::InternalError("No stable metadata versions supported".to_string()));
    };

    let opaque_metadata = substrate_service
        .client
        .runtime_api()
        .metadata_at_version(genesis_hash, latest_metadata_version)
        .map_err(|_| {
            Error::InternalError("Failed to get runtime API for genesis hash".to_string())
        })?
        .ok_or_else(|| {
            Error::InternalError(format!(
                "Metadata not found for version {latest_metadata_version} at genesis hash"
            ))
        })?;
    let subxt_metadata = SubxtMetadata::decode(&mut (*opaque_metadata).as_slice())
        .map_err(|_| Error::InternalError("Unable to decode metadata".to_string()))?;

    OnlineClient::<SrcChainConfig>::from_rpc_client_with(
        genesis_hash,
        subxt_runtime_version,
        subxt_metadata,
        rpc_client,
    )
    .map_err(|err| {
        Error::InternalError(format!("Failed to initialize the subxt online client: {err}"))
    })
}

async fn create_revive_rpc_client(
    api: OnlineClient<SrcChainConfig>,
    rpc_client: RpcClient,
    rpc: LegacyRpcMethods<SrcChainConfig>,
    block_provider: SubxtBlockInfoProvider,
    task_spawn_handle: SpawnTaskHandle,
    keep_latest_n_blocks: Option<usize>,
) -> Result<EthRpcClient> {
    let pool = SqlitePoolOptions::new()
        .max_connections(1)
        // see sqlite in-memory issue: https://github.com/launchbadge/sqlx/issues/2510
        .idle_timeout(None)
        .max_lifetime(None)
        .connect("sqlite::memory:")
        .await
        .map_err(|err| Error::ReviveRpc(EthRpcError::ClientError(ClientError::SqlxError(err))))?;

    let receipt_extractor = ReceiptExtractor::new_with_custom_address_recovery(
        api.clone(),
        None,
        Arc::new(recover_maybe_impersonated_address),
    )
    .await
    .map_err(|err| Error::ReviveRpc(EthRpcError::ClientError(err)))?;

    let receipt_provider =
        ReceiptProvider::new(pool, block_provider.clone(), receipt_extractor, keep_latest_n_blocks)
            .await
            .map_err(|err| {
                Error::ReviveRpc(EthRpcError::ClientError(ClientError::SqlxError(err)))
            })?;

    let mut eth_rpc_client =
        EthRpcClient::new(api, rpc_client, rpc, block_provider, receipt_provider)
            .await
            .map_err(Error::from)?;

    eth_rpc_client.create_block_notifier();
    let eth_rpc_client_clone = eth_rpc_client.clone();
    task_spawn_handle.spawn("block-subscription", "None", async move {
        let eth_rpc_client = eth_rpc_client_clone;
        let best_future =
            eth_rpc_client.subscribe_and_cache_new_blocks(SubscriptionType::BestBlocks);
        let finalized_future =
            eth_rpc_client.subscribe_and_cache_new_blocks(SubscriptionType::FinalizedBlocks);
        let res = tokio::try_join!(best_future, finalized_future).map(|_| ());
        if let Err(err) = res {
            panic!("Block subscription task failed: {err:?}")
        }
    });

    Ok(eth_rpc_client)
}<|MERGE_RESOLUTION|>--- conflicted
+++ resolved
@@ -72,11 +72,7 @@
 };
 use revm::primitives::hardfork::SpecId;
 use sqlx::sqlite::SqlitePoolOptions;
-<<<<<<< HEAD
-use std::{collections::HashSet, sync::Arc, time::Duration};
-=======
 use std::{collections::BTreeSet, sync::Arc, time::Duration};
->>>>>>> 79895faa
 use substrate_runtime::{Balance, constants::NATIVE_TO_ETH_RATIO};
 use subxt::{
     Metadata as SubxtMetadata, OnlineClient, backend::rpc::RpcClient,
@@ -132,13 +128,10 @@
         )
         .await?;
 
-<<<<<<< HEAD
-=======
         let filters_clone = filters.clone();
         substrate_service.spawn_handle.spawn("filter-eviction-task", "None", async move {
             eviction_task(filters_clone).await;
         });
->>>>>>> 79895faa
         Ok(Self {
             block_provider,
             req_receiver,
@@ -1612,8 +1605,6 @@
         Ok(())
     }
 
-<<<<<<< HEAD
-=======
     // ----- Helpers -----
 
     async fn wait_for_receipt(
@@ -1635,7 +1626,6 @@
         })
     }
 
->>>>>>> 79895faa
     async fn wait_for_hash(
         &self,
         receiver: Option<tokio::sync::broadcast::Receiver<H256>>,
@@ -1664,8 +1654,6 @@
         Ok(())
     }
 
-<<<<<<< HEAD
-=======
     fn new_block_notifications(&self) -> Result<tokio::sync::broadcast::Receiver<H256>> {
         self.eth_rpc_client
             .block_notifier()
@@ -1673,7 +1661,6 @@
             .ok_or(Error::InternalError("Could not subscribe to new blocks. 😢".to_string()))
     }
 
->>>>>>> 79895faa
     async fn log_mined_block(&self, block_hash: H256) -> Result<()> {
         let block_timestamp = self.backend.read_timestamp(block_hash)?;
         let block_number = self.backend.read_block_number(block_hash)?;
