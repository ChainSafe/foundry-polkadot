--- conflicted
+++ resolved
@@ -1,16 +1,15 @@
 use crate::config::{
-    AccountGenerator, AnvilNodeConfig, CHAIN_ID, DEFAULT_MNEMONIC, ForkChoice, SubstrateNodeConfig,
+    AccountGenerator, AnvilNodeConfig, CHAIN_ID, DEFAULT_MNEMONIC, SubstrateNodeConfig,
 };
 use alloy_genesis::Genesis;
-use alloy_primitives::{B256, U256, utils::Unit};
+use alloy_primitives::{U256, utils::Unit};
 use alloy_signer_local::coins_bip39::{English, Mnemonic};
 use anvil_server::ServerConfig;
 use clap::Parser;
-use core::fmt;
 use foundry_common::shell;
 use foundry_config::Chain;
 use rand_08::{SeedableRng, rngs::StdRng};
-use std::{net::IpAddr, path::PathBuf, str::FromStr, time::Duration};
+use std::{net::IpAddr, path::PathBuf, time::Duration};
 
 #[derive(Clone, Debug, Parser)]
 pub struct NodeArgs {
@@ -139,23 +138,7 @@
             .disable_code_size_limit(self.evm.disable_code_size_limit)
             .with_disable_default_create2_deployer(self.evm.disable_default_create2_deployer)
             .with_memory_limit(self.evm.memory_limit)
-<<<<<<< HEAD
-            .with_fork_choice(match (self.evm.fork_block_number, self.evm.fork_transaction_hash) {
-                (Some(block), None) => Some(ForkChoice::Block(block)),
-                (None, Some(hash)) => Some(ForkChoice::Transaction(hash)),
-                _ => self
-                    .evm
-                    .fork_url
-                    .as_ref()
-                    .and_then(|f| f.block)
-                    .map(|num| ForkChoice::Block(num as i128)),
-            })
-            .with_eth_rpc_url(self.evm.fork_url.map(|fork| fork.url))
-            .fork_request_timeout(self.evm.fork_request_timeout.map(Duration::from_millis))
-            .fork_request_retries(self.evm.fork_request_retries);
-=======
             .with_revive_rpc_block_limit(self.revive_rpc_block_limit);
->>>>>>> 79895faa
 
         let substrate_node_config = SubstrateNodeConfig::new(&anvil_config);
 
@@ -191,56 +174,6 @@
 #[derive(Clone, Debug, Parser)]
 #[command(next_help_heading = "EVM options")]
 pub struct AnvilEvmArgs {
-    /// Fetch state over a remote endpoint instead of starting from an empty state.
-    ///
-    /// If you want to fetch state from a specific block number, add a block number like `http://localhost:8545@1400000` or use the `--fork-block-number` argument.
-    #[arg(
-        long,
-        short,
-        visible_alias = "rpc-url",
-        value_name = "URL",
-        help_heading = "Fork config"
-    )]
-    pub fork_url: Option<ForkUrl>,
-
-    /// Fetch state from a specific block number over a remote endpoint.
-    ///
-    /// If negative, the given value is subtracted from the `latest` block number.
-    ///
-    /// See --fork-url.
-    #[arg(
-        long,
-        requires = "fork_url",
-        value_name = "BLOCK",
-        help_heading = "Fork config",
-        allow_hyphen_values = true
-    )]
-    pub fork_block_number: Option<i128>,
-
-    /// Fetch state from a specific transaction hash over a remote endpoint.
-    ///
-    /// See --fork-url.
-    #[arg(
-        long,
-        requires = "fork_url",
-        value_name = "TRANSACTION",
-        help_heading = "Fork config",
-        conflicts_with = "fork_block_number"
-    )]
-    pub fork_transaction_hash: Option<B256>,
-
-    /// Timeout in ms for requests sent to remote JSON-RPC server in forking mode.
-    ///
-    /// Default value 45000
-    #[arg(id = "timeout", long = "timeout", help_heading = "Fork config", requires = "fork_url")]
-    pub fork_request_timeout: Option<u64>,
-
-    /// Number of retry requests for spurious networks (timed out requests)
-    ///
-    /// Default value 5
-    #[arg(id = "retries", long = "retries", help_heading = "Fork config", requires = "fork_url")]
-    pub fork_request_retries: Option<u32>,
-
     /// The block gas limit.
     #[arg(long, alias = "block-gas-limit", help_heading = "Environment config")]
     pub gas_limit: Option<u128>,
@@ -310,46 +243,6 @@
     /// The memory limit per EVM execution in bytes.
     #[arg(long)]
     pub memory_limit: Option<u64>,
-}
-
-/// Represents the input URL for a fork with an optional trailing block number:
-/// `http://localhost:8545@1000000`
-#[derive(Clone, Debug, PartialEq, Eq)]
-pub struct ForkUrl {
-    /// The endpoint url
-    pub url: String,
-    /// Optional trailing block
-    pub block: Option<u64>,
-}
-
-impl fmt::Display for ForkUrl {
-    fn fmt(&self, f: &mut fmt::Formatter<'_>) -> fmt::Result {
-        self.url.fmt(f)?;
-        if let Some(block) = self.block {
-            write!(f, "@{block}")?;
-        }
-        Ok(())
-    }
-}
-
-impl FromStr for ForkUrl {
-    type Err = String;
-
-    fn from_str(s: &str) -> Result<Self, Self::Err> {
-        if let Some((url, block)) = s.rsplit_once('@') {
-            if block == "latest" {
-                return Ok(Self { url: url.to_string(), block: None });
-            }
-            // this will prevent false positives for auths `user:password@example.com`
-            if !block.is_empty() && !block.contains(':') && !block.contains('.') {
-                let block: u64 = block
-                    .parse()
-                    .map_err(|_| format!("Failed to parse block number: `{block}`"))?;
-                return Ok(Self { url: url.to_string(), block: Some(block) });
-            }
-        }
-        Ok(Self { url: s.to_string(), block: None })
-    }
 }
 
 /// Clap's value parser for genesis. Loads a genesis.json file.
