use crate::{
    AnvilNodeConfig,
    substrate_node::{
        lazy_loading::backend::Backend as LazyLoadingBackend,
        mining_engine::{MiningEngine, MiningMode, run_mining_engine},
        rpc::spawn_rpc_server,
        service::consensus::SameSlotConsensusDataProvider,
    },
};
use anvil::eth::backend::time::TimeManager;
use parking_lot::Mutex;
use polkadot_sdk::{
    parachains_common::opaque::Block,
    sc_basic_authorship, sc_consensus,
    sc_consensus_manual_seal::{self},
    sc_service::{
        self, Configuration, RpcHandlers, SpawnTaskHandle, TaskManager,
        error::Error as ServiceError,
    },
    sc_transaction_pool, sp_timestamp,
};
use std::sync::Arc;
use tokio_stream::wrappers::ReceiverStream;

pub use backend::{BackendError, BackendWithOverlay, StorageOverrides};
pub use client::Client;

mod backend;
mod client;
mod consensus;
mod executor;
pub mod storage;

pub type Backend = LazyLoadingBackend<Block>;

pub type TransactionPoolHandle = sc_transaction_pool::TransactionPoolHandle<Block, Client>;

type SelectChain = sc_consensus::LongestChain<Backend, Block>;

#[derive(Clone)]
pub struct Service {
    pub spawn_handle: SpawnTaskHandle,
    pub client: Arc<Client>,
    pub backend: Arc<Backend>,
    pub tx_pool: Arc<TransactionPoolHandle>,
    pub rpc_handlers: RpcHandlers,
    pub mining_engine: Arc<MiningEngine>,
    pub storage_overrides: Arc<Mutex<StorageOverrides>>,
    pub genesis_block_number: u64,
}

/// Builds a new service for a full client.
pub fn new(
    anvil_config: &AnvilNodeConfig,
    mut config: Configuration,
) -> Result<(Service, TaskManager), ServiceError> {
<<<<<<< HEAD
    let storage_overrides = Arc::new(Mutex::new(StorageOverrides::default()));
    let executor = sc_service::new_wasm_executor(&config.executor);
=======
    let storage_overrides =
        Arc::new(Mutex::new(StorageOverrides::new(anvil_config.revive_rpc_block_limit)));
>>>>>>> 223807fe

    let (client, backend, keystore, mut task_manager) =
        client::new_client(anvil_config, &mut config, executor, storage_overrides.clone())?;

    let transaction_pool = Arc::from(
        sc_transaction_pool::Builder::new(
            task_manager.spawn_essential_handle(),
            client.clone(),
            config.role.is_authority().into(),
        )
        .with_options(config.transaction_pool.clone())
        .build(),
    );

    // Inform the tx pool about imported and finalized blocks.
    task_manager.spawn_handle().spawn(
        "txpool-notifications",
        Some("transaction-pool"),
        sc_transaction_pool::notification_future(client.clone(), transaction_pool.clone()),
    );

    let (seal_engine_command_sender, commands_stream) = tokio::sync::mpsc::channel(1024);
    let commands_stream = ReceiverStream::new(commands_stream);

    let mining_mode =
        MiningMode::new(anvil_config.block_time, anvil_config.mixed_mining, anvil_config.no_mining);
    let time_manager = Arc::new(TimeManager::new_with_milliseconds(
        sp_timestamp::Timestamp::from(
            anvil_config
                .get_genesis_timestamp()
                .checked_mul(1000)
                .ok_or(ServiceError::Application("Genesis timestamp overflow".into()))?,
        )
        .into(),
    ));

    let mining_engine = Arc::new(MiningEngine::new(
        mining_mode,
        transaction_pool.clone(),
        time_manager.clone(),
        seal_engine_command_sender,
    ));

    let rpc_handlers = spawn_rpc_server(
        anvil_config.get_genesis_number(),
        &mut task_manager,
        client.clone(),
        config,
        transaction_pool.clone(),
        keystore,
        backend.clone(),
    )?;

    task_manager.spawn_handle().spawn(
        "mining_engine_task",
        Some("consensus"),
        run_mining_engine(mining_engine.clone()),
    );

    let proposer = sc_basic_authorship::ProposerFactory::new(
        task_manager.spawn_handle(),
        client.clone(),
        transaction_pool.clone(),
        None,
        None,
    );

    let create_inherent_data_providers = {
        move |_, ()| {
            let next_timestamp = time_manager.next_timestamp();
            async move { Ok(sp_timestamp::InherentDataProvider::new(next_timestamp.into())) }
        }
    };

    let params = sc_consensus_manual_seal::ManualSealParams {
        block_import: client.clone(),
        env: proposer,
        client: client.clone(),
        pool: transaction_pool.clone(),
        select_chain: SelectChain::new(backend.clone()),
        commands_stream: Box::pin(commands_stream),
        consensus_data_provider: Some(Box::new(SameSlotConsensusDataProvider::new())),
        create_inherent_data_providers,
    };
    let authorship_future = sc_consensus_manual_seal::run_manual_seal(params);

    task_manager.spawn_essential_handle().spawn_blocking(
        "manual-seal",
        "substrate",
        authorship_future,
    );

    Ok((
        Service {
            spawn_handle: task_manager.spawn_handle(),
            client,
            backend,
            tx_pool: transaction_pool,
            rpc_handlers,
            mining_engine,
            storage_overrides,
            genesis_block_number: anvil_config.get_genesis_number(),
        },
        task_manager,
    ))
}<|MERGE_RESOLUTION|>--- conflicted
+++ resolved
@@ -54,13 +54,9 @@
     anvil_config: &AnvilNodeConfig,
     mut config: Configuration,
 ) -> Result<(Service, TaskManager), ServiceError> {
-<<<<<<< HEAD
-    let storage_overrides = Arc::new(Mutex::new(StorageOverrides::default()));
-    let executor = sc_service::new_wasm_executor(&config.executor);
-=======
     let storage_overrides =
         Arc::new(Mutex::new(StorageOverrides::new(anvil_config.revive_rpc_block_limit)));
->>>>>>> 223807fe
+    let executor = sc_service::new_wasm_executor(&config.executor);
 
     let (client, backend, keystore, mut task_manager) =
         client::new_client(anvil_config, &mut config, executor, storage_overrides.clone())?;
