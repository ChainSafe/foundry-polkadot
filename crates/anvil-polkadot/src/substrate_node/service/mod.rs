--- conflicted
+++ resolved
@@ -9,7 +9,6 @@
 use anvil::eth::backend::time::TimeManager;
 use parking_lot::Mutex;
 use polkadot_sdk::{
-<<<<<<< HEAD
     cumulus_client_parachain_inherent::MockValidationDataInherentDataProvider,
     cumulus_primitives_aura::AuraUnincludedSegmentApi,
     parachains_common::{Hash, SLOT_DURATION, opaque::Block},
@@ -20,16 +19,10 @@
         ManualSealParams, consensus::aura::AuraConsensusDataProvider, run_manual_seal,
     },
     sc_executor,
-=======
-    sc_consensus_manual_seal::{ManualSealParams, run_manual_seal, consensus::aura::AuraConsensusDataProvider},
-    parachains_common::{SLOT_DURATION, opaque::Block, Hash},
-    sc_basic_authorship, sc_consensus, sc_executor,
->>>>>>> 86c477b0
     sc_service::{
         self, Configuration, RpcHandlers, SpawnTaskHandle, TaskManager,
         error::Error as ServiceError,
     },
-<<<<<<< HEAD
     sc_transaction_pool::{self, TransactionPoolWrapper},
     sp_api::{ApiExt, ProvideRuntimeApi},
     sp_arithmetic::traits::UniqueSaturatedInto,
@@ -39,34 +32,13 @@
     sp_timestamp,
     sp_wasm_interface::ExtendedHostFunctions,
     substrate_frame_rpc_system::SystemApiServer,
-=======
-    sc_transaction_pool::{self, TransactionPoolWrapper}, sp_io, sp_timestamp,
-    sp_wasm_interface::ExtendedHostFunctions,
-    sp_keystore::KeystorePtr,
-    sc_consensus_aura::{self, AuraApi},
-    cumulus_client_parachain_inherent::MockValidationDataInherentDataProvider, 
-    sp_arithmetic::traits::UniqueSaturatedInto,
-    substrate_frame_rpc_system::SystemApiServer,
-     sc_chain_spec,
-     polkadot_primitives::{self, Id, PersistedValidationData, UpgradeGoAhead},
-   sp_api::{ApiExt, ProvideRuntimeApi},
-   cumulus_primitives_aura::AuraUnincludedSegmentApi,
->>>>>>> 86c477b0
 };
 
 use std::sync::Arc;
 use tokio::runtime::Builder as TokioRtBuilder;
 use tokio_stream::wrappers::ReceiverStream;
-use tokio::runtime::Builder as TokioRtBuilder;
 
 use serde_json::{json, Map, Value};
-
-use jsonrpsee::http_client::{HttpClient, HttpClientBuilder, HeaderMap, HeaderValue};
-use jsonrpsee::core::client::ClientT as JsonClientT;
-use jsonrpsee::rpc_params;
-use indicatif::{ProgressBar, ProgressStyle};
-
-use serde_json::{Map, Value, json};
 
 use indicatif::{ProgressBar, ProgressStyle};
 use jsonrpsee::{
@@ -101,7 +73,6 @@
     pub genesis_block_number: u64,
 }
 
-<<<<<<< HEAD
 async fn resolve_fork_hash_http(
     client: &HttpClient,
     fork_block_hash: Option<H256>,
@@ -109,15 +80,10 @@
     if let Some(h) = fork_block_hash {
         return Ok(h.to_string());
     }
-=======
-async fn resolve_fork_hash_http(client: &HttpClient, fork_block_hash: Option<String>) -> eyre::Result<String> {
-    if let Some(h) = fork_block_hash { return Ok(h); }
->>>>>>> 86c477b0
     let res: String = client.request("chain_getBlockHash", rpc_params![]).await?;
     Ok(res)
 }
 
-<<<<<<< HEAD
 async fn fetch_sync_spec_http(
     client: &HttpClient,
     at_hex_opt: Option<String>,
@@ -125,27 +91,13 @@
     let pb = ProgressBar::new_spinner();
     pb.set_style(
         ProgressStyle::with_template("{spinner:.green} {msg}").unwrap().tick_chars("/|\\- "),
-=======
-async fn fetch_sync_spec_http(client: &HttpClient, at_hex_opt: Option<String>) -> eyre::Result<Vec<u8>> {
-    let pb = ProgressBar::new_spinner();
-    pb.set_style(
-        ProgressStyle::with_template("{spinner:.green} {msg}")
-            .unwrap()
-            .tick_chars("/|\\- "),
->>>>>>> 86c477b0
     );
     pb.enable_steady_tick(std::time::Duration::from_millis(120));
     pb.set_message("Downloading sync state spec...");
 
     let raw = true;
-<<<<<<< HEAD
     let spec_json: serde_json::Value =
         client.request("sync_state_genSyncSpec", rpc_params![raw, at_hex_opt]).await?;
-=======
-    let spec_json: serde_json::Value = client
-        .request("sync_state_genSyncSpec", rpc_params![raw, at_hex_opt])
-        .await?;
->>>>>>> 86c477b0
 
     pb.finish_with_message("Sync state spec downloaded ✔");
 
@@ -155,17 +107,11 @@
 async fn fetch_all_keys_paged(client: &HttpClient, at_hex: &str) -> eyre::Result<Vec<String>> {
     let pb = ProgressBar::new_spinner();
     pb.set_style(
-<<<<<<< HEAD
         ProgressStyle::with_template(
             "{spinner:.green} Fetching key pages... {pos} pages collected",
         )
         .unwrap()
         .tick_chars("/|\\- "),
-=======
-        ProgressStyle::with_template("{spinner:.green} Fetching key pages... {pos} pages collected")
-            .unwrap()
-            .tick_chars("/|\\- "),
->>>>>>> 86c477b0
     );
     pb.enable_steady_tick(std::time::Duration::from_millis(120));
 
@@ -174,20 +120,11 @@
     let mut page_count: u64 = 0;
     loop {
         let page: Vec<String> = client
-<<<<<<< HEAD
             .request("state_getKeysPaged", rpc_params!["0x", 1000u32, start_key.clone(), at_hex])
             .await?;
         if page.is_empty() {
             break;
         }
-=======
-            .request(
-                "state_getKeysPaged",
-                rpc_params!["0x", 1000u32, start_key.clone(), at_hex],
-            )
-            .await?;
-        if page.is_empty() { break; }
->>>>>>> 86c477b0
         start_key = page.last().cloned();
         keys.extend(page.into_iter());
         page_count += 1;
@@ -198,14 +135,10 @@
     Ok(keys)
 }
 
-<<<<<<< HEAD
 async fn fetch_top_state_map_http(
     client: &HttpClient,
     at_hex: &str,
 ) -> eyre::Result<Map<String, Value>> {
-=======
-async fn fetch_top_state_map_http(client: &HttpClient, at_hex: &str) -> eyre::Result<Map<String, Value>> {
->>>>>>> 86c477b0
     let keys = fetch_all_keys_paged(client, at_hex).await?;
 
     let pb = ProgressBar::new(keys.len() as u64);
@@ -218,12 +151,8 @@
 
     let mut top_map: Map<String, Value> = Map::new();
     for k in keys.iter() {
-<<<<<<< HEAD
         let v: Option<String> =
             client.request("state_getStorage", rpc_params![k.clone(), at_hex]).await?;
-=======
-        let v: Option<String> = client.request("state_getStorage", rpc_params![k.clone(), at_hex]).await?;
->>>>>>> 86c477b0
         if let Some(val_hex) = v {
             top_map.insert(k.clone(), Value::String(val_hex));
         }
@@ -261,22 +190,6 @@
 }
 
 fn create_manual_seal_inherent_data_providers(
-<<<<<<< HEAD
-    client: Arc<Client>,
-    para_id: Id,
-    slot_duration: sc_consensus_aura::SlotDuration,
-) -> impl Fn(
-    Hash,
-    (),
-) -> futures::future::Ready<
-    Result<
-        (sp_timestamp::InherentDataProvider, MockValidationDataInherentDataProvider<()>),
-        Box<dyn std::error::Error + Send + Sync>,
-    >,
-> + Send
-+ Sync {
-    move |block: Hash, ()| {
-=======
 		client: Arc<Client>,
 		para_id: Id,
 		slot_duration: sc_consensus_aura::SlotDuration,
@@ -292,7 +205,6 @@
 	> + Send
 	       + Sync{
 		move |block: Hash, ()| {
->>>>>>> 86c477b0
         let current_para_head = client
             .header(block)
             .expect("Header lookup should succeed")
@@ -312,31 +224,14 @@
         // Note: Taken from https://github.com/paritytech/polkadot-sdk/issues/7341, but unsure if needed or not
         let requires_relay_progress = client
             .runtime_api()
-<<<<<<< HEAD
-            .has_api_with::<dyn AuraUnincludedSegmentApi<Block>, _>(block, |version| version > 1)
-=======
             .has_api_with::<dyn AuraUnincludedSegmentApi<Block>, _>(
                 block,
                 |version| version > 1,
             )
->>>>>>> 86c477b0
             .ok()
             .unwrap_or_default();
 
         let current_para_block_head =
-<<<<<<< HEAD
-            Some(polkadot_primitives::HeadData(current_para_head.hash().as_bytes().to_vec()));
-
-        let current_block_number =
-            UniqueSaturatedInto::<u32>::unique_saturated_into(current_para_head.number) + 1;
-
-        let mocked_parachain = MockValidationDataInherentDataProvider::<()> {
-            current_para_block: current_block_number,
-            para_id,
-            current_para_block_head,
-            relay_offset: 0,
-            relay_blocks_per_para_block: requires_relay_progress.then(|| 1).unwrap_or_default(),
-=======
 				Some(polkadot_primitives::HeadData(current_para_head.hash().as_bytes().to_vec()));
 
         let current_block_number =
@@ -350,7 +245,6 @@
             relay_blocks_per_para_block: requires_relay_progress
                 .then(|| 1)
                 .unwrap_or_default(),
->>>>>>> 86c477b0
             para_blocks_per_relay_epoch: 1,
             // upgrade_go_ahead: should_send_go_ahead.then(|| {
             //     //log::info!("Detected pending validation code, sending go-ahead signal.");
@@ -363,16 +257,10 @@
             (slot_duration.as_millis() * current_block_number as u64).into(),
         );
 
-<<<<<<< HEAD
-        futures::future::ready(Ok((timestamp_provider, mocked_parachain)))
-    }
-}
-=======
 
         futures::future::ready(Ok((timestamp_provider, mocked_parachain)))
 		}
 	}
->>>>>>> 86c477b0
 
 /// Builds a new service for a full client.
 pub fn new(
@@ -383,36 +271,6 @@
         let http_url = fork_url.clone();
         let fork_block_hash = anvil_config.fork_block_hash.clone();
 
-<<<<<<< HEAD
-        let spec_or_top =
-            std::thread::spawn(move || -> eyre::Result<Result<Vec<u8>, Map<String, Value>>> {
-                let rt = TokioRtBuilder::new_current_thread()
-                    .enable_all()
-                    .build()
-                    .map_err(|e| eyre::eyre!("tokio rt build error: {e}"))?;
-                rt.block_on(async move {
-                    let mut headers = HeaderMap::new();
-                    headers
-                        .insert("Accept-Encoding", HeaderValue::from_static("gzip, deflate, br"));
-                    let http = HttpClientBuilder::default()
-                        .set_headers(headers)
-                        .build(http_url)
-                        .map_err(|e| eyre::eyre!("http client build error: {e}"))?;
-                    let at_hex = resolve_fork_hash_http(&http, fork_block_hash).await?;
-                    let try_sync = fetch_sync_spec_http(&http, Some(at_hex.clone())).await;
-                    match try_sync {
-                        Ok(spec_bytes) => Ok(Ok(spec_bytes)),
-                        Err(_) => {
-                            let top = fetch_top_state_map_http(&http, &at_hex).await?;
-                            Ok(Err(top))
-                        }
-                    }
-                })
-            })
-            .join()
-            .map_err(|_| ServiceError::Other("tokio thread panicked".into()))?
-            .map_err(|e| ServiceError::Other(format!("fork fetch failed: {e}")))?;
-=======
         let spec_or_top = std::thread::spawn(move || -> eyre::Result<Result<Vec<u8>, Map<String, Value>>> {
             let rt = TokioRtBuilder::new_current_thread()
                 .enable_all()
@@ -439,7 +297,6 @@
         .join()
         .map_err(|_| ServiceError::Other("tokio thread panicked".into()))?
         .map_err(|e| ServiceError::Other(format!("fork fetch failed: {e}")))?;
->>>>>>> 86c477b0
 
         match spec_or_top {
             Ok(spec_bytes) => {
@@ -525,18 +382,6 @@
         None,
     );
 
-<<<<<<< HEAD
-    let slot_duration = sc_consensus_aura::SlotDuration::from_millis(SLOT_DURATION);
-
-    // Polkadot-sdk doesnt seem to use the latest changes here, so this function isnt available yet.
-    // Can use `new()` instead but our client doesnt implement all the needed traits
-    // let aura_digest_provider = AuraConsensusDataProvider::new_with_slot_duration(slot_duration);
-
-    let para_id = Id::new(anvil_config.get_chain_id().try_into().unwrap());
-
-    let create_inherent_data_providers =
-        create_manual_seal_inherent_data_providers(client.clone(), para_id, slot_duration);
-=======
    let slot_duration= sc_consensus_aura::SlotDuration::from_millis(SLOT_DURATION);
 
     // Polkadot-sdk doesnt seem to use the latest changes here, so this function isnt available yet. Can use `new()` instead but our client 
@@ -550,7 +395,6 @@
 			para_id,
 			slot_duration,
 		);
->>>>>>> 86c477b0
 
     let params = ManualSealParams {
         block_import: client.clone(),
