[package]
name = "anvil-polkadot"
description = "Local ethereum-compatible node based on polkadot-sdk"

version.workspace = true
edition.workspace = true
rust-version.workspace = true
authors.workspace = true
license.workspace = true
homepage.workspace = true
repository.workspace = true

[lints]
workspace = true

[[bin]]
name = "anvil-polkadot"
path = "bin/main.rs"

[dependencies]
# foundry internal
codec = { version = "3.7.5", default-features = true, package = "parity-scale-codec" }
substrate-runtime = { path = "substrate-runtime" }
secp256k1 = { version = "0.28.0", default-features = false }
libsecp256k1 = { version = "0.7.0", default-features = false }
sp-runtime-interface = { git = "https://github.com/paritytech/polkadot-sdk.git", branch = "master", default-features = false }
polkadot-sdk = { git = "https://github.com/paritytech/polkadot-sdk.git", branch = "master", default-features = false, features = [
    "sc-allocator",
	"sc-basic-authorship",
	"sc-block-builder",
	"sc-chain-spec",
	"sc-cli",
	"sc-client-api",
	"sc-client-db",
	"sc-consensus",
	"sc-consensus-manual-seal",
    "sc-executor",
	"sc-executor-common",
	"sc-executor-wasmtime",
	"sc-keystore",
	"sc-network",
	"sc-network-types",
    "sc-rpc",
	"sc-rpc-api",
	"sc-rpc-server",
	"sc-rpc-spec-v2",
	"sc-runtime-utilities",
	"sc-service",
	"sc-state-db",
	"sc-telemetry",
	"sc-tracing",
	"sc-transaction-pool",
	"sc-transaction-pool-api",
	"sc-utils",
	"sp-blockchain",
	"sp-consensus",
	"sp-core-hashing",
	"sp-core-hashing-proc-macro",
	"sp-database",
	"sp-panic-handler",
	"sp-rpc",
	"std",
    "substrate-frame-rpc-support",
	"substrate-frame-rpc-system",
	"substrate-rpc-client",
	"substrate-wasm-builder",
	"pallet-revive-eth-rpc",

	"sc-consensus-aura",
	"polkadot-primitives",
	"cumulus-client-parachain-inherent",
	"sp-arithmetic",
	"cumulus-client-service",
	"cumulus-primitives-aura",
	#"sp-consensus-aura",

] }

#sc-consensus-manual-seal = { git = "https://github.com/paritytech/polkadot-sdk.git", package = "sc-consensus-manual-seal"}
anvil.workspace = true
anvil-core.workspace = true
anvil-server = { workspace = true, features = ["clap"] }
anvil-rpc.workspace = true
foundry-cli.workspace = true
foundry-common.workspace = true
foundry-config.workspace = true
foundry-evm.workspace = true

alloy-primitives = { workspace = true, features = ["serde"] }
alloy-consensus = { workspace = true, features = ["k256", "kzg"] }
alloy-contract = { workspace = true, features = ["pubsub"] }
alloy-network.workspace = true
alloy-eips.workspace = true
alloy-rlp.workspace = true
alloy-signer = { workspace = true, features = ["eip712"] }
alloy-signer-local = { workspace = true, features = ["mnemonic"] }
alloy-sol-types = { workspace = true, features = ["std"] }
alloy-dyn-abi = { workspace = true, features = ["std", "eip712"] }
alloy-rpc-types = { workspace = true, features = ["anvil", "trace", "txpool"] }
alloy-serde.workspace = true
alloy-provider = { workspace = true, features = [
    "reqwest",
    "ws",
    "ipc",
    "debug-api",
    "trace-api",
] }
alloy-transport.workspace = true
alloy-chains.workspace = true
alloy-genesis.workspace = true
alloy-trie.workspace = true
op-alloy-consensus = { workspace = true, features = ["serde"] }
<<<<<<< HEAD
url = { version = "2.4.0" }
=======
hex = "0.4"
>>>>>>> 2952cbad

# axum related
axum.workspace = true
hyper.workspace = true

# tracing
tracing.workspace = true
tracing-subscriber = { workspace = true, features = ["env-filter"] }

# async
tokio = { workspace = true }
parking_lot.workspace = true
futures.workspace = true
async-trait.workspace = true
futures-timer = { version = "3.0.3" }

# misc
flate2 = "1.0"
serde_json.workspace = true
serde.workspace = true
thiserror.workspace = true
yansi.workspace = true
tempfile.workspace = true
itertools.workspace = true
rand_08.workspace = true
eyre.workspace = true
lru = "0.16.0"

# cli
clap = { version = "4", features = [
    "derive",
    "env",
    "wrap_help",
] }
clap_complete = { version = "4" }
chrono.workspace = true
clap_complete_fig = "4"
subxt = "0.43.0"
subxt-signer = "0.43.0"
tokio-stream = "0.1.17"
jsonrpsee = "0.24.9"
sqlx = "0.8.6"
indicatif.workspace = true
#sc-consensus-manual-seal = "0.54.0"

log = { version = "0.4.21", default-features = false }
polkadot-core-primitives = "18.0.0"
cumulus-primitives-core = "0.21.0"
tokio-retry = { version = "0.3.0" }
hex = { version = "0.4.3", default-features = false }
hex-literal = { version = "0.4.1", default-features = false }

[dev-dependencies]
alloy-provider = { workspace = true, features = ["txpool-api"] }
alloy-pubsub.workspace = true
foundry-test-utils.workspace = true
tokio = { workspace = true, features = ["full"] }
assert_matches = "1.5.0"
rstest = "0.26.1"

op-alloy-rpc-types.workspace = true

[features]
default = []
asm-keccak = ["alloy-primitives/asm-keccak"]<|MERGE_RESOLUTION|>--- conflicted
+++ resolved
@@ -110,11 +110,7 @@
 alloy-genesis.workspace = true
 alloy-trie.workspace = true
 op-alloy-consensus = { workspace = true, features = ["serde"] }
-<<<<<<< HEAD
 url = { version = "2.4.0" }
-=======
-hex = "0.4"
->>>>>>> 2952cbad
 
 # axum related
 axum.workspace = true
