[package]
name = "anvil-polkadot"
description = "Local ethereum-compatible node based on polkadot-sdk"

version.workspace = true
edition.workspace = true
rust-version.workspace = true
authors.workspace = true
license.workspace = true
homepage.workspace = true
repository.workspace = true

[lints]
workspace = true

[[bin]]
name = "anvil-polkadot"
path = "bin/main.rs"

[dependencies]
# foundry internal
substrate-runtime = { path = "substrate-runtime" }
polkadot-sdk = { git = "https://github.com/paritytech/polkadot-sdk.git", branch = "acihodaru/foundry-polkadot", default-features = false, features = [
    "sc-allocator",
	"sc-basic-authorship",
	"sc-block-builder",
	"sc-chain-spec",
	"sc-cli",
	"sc-client-api",
	"sc-client-db",
	"sc-consensus",
	"sc-consensus-manual-seal",
    "sc-executor",
	"sc-executor-common",
	"sc-executor-wasmtime",
	"sc-keystore",
	"sc-network-types",
    "sc-rpc",
	"sc-rpc-api",
	"sc-rpc-server",
	"sc-rpc-spec-v2",
	"sc-service",
	"sc-state-db",
	"sc-tracing",
	"sc-transaction-pool",
	"sc-transaction-pool-api",
	"sc-utils",
	"sp-blockchain",
	"sp-consensus",
	"sp-core-hashing",
	"sp-core-hashing-proc-macro",
	"sp-database",
	"sp-panic-handler",
	"sp-rpc",
	"std",
    "substrate-frame-rpc-support",
	"substrate-frame-rpc-system",
	"substrate-rpc-client",
	"substrate-wasm-builder",
	"pallet-revive-eth-rpc"
] }
anvil.workspace = true
anvil-core.workspace = true
anvil-server = { workspace = true, features = ["clap"] }
anvil-rpc.workspace = true
foundry-cli.workspace = true
foundry-common.workspace = true
foundry-config.workspace = true
foundry-evm.workspace = true

alloy-primitives = { workspace = true, features = ["serde"] }
alloy-consensus = { workspace = true, features = ["k256", "kzg"] }
alloy-contract = { workspace = true, features = ["pubsub"] }
alloy-network.workspace = true
alloy-eips.workspace = true
alloy-rlp.workspace = true
alloy-signer = { workspace = true, features = ["eip712"] }
alloy-signer-local = { workspace = true, features = ["mnemonic"] }
alloy-sol-types = { workspace = true, features = ["std"] }
alloy-dyn-abi = { workspace = true, features = ["std", "eip712"] }
alloy-rpc-types = { workspace = true, features = ["anvil", "trace", "txpool"] }
alloy-serde.workspace = true
alloy-provider = { workspace = true, features = [
    "reqwest",
    "ws",
    "ipc",
    "debug-api",
    "trace-api",
] }
alloy-transport.workspace = true
alloy-chains.workspace = true
alloy-genesis.workspace = true
alloy-trie.workspace = true
op-alloy-consensus = { workspace = true, features = ["serde"] }

# axum related
axum.workspace = true
hyper.workspace = true

# tracing
tracing.workspace = true
tracing-subscriber = { workspace = true, features = ["env-filter"] }

# async
tokio = { workspace = true }
parking_lot.workspace = true
futures.workspace = true
async-trait.workspace = true
futures-timer = { version = "3.0.3" }

# misc
flate2 = "1.0"
serde_json.workspace = true
serde.workspace = true
thiserror.workspace = true
yansi.workspace = true
tempfile.workspace = true
itertools.workspace = true
rand.workspace = true
eyre.workspace = true

# cli
clap = { version = "4", features = [
    "derive",
    "env",
    "wrap_help",
] }
clap_complete = { version = "4" }
chrono.workspace = true
clap_complete_fig = "4"
parity-scale-codec = "3.7.5"
<<<<<<< HEAD
sqlx = "0.8.6"
subxt = "0.41.0"
=======
subxt = "0.41.0"
subxt-signer = "0.41.0"
tokio-stream = "0.1.17"
>>>>>>> 39301b35

[dev-dependencies]
alloy-provider = { workspace = true, features = ["txpool-api"] }
alloy-pubsub.workspace = true
foundry-test-utils.workspace = true
tokio = { workspace = true, features = ["full"] }

op-alloy-rpc-types.workspace = true

[features]
default = []
asm-keccak = ["alloy-primitives/asm-keccak"]<|MERGE_RESOLUTION|>--- conflicted
+++ resolved
@@ -129,14 +129,10 @@
 chrono.workspace = true
 clap_complete_fig = "4"
 parity-scale-codec = "3.7.5"
-<<<<<<< HEAD
 sqlx = "0.8.6"
-subxt = "0.41.0"
-=======
 subxt = "0.41.0"
 subxt-signer = "0.41.0"
 tokio-stream = "0.1.17"
->>>>>>> 39301b35
 
 [dev-dependencies]
 alloy-provider = { workspace = true, features = ["txpool-api"] }
