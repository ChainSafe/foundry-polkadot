--- conflicted
+++ resolved
@@ -116,12 +116,12 @@
     /// Creates a new `Executor` with the given arguments.
     #[inline]
     pub fn new(
-        strategy: ExecutorStrategy,
         mut backend: Backend,
         env: Env,
         inspector: InspectorStack,
         gas_limit: u64,
         legacy_assertions: bool,
+        strategy: ExecutorStrategy,
     ) -> Self {
         // Need to create a non-empty contract on the cheatcodes address so `extcodesize` checks
         // do not fail.
@@ -140,25 +140,20 @@
     }
 
     fn clone_with_backend(&self, backend: Backend) -> Self {
-<<<<<<< HEAD
-        let env = EnvWithHandlerCfg::new_with_spec_id(Box::new(self.env().clone()), self.spec_id());
-        Self::new(
-            self.strategy.clone(),
-            backend,
-            env,
-            self.inspector().clone(),
-            self.gas_limit,
-            self.legacy_assertions,
-        )
-=======
         let env = Env::new_with_spec_id(
             self.env.evm_env.cfg_env.clone(),
             self.env.evm_env.block_env.clone(),
             self.env.tx.clone(),
             self.spec_id(),
         );
-        Self::new(backend, env, self.inspector().clone(), self.gas_limit, self.legacy_assertions)
->>>>>>> d2415887
+        Self::new(
+            backend,
+            env,
+            self.inspector().clone(),
+            self.gas_limit,
+            self.legacy_assertions,
+            self.strategy.clone(),
+        )
     }
 
     /// Returns a reference to the EVM backend.
@@ -264,15 +259,7 @@
 
     /// Set the nonce of an account.
     pub fn set_nonce(&mut self, address: Address, nonce: u64) -> BackendResult<()> {
-<<<<<<< HEAD
         self.strategy.runner.set_nonce(self, address, nonce)
-=======
-        let mut account = self.backend().basic_ref(address)?.unwrap_or_default();
-        account.nonce = nonce;
-        self.backend_mut().insert_account_info(address, account);
-        self.env_mut().tx.nonce = nonce;
-        Ok(())
->>>>>>> d2415887
     }
 
     /// Returns the nonce of an account.
