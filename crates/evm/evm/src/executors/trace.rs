use crate::{
    Env,
    executors::{Executor, ExecutorBuilder},
};
use alloy_primitives::{Address, U256, map::HashMap};
use alloy_rpc_types::state::StateOverride;
use eyre::Context;
use foundry_compilers::artifacts::EvmVersion;
use foundry_config::{Chain, Config, utils::evm_spec_id};
use foundry_evm_core::{backend::Backend, fork::CreateFork, opts::EvmOpts};
use foundry_evm_traces::TraceMode;
use revm::{primitives::hardfork::SpecId, state::Bytecode};
use std::ops::{Deref, DerefMut};

use super::ExecutorStrategy;

/// A default executor with tracing enabled
pub struct TracingExecutor {
    executor: Executor,
}

impl TracingExecutor {
    pub fn new(
<<<<<<< HEAD
        strategy: ExecutorStrategy,
        env: revm::primitives::Env,
=======
        env: Env,
>>>>>>> fd677c89
        fork: Option<CreateFork>,
        version: Option<EvmVersion>,
        trace_mode: TraceMode,
        odyssey: bool,
        create2_deployer: Address,
        state_overrides: Option<StateOverride>,
    ) -> eyre::Result<Self> {
<<<<<<< HEAD
        let db =
            Backend::spawn(strategy.runner.new_backend_strategy(strategy.context.as_ref()), fork)?;
        Ok(Self {
            // configures a bare version of the evm executor: no cheatcode inspector is enabled,
            // tracing will be enabled only for the targeted transaction
            executor: ExecutorBuilder::new()
                .inspectors(|stack| {
                    stack.trace_mode(trace_mode).odyssey(odyssey).create2_deployer(create2_deployer)
                })
                .spec_id(evm_spec_id(version.unwrap_or_default(), odyssey))
                .build(strategy, env, db),
        })
=======
        let db = Backend::spawn(fork)?;
        // configures a bare version of the evm executor: no cheatcode inspector is enabled,
        // tracing will be enabled only for the targeted transaction
        let mut executor = ExecutorBuilder::new()
            .inspectors(|stack| {
                stack.trace_mode(trace_mode).odyssey(odyssey).create2_deployer(create2_deployer)
            })
            .spec_id(evm_spec_id(version.unwrap_or_default(), odyssey))
            .build(env, db);

        // Apply the state overrides.
        if let Some(state_overrides) = state_overrides {
            for (address, overrides) in state_overrides {
                if let Some(balance) = overrides.balance {
                    executor.set_balance(address, balance)?;
                }
                if let Some(nonce) = overrides.nonce {
                    executor.set_nonce(address, nonce)?;
                }
                if let Some(code) = overrides.code {
                    let bytecode = Bytecode::new_raw_checked(code)
                        .wrap_err("invalid bytecode in state override")?;
                    executor.set_code(address, bytecode)?;
                }
                if let Some(state) = overrides.state {
                    let state: HashMap<U256, U256> = state
                        .into_iter()
                        .map(|(slot, value)| (slot.into(), value.into()))
                        .collect();
                    executor.set_storage(address, state)?;
                }
                if let Some(state_diff) = overrides.state_diff {
                    for (slot, value) in state_diff {
                        executor.set_storage_slot(address, slot.into(), value.into())?;
                    }
                }
            }
        }

        Ok(Self { executor })
>>>>>>> fd677c89
    }

    /// Returns the spec id of the executor
    pub fn spec_id(&self) -> SpecId {
        self.executor.spec_id()
    }

    /// uses the fork block number from the config
    pub async fn get_fork_material(
        config: &Config,
        mut evm_opts: EvmOpts,
    ) -> eyre::Result<(Env, Option<CreateFork>, Option<Chain>, bool)> {
        evm_opts.fork_url = Some(config.get_rpc_url_or_localhost_http()?.into_owned());
        evm_opts.fork_block_number = config.fork_block_number;

        let env = evm_opts.evm_env().await?;

        let fork = evm_opts.get_fork(config, env.clone());

        Ok((env, fork, evm_opts.get_remote_chain_id().await, evm_opts.odyssey))
    }
}

impl Deref for TracingExecutor {
    type Target = Executor;

    fn deref(&self) -> &Self::Target {
        &self.executor
    }
}

impl DerefMut for TracingExecutor {
    fn deref_mut(&mut self) -> &mut Self::Target {
        &mut self.executor
    }
}<|MERGE_RESOLUTION|>--- conflicted
+++ resolved
@@ -1,12 +1,12 @@
 use crate::{
+    executors::{Executor, ExecutorBuilder},
     Env,
-    executors::{Executor, ExecutorBuilder},
 };
-use alloy_primitives::{Address, U256, map::HashMap};
+use alloy_primitives::{map::HashMap, Address, U256};
 use alloy_rpc_types::state::StateOverride;
 use eyre::Context;
 use foundry_compilers::artifacts::EvmVersion;
-use foundry_config::{Chain, Config, utils::evm_spec_id};
+use foundry_config::{utils::evm_spec_id, Chain, Config};
 use foundry_evm_core::{backend::Backend, fork::CreateFork, opts::EvmOpts};
 use foundry_evm_traces::TraceMode;
 use revm::{primitives::hardfork::SpecId, state::Bytecode};
@@ -21,12 +21,8 @@
 
 impl TracingExecutor {
     pub fn new(
-<<<<<<< HEAD
         strategy: ExecutorStrategy,
-        env: revm::primitives::Env,
-=======
         env: Env,
->>>>>>> fd677c89
         fork: Option<CreateFork>,
         version: Option<EvmVersion>,
         trace_mode: TraceMode,
@@ -34,21 +30,8 @@
         create2_deployer: Address,
         state_overrides: Option<StateOverride>,
     ) -> eyre::Result<Self> {
-<<<<<<< HEAD
         let db =
             Backend::spawn(strategy.runner.new_backend_strategy(strategy.context.as_ref()), fork)?;
-        Ok(Self {
-            // configures a bare version of the evm executor: no cheatcode inspector is enabled,
-            // tracing will be enabled only for the targeted transaction
-            executor: ExecutorBuilder::new()
-                .inspectors(|stack| {
-                    stack.trace_mode(trace_mode).odyssey(odyssey).create2_deployer(create2_deployer)
-                })
-                .spec_id(evm_spec_id(version.unwrap_or_default(), odyssey))
-                .build(strategy, env, db),
-        })
-=======
-        let db = Backend::spawn(fork)?;
         // configures a bare version of the evm executor: no cheatcode inspector is enabled,
         // tracing will be enabled only for the targeted transaction
         let mut executor = ExecutorBuilder::new()
@@ -56,7 +39,7 @@
                 stack.trace_mode(trace_mode).odyssey(odyssey).create2_deployer(create2_deployer)
             })
             .spec_id(evm_spec_id(version.unwrap_or_default(), odyssey))
-            .build(env, db);
+            .build(strategy, env, db);
 
         // Apply the state overrides.
         if let Some(state_overrides) = state_overrides {
@@ -88,7 +71,6 @@
         }
 
         Ok(Self { executor })
->>>>>>> fd677c89
     }
 
     /// Returns the spec id of the executor
