--- conflicted
+++ resolved
@@ -1,5 +1,5 @@
 use crate::{executors::Executor, inspectors::InspectorStackBuilder};
-use foundry_evm_core::{Env, backend::Backend};
+use foundry_evm_core::{backend::Backend, Env};
 use revm::primitives::hardfork::SpecId;
 
 use super::ExecutorStrategy;
@@ -83,11 +83,6 @@
         if stack.gas_price.is_none() {
             stack.gas_price = Some(env.tx.gas_price);
         }
-<<<<<<< HEAD
-        let gas_limit = gas_limit.unwrap_or_else(|| env.block.gas_limit.saturating_to());
-        let env = EnvWithHandlerCfg::new_with_spec_id(Box::new(env), spec_id);
-        Executor::new(strategy, db, env, stack.build(), gas_limit, legacy_assertions)
-=======
         let gas_limit = gas_limit.unwrap_or(env.evm_env.block_env.gas_limit);
         let env = Env::new_with_spec_id(
             env.evm_env.cfg_env.clone(),
@@ -95,7 +90,6 @@
             env.tx,
             spec_id,
         );
-        Executor::new(db, env, stack.build(), gas_limit, legacy_assertions)
->>>>>>> fd677c89
+        Executor::new(strategy, db, env, stack.build(), gas_limit, legacy_assertions)
     }
 }