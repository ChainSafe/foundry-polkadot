//! Foundry's main executor backend abstraction and implementation.

use crate::{
    AsEnvMut, Env, EnvMut, InspectorExt,
    constants::{CALLER, CHEATCODE_ADDRESS, DEFAULT_CREATE2_DEPLOYER, TEST_CONTRACT_ADDRESS},
    evm::new_evm_with_inspector,
    fork::{CreateFork, ForkId, MultiFork},
    state_snapshot::StateSnapshots,
    utils::{configure_tx_env, configure_tx_req_env, get_blob_base_fee_update_fraction_by_spec_id},
};
use alloy_consensus::Typed2718;
use alloy_evm::Evm;
use alloy_genesis::GenesisAccount;
use alloy_network::{AnyRpcBlock, AnyTxEnvelope, TransactionResponse};
use alloy_primitives::{Address, B256, TxKind, U256, keccak256, uint};
use alloy_rpc_types::{BlockNumberOrTag, Transaction, TransactionRequest};
use eyre::Context;
use foundry_common::{SYSTEM_TRANSACTION_TYPE, is_known_system_sender};
pub use foundry_fork_db::{BlockchainDb, SharedBackend, cache::BlockchainDbMeta};
use revm::{
    Database, DatabaseCommit, JournalEntry,
    bytecode::Bytecode,
    context::JournalInner,
    context_interface::{block::BlobExcessGasAndPrice, result::ResultAndState},
    database::{CacheDB, DatabaseRef},
    inspector::NoOpInspector,
    precompile::{PrecompileSpecId, Precompiles},
    primitives::{HashMap as Map, KECCAK_EMPTY, Log, hardfork::SpecId},
    state::{Account, AccountInfo, EvmState, EvmStorageSlot},
};
use std::{
    any::Any,
    collections::{BTreeMap, HashMap, HashSet},
    fmt::Debug,
    time::Instant,
};

mod diagnostic;
pub use diagnostic::RevertDiagnostic;

mod error;
pub use error::{BackendError, BackendResult, DatabaseError, DatabaseResult};

mod cow;
pub use cow::CowBackend;

mod in_memory_db;
pub use in_memory_db::{EmptyDBWrapper, FoundryEvmInMemoryDB, MemDb};

mod snapshot;
pub use snapshot::{BackendStateSnapshot, RevertStateSnapshotAction, StateSnapshot};

mod strategy;
pub use strategy::{
    BackendStrategy, BackendStrategyContext, BackendStrategyRunner, EvmBackendStrategyRunner,
};

// A `revm::Database` that is used in forking mode
pub type ForkDB = CacheDB<SharedBackend>;

/// Represents a numeric `ForkId` valid only for the existence of the `Backend`.
///
/// The difference between `ForkId` and `LocalForkId` is that `ForkId` tracks pairs of `endpoint +
/// block` which can be reused by multiple tests, whereas the `LocalForkId` is unique within a test
pub type LocalForkId = U256;

/// Represents the index of a fork in the created forks vector
/// This is used for fast lookup
type ForkLookupIndex = usize;

/// All accounts that will have persistent storage across fork swaps.
const DEFAULT_PERSISTENT_ACCOUNTS: [Address; 3] =
    [CHEATCODE_ADDRESS, DEFAULT_CREATE2_DEPLOYER, CALLER];

/// `bytes32("failed")`, as a storage slot key into [`CHEATCODE_ADDRESS`].
///
/// Used by all `forge-std` test contracts and newer `DSTest` test contracts as a global marker for
/// a failed test.
pub const GLOBAL_FAIL_SLOT: U256 =
    uint!(0x6661696c65640000000000000000000000000000000000000000000000000000_U256);

pub type JournaledState = JournalInner<JournalEntry>;

/// An extension trait that allows us to easily extend the `revm::Inspector` capabilities
#[auto_impl::auto_impl(&mut)]
<<<<<<< HEAD
pub trait DatabaseExt: Database<Error = DatabaseError> + DatabaseCommit {
    /// Returns the strategy.
    fn get_strategy(&mut self) -> &mut BackendStrategy;

=======
pub trait DatabaseExt: Database<Error = DatabaseError> + DatabaseCommit + Debug {
>>>>>>> fd677c89
    /// Creates a new state snapshot at the current point of execution.
    ///
    /// A state snapshot is associated with a new unique id that's created for the snapshot.
    /// State snapshots can be reverted: [DatabaseExt::revert_state], however, depending on the
    /// [RevertStateSnapshotAction], it will keep the snapshot alive or delete it.
    fn snapshot_state(&mut self, journaled_state: &JournaledState, env: &mut EnvMut<'_>) -> U256;

    /// Reverts the snapshot if it exists
    ///
    /// Returns `true` if the snapshot was successfully reverted, `false` if no snapshot for that id
    /// exists.
    ///
    /// **N.B.** While this reverts the state of the evm to the snapshot, it keeps new logs made
    /// since the snapshots was created. This way we can show logs that were emitted between
    /// snapshot and its revert.
    /// This will also revert any changes in the `Env` and replace it with the captured `Env` of
    /// `Self::snapshot_state`.
    ///
    /// Depending on [RevertStateSnapshotAction] it will keep the snapshot alive or delete it.
    fn revert_state(
        &mut self,
        id: U256,
        journaled_state: &JournaledState,
        env: &mut EnvMut<'_>,
        action: RevertStateSnapshotAction,
    ) -> Option<JournaledState>;

    /// Deletes the state snapshot with the given `id`
    ///
    /// Returns `true` if the snapshot was successfully deleted, `false` if no snapshot for that id
    /// exists.
    fn delete_state_snapshot(&mut self, id: U256) -> bool;

    /// Deletes all state snapshots.
    fn delete_state_snapshots(&mut self);

    /// Creates and also selects a new fork
    ///
    /// This is basically `create_fork` + `select_fork`
    fn create_select_fork(
        &mut self,
        fork: CreateFork,
        env: &mut EnvMut<'_>,
        journaled_state: &mut JournaledState,
    ) -> eyre::Result<LocalForkId> {
        let id = self.create_fork(fork)?;
        self.select_fork(id, env, journaled_state)?;
        Ok(id)
    }

    /// Creates and also selects a new fork
    ///
    /// This is basically `create_fork` + `select_fork`
    fn create_select_fork_at_transaction(
        &mut self,
        fork: CreateFork,
        env: &mut EnvMut<'_>,
        journaled_state: &mut JournaledState,
        transaction: B256,
    ) -> eyre::Result<LocalForkId> {
        let id = self.create_fork_at_transaction(fork, transaction)?;
        self.select_fork(id, env, journaled_state)?;
        Ok(id)
    }

    /// Creates a new fork but does _not_ select it
    fn create_fork(&mut self, fork: CreateFork) -> eyre::Result<LocalForkId>;

    /// Creates a new fork but does _not_ select it
    fn create_fork_at_transaction(
        &mut self,
        fork: CreateFork,
        transaction: B256,
    ) -> eyre::Result<LocalForkId>;

    /// Selects the fork's state
    ///
    /// This will also modify the current `Env`.
    ///
    /// **Note**: this does not change the local state, but swaps the remote state
    ///
    /// # Errors
    ///
    /// Returns an error if no fork with the given `id` exists
    fn select_fork(
        &mut self,
        id: LocalForkId,
        env: &mut EnvMut<'_>,
        journaled_state: &mut JournaledState,
    ) -> eyre::Result<()>;

    /// Updates the fork to given block number.
    ///
    /// This will essentially create a new fork at the given block height.
    ///
    /// # Errors
    ///
    /// Returns an error if not matching fork was found.
    fn roll_fork(
        &mut self,
        id: Option<LocalForkId>,
        block_number: u64,
        env: &mut EnvMut<'_>,
        journaled_state: &mut JournaledState,
    ) -> eyre::Result<()>;

    /// Updates the fork to given transaction hash
    ///
    /// This will essentially create a new fork at the block this transaction was mined and replays
    /// all transactions up until the given transaction.
    ///
    /// # Errors
    ///
    /// Returns an error if not matching fork was found.
    fn roll_fork_to_transaction(
        &mut self,
        id: Option<LocalForkId>,
        transaction: B256,
        env: &mut EnvMut<'_>,
        journaled_state: &mut JournaledState,
    ) -> eyre::Result<()>;

    /// Fetches the given transaction for the fork and executes it, committing the state in the DB
    fn transact(
        &mut self,
        id: Option<LocalForkId>,
        transaction: B256,
        env: Env,
        journaled_state: &mut JournaledState,
        inspector: &mut dyn InspectorExt,
    ) -> eyre::Result<()>;

    /// Executes a given TransactionRequest, commits the new state to the DB
    fn transact_from_tx(
        &mut self,
        transaction: &TransactionRequest,
        env: Env,
        journaled_state: &mut JournaledState,
        inspector: &mut dyn InspectorExt,
    ) -> eyre::Result<()>;

    /// Returns the `ForkId` that's currently used in the database, if fork mode is on
    fn active_fork_id(&self) -> Option<LocalForkId>;

    /// Returns the Fork url that's currently used in the database, if fork mode is on
    fn active_fork_url(&self) -> Option<String>;

    /// Whether the database is currently in forked mode.
    fn is_forked_mode(&self) -> bool {
        self.active_fork_id().is_some()
    }

    /// Ensures that an appropriate fork exists
    ///
    /// If `id` contains a requested `Fork` this will ensure it exists.
    /// Otherwise, this returns the currently active fork.
    ///
    /// # Errors
    ///
    /// Returns an error if the given `id` does not match any forks
    ///
    /// Returns an error if no fork exists
    fn ensure_fork(&self, id: Option<LocalForkId>) -> eyre::Result<LocalForkId>;

    /// Ensures that a corresponding `ForkId` exists for the given local `id`
    fn ensure_fork_id(&self, id: LocalForkId) -> eyre::Result<&ForkId>;

    /// Handling multiple accounts/new contracts in a multifork environment can be challenging since
    /// every fork has its own standalone storage section. So this can be a common error to run
    /// into:
    ///
    /// ```solidity
    /// function testCanDeploy() public {
    ///    vm.selectFork(mainnetFork);
    ///    // contract created while on `mainnetFork`
    ///    DummyContract dummy = new DummyContract();
    ///    // this will succeed
    ///    dummy.hello();
    ///
    ///    vm.selectFork(optimismFork);
    ///
    ///    vm.expectRevert();
    ///    // this will revert since `dummy` contract only exists on `mainnetFork`
    ///    dummy.hello();
    /// }
    /// ```
    ///
    /// If this happens (`dummy.hello()`), or more general, a call on an address that's not a
    /// contract, revm will revert without useful context. This call will check in this context if
    /// `address(dummy)` belongs to an existing contract and if not will check all other forks if
    /// the contract is deployed there.
    ///
    /// Returns a more useful error message if that's the case
    fn diagnose_revert(
        &self,
        callee: Address,
        journaled_state: &JournaledState,
    ) -> Option<RevertDiagnostic>;

    /// Loads the account allocs from the given `allocs` map into the passed [JournaledState].
    ///
    /// Returns [Ok] if all accounts were successfully inserted into the journal, [Err] otherwise.
    fn load_allocs(
        &mut self,
        allocs: &BTreeMap<Address, GenesisAccount>,
        journaled_state: &mut JournaledState,
    ) -> Result<(), BackendError>;

    /// Copies bytecode, storage, nonce and balance from the given genesis account to the target
    /// address.
    ///
    /// Returns [Ok] if data was successfully inserted into the journal, [Err] otherwise.
    fn clone_account(
        &mut self,
        source: &GenesisAccount,
        target: &Address,
        journaled_state: &mut JournaledState,
    ) -> Result<(), BackendError>;

    /// Returns true if the given account is currently marked as persistent.
    fn is_persistent(&self, acc: &Address) -> bool;

    /// Revokes persistent status from the given account.
    fn remove_persistent_account(&mut self, account: &Address) -> bool;

    /// Marks the given account as persistent.
    fn add_persistent_account(&mut self, account: Address) -> bool;

    /// Removes persistent status from all given accounts.
    #[auto_impl(keep_default_for(&, &mut, Rc, Arc, Box))]
    fn remove_persistent_accounts(&mut self, accounts: impl IntoIterator<Item = Address>)
    where
        Self: Sized,
    {
        for acc in accounts {
            self.remove_persistent_account(&acc);
        }
    }

    /// Extends the persistent accounts with the accounts the iterator yields.
    #[auto_impl(keep_default_for(&, &mut, Rc, Arc, Box))]
    fn extend_persistent_accounts(&mut self, accounts: impl IntoIterator<Item = Address>)
    where
        Self: Sized,
    {
        for acc in accounts {
            self.add_persistent_account(acc);
        }
    }

    /// Returns the persistent accounts.
    fn persistent_accounts(&self) -> &HashSet<Address>;

    /// Grants cheatcode access for the given `account`
    ///
    /// Returns true if the `account` already has access
    fn allow_cheatcode_access(&mut self, account: Address) -> bool;

    /// Revokes cheatcode access for the given account
    ///
    /// Returns true if the `account` was previously allowed cheatcode access
    fn revoke_cheatcode_access(&mut self, account: &Address) -> bool;

    /// Returns `true` if the given account is allowed to execute cheatcodes
    fn has_cheatcode_access(&self, account: &Address) -> bool;

    /// Ensures that `account` is allowed to execute cheatcodes
    ///
    /// Returns an error if [`Self::has_cheatcode_access`] returns `false`
    fn ensure_cheatcode_access(&self, account: &Address) -> Result<(), BackendError> {
        if !self.has_cheatcode_access(account) {
            return Err(BackendError::NoCheats(*account));
        }
        Ok(())
    }

    /// Same as [`Self::ensure_cheatcode_access()`] but only enforces it if the backend is currently
    /// in forking mode
    fn ensure_cheatcode_access_forking_mode(&self, account: &Address) -> Result<(), BackendError> {
        if self.is_forked_mode() {
            return self.ensure_cheatcode_access(account);
        }
        Ok(())
    }

    /// Set the blockhash for a given block number.
    ///
    /// # Arguments
    ///
    /// * `number` - The block number to set the blockhash for
    /// * `hash` - The blockhash to set
    ///
    /// # Note
    ///
    /// This function mimics the EVM limits of the `blockhash` operation:
    /// - It sets the blockhash for blocks where `block.number - 256 <= number < block.number`
    /// - Setting a blockhash for the current block (number == block.number) has no effect
    /// - Setting a blockhash for future blocks (number > block.number) has no effect
    /// - Setting a blockhash for blocks older than `block.number - 256` has no effect
    fn set_blockhash(&mut self, block_number: U256, block_hash: B256);

    /// Retrieves test contract's address
    fn get_test_contract_address(&self) -> Option<Address>;
}

struct _ObjectSafe(dyn DatabaseExt);

/// Provides the underlying `revm::Database` implementation.
///
/// A `Backend` can be initialised in two forms:
///
/// # 1. Empty in-memory Database
/// This is the default variant: an empty `revm::Database`
///
/// # 2. Forked Database
/// A `revm::Database` that forks off a remote client
///
///
/// In addition to that we support forking manually on the fly.
/// Additional forks can be created. Each unique fork is identified by its unique `ForkId`. We treat
/// forks as unique if they have the same `(endpoint, block number)` pair.
///
/// When it comes to testing, it's intended that each contract will use its own `Backend`
/// (`Backend::clone`). This way each contract uses its own encapsulated evm state. For in-memory
/// testing, the database is just an owned `revm::InMemoryDB`.
///
/// Each `Fork`, identified by a unique id, uses completely separate storage, write operations are
/// performed only in the fork's own database, `ForkDB`.
///
/// A `ForkDB` consists of 2 halves:
///   - everything fetched from the remote is readonly
///   - all local changes (instructed by the contract) are written to the backend's `db` and don't
///     alter the state of the remote client.
///
/// # Fork swapping
///
/// Multiple "forks" can be created `Backend::create_fork()`, however only 1 can be used by the
/// `db`. However, their state can be hot-swapped by swapping the read half of `db` from one fork to
/// another.
/// When swapping forks (`Backend::select_fork()`) we also update the current `Env` of the `EVM`
/// accordingly, so that all `block.*` config values match
///
/// When another for is selected [`DatabaseExt::select_fork()`] the entire storage, including
/// `JournaledState` is swapped, but the storage of the caller's and the test contract account is
/// _always_ cloned. This way a fork has entirely separate storage but data can still be shared
/// across fork boundaries via stack and contract variables.
///
/// # Snapshotting
///
/// A snapshot of the current overall state can be taken at any point in time. A snapshot is
/// identified by a unique id that's returned when a snapshot is created. A snapshot can only be
/// reverted _once_. After a successful revert, the same snapshot id cannot be used again. Reverting
/// a snapshot replaces the current active state with the snapshot state, the snapshot is deleted
/// afterwards, as well as any snapshots taken after the reverted snapshot, (e.g.: reverting to id
/// 0x1 will delete snapshots with ids 0x1, 0x2, etc.)
///
/// **Note:** State snapshots work across fork-swaps, e.g. if fork `A` is currently active, then a
/// snapshot is created before fork `B` is selected, then fork `A` will be the active fork again
/// after reverting the snapshot.
#[derive(Clone, Debug)]
#[must_use]
pub struct Backend {
    /// The access point for managing forks
    forks: MultiFork,
    // The default in memory db
    mem_db: FoundryEvmInMemoryDB,
    /// The journaled_state to use to initialize new forks with
    ///
    /// The way [`JournaledState`] works is, that it holds the "hot" accounts loaded from the
    /// underlying `Database` that feeds the Account and State data to the journaled_state so it
    /// can apply changes to the state while the EVM executes.
    ///
    /// In a way the `JournaledState` is something like a cache that
    /// 1. check if account is already loaded (hot)
    /// 2. if not load from the `Database` (this will then retrieve the account via RPC in forking
    ///    mode)
    ///
    /// To properly initialize we store the `JournaledState` before the first fork is selected
    /// ([`DatabaseExt::select_fork`]).
    ///
    /// This will be an empty `JournaledState`, which will be populated with persistent accounts,
    /// See [`BackendStrategyRunner::update_fork_db()`].
    fork_init_journaled_state: JournaledState,
    /// The currently active fork database
    ///
    /// If this is set, then the Backend is currently in forking mode
    active_fork_ids: Option<(LocalForkId, ForkLookupIndex)>,
    /// holds additional Backend data
    inner: BackendInner,
    /// The behavior strategy.
    pub strategy: BackendStrategy,
}

impl Backend {
    /// Creates a new Backend with a spawned multi fork thread.
    ///
    /// If `fork` is `Some` this will use a `fork` database, otherwise with an in-memory
    /// database.
    pub fn spawn(strategy: BackendStrategy, fork: Option<CreateFork>) -> eyre::Result<Self> {
        Self::new(strategy, MultiFork::spawn(), fork)
    }

    /// Creates a new instance of `Backend`
    ///
    /// If `fork` is `Some` this will use a `fork` database, otherwise with an in-memory
    /// database.
    ///
    /// Prefer using [`spawn`](Self::spawn) instead.
    pub fn new(
        strategy: BackendStrategy,
        forks: MultiFork,
        fork: Option<CreateFork>,
    ) -> eyre::Result<Self> {
        trace!(target: "backend", forking_mode=?fork.is_some(), "creating executor backend");
        // Note: this will take of registering the `fork`
        let inner = BackendInner {
            persistent_accounts: HashSet::from(DEFAULT_PERSISTENT_ACCOUNTS),
            ..Default::default()
        };

        let mut backend = Self {
            forks,
            mem_db: CacheDB::new(Default::default()),
            fork_init_journaled_state: inner.new_journaled_state(),
            active_fork_ids: None,
            inner,
            strategy,
        };

        if let Some(fork) = fork {
            let (fork_id, fork, _) = backend.forks.create_fork(fork)?;
            let fork_db = ForkDB::new(fork);
            let fork_ids = backend.inner.insert_new_fork(
                fork_id.clone(),
                fork_db,
                backend.inner.new_journaled_state(),
            );
            backend.inner.launched_with_fork = Some((fork_id, fork_ids.0, fork_ids.1));
            backend.active_fork_ids = Some(fork_ids);
        }

        trace!(target: "backend", forking_mode=? backend.active_fork_ids.is_some(), "created executor backend");

        Ok(backend)
    }

    /// Creates a new instance of `Backend` with fork added to the fork database and sets the fork
    /// as active
    pub(crate) fn new_with_fork(
        strategy: BackendStrategy,
        id: &ForkId,
        fork: Fork,
        journaled_state: JournaledState,
    ) -> eyre::Result<Self> {
        let mut backend = Self::spawn(strategy, None)?;
        let fork_ids = backend.inner.insert_new_fork(id.clone(), fork.db, journaled_state);
        backend.inner.launched_with_fork = Some((id.clone(), fork_ids.0, fork_ids.1));
        backend.active_fork_ids = Some(fork_ids);
        Ok(backend)
    }

    /// Creates a new instance with a `BackendDatabase::InMemory` cache layer for the `CacheDB`
    pub fn clone_empty(&self) -> Self {
        Self {
            forks: self.forks.clone(),
            mem_db: CacheDB::new(Default::default()),
            fork_init_journaled_state: self.inner.new_journaled_state(),
            active_fork_ids: None,
            inner: Default::default(),
            strategy: self.strategy.clone(),
        }
    }

    pub fn insert_account_info(&mut self, address: Address, account: AccountInfo) {
        if let Some(db) = self.active_fork_db_mut() {
            db.insert_account_info(address, account)
        } else {
            self.mem_db.insert_account_info(address, account)
        }
    }

    /// Inserts a value on an account's storage without overriding account info
    pub fn insert_account_storage(
        &mut self,
        address: Address,
        slot: U256,
        value: U256,
    ) -> Result<(), DatabaseError> {
        if let Some(db) = self.active_fork_db_mut() {
            db.insert_account_storage(address, slot, value)
        } else {
            self.mem_db.insert_account_storage(address, slot, value)
        }
    }

    /// Completely replace an account's storage without overriding account info.
    ///
    /// When forking, this causes the backend to assume a `0` value for all
    /// unset storage slots instead of trying to fetch it.
    pub fn replace_account_storage(
        &mut self,
        address: Address,
        storage: Map<U256, U256>,
    ) -> Result<(), DatabaseError> {
        if let Some(db) = self.active_fork_db_mut() {
            db.replace_account_storage(address, storage)
        } else {
            self.mem_db.replace_account_storage(address, storage)
        }
    }

    /// Returns all snapshots created in this backend
    pub fn state_snapshots(
        &self,
    ) -> &StateSnapshots<BackendStateSnapshot<BackendDatabaseSnapshot>> {
        &self.inner.state_snapshots
    }

    /// Sets the address of the `DSTest` contract that is being executed
    ///
    /// This will also mark the caller as persistent and remove the persistent status from the
    /// previous test contract address
    ///
    /// This will also grant cheatcode access to the test account
    pub fn set_test_contract(&mut self, acc: Address) -> &mut Self {
        trace!(?acc, "setting test account");
        self.add_persistent_account(acc);
        self.allow_cheatcode_access(acc);
        self.inner.test_contract = Some(acc);
        self
    }

    /// Returns the address of the test contract
    pub fn get_test_contract(&self) -> Option<Address> {
        self.inner.test_contract
    }

    /// Sets the caller address
    pub fn set_caller(&mut self, acc: Address) -> &mut Self {
        trace!(?acc, "setting caller account");
        self.inner.caller = Some(acc);
        self.allow_cheatcode_access(acc);
        self
    }

    /// Sets the current spec id
    pub fn set_spec_id(&mut self, spec_id: SpecId) -> &mut Self {
        trace!(?spec_id, "setting spec ID");
        self.inner.spec_id = spec_id;
        self
    }

    /// Returns the set caller address
    pub fn caller_address(&self) -> Option<Address> {
        self.inner.caller
    }

    /// Failures occurred in state snapshots are tracked when the state snapshot is reverted.
    ///
    /// If an error occurs in a restored state snapshot, the test is considered failed.
    ///
    /// This returns whether there was a reverted state snapshot that recorded an error.
    pub fn has_state_snapshot_failure(&self) -> bool {
        self.inner.has_state_snapshot_failure
    }

    /// Sets the state snapshot failure flag.
    pub fn set_state_snapshot_failure(&mut self, has_state_snapshot_failure: bool) {
        self.inner.has_state_snapshot_failure = has_state_snapshot_failure
    }

    /// Returns the memory db used if not in forking mode
    pub fn mem_db(&self) -> &FoundryEvmInMemoryDB {
        &self.mem_db
    }

    /// Returns true if the `id` is currently active
    pub fn is_active_fork(&self, id: LocalForkId) -> bool {
        self.active_fork_ids.map(|(i, _)| i == id).unwrap_or_default()
    }

    /// Returns `true` if the `Backend` is currently in forking mode
    pub fn is_in_forking_mode(&self) -> bool {
        self.active_fork().is_some()
    }

    /// Returns the currently active `Fork`, if any
    pub fn active_fork(&self) -> Option<&Fork> {
        self.active_fork_ids.map(|(_, idx)| self.inner.get_fork(idx))
    }

    /// Returns the currently active `Fork`, if any
    pub fn active_fork_mut(&mut self) -> Option<&mut Fork> {
        self.active_fork_ids.map(|(_, idx)| self.inner.get_fork_mut(idx))
    }

    /// Returns the currently active `ForkDB`, if any
    pub fn active_fork_db(&self) -> Option<&ForkDB> {
        self.active_fork().map(|f| &f.db)
    }

    /// Returns the currently active `ForkDB`, if any
    pub fn active_fork_db_mut(&mut self) -> Option<&mut ForkDB> {
        self.active_fork_mut().map(|f| &mut f.db)
    }

    /// Returns the current database implementation as a `&dyn` value.
    #[inline(always)]
    pub fn db(&self) -> &dyn Database<Error = DatabaseError> {
        match self.active_fork_db() {
            Some(fork_db) => fork_db,
            None => &self.mem_db,
        }
    }

    /// Returns the current database implementation as a `&mut dyn` value.
    #[inline(always)]
    pub fn db_mut(&mut self) -> &mut dyn Database<Error = DatabaseError> {
        match self.active_fork_ids.map(|(_, idx)| &mut self.inner.get_fork_mut(idx).db) {
            Some(fork_db) => fork_db,
            None => &mut self.mem_db,
        }
    }

    /// Creates a snapshot of the currently active database
    pub(crate) fn create_db_snapshot(&self) -> BackendDatabaseSnapshot {
        if let Some((id, idx)) = self.active_fork_ids {
            let fork = self.inner.get_fork(idx).clone();
            let fork_id = self.inner.ensure_fork_id(id).cloned().expect("Exists; qed");
            BackendDatabaseSnapshot::Forked(id, fork_id, idx, Box::new(fork))
        } else {
            BackendDatabaseSnapshot::InMemory(self.mem_db.clone())
        }
    }

    /// Since each `Fork` tracks logs separately, we need to merge them to get _all_ of them
    pub fn merged_logs(&self, mut logs: Vec<Log>) -> Vec<Log> {
        if let Some((_, active)) = self.active_fork_ids {
            let mut all_logs = Vec::with_capacity(logs.len());

            self.inner
                .forks
                .iter()
                .enumerate()
                .filter_map(|(idx, f)| f.as_ref().map(|f| (idx, f)))
                .for_each(|(idx, f)| {
                    if idx == active {
                        all_logs.append(&mut logs);
                    } else {
                        all_logs.extend(f.journaled_state.logs.clone())
                    }
                });
            return all_logs;
        }

        logs
    }

    /// Initializes settings we need to keep track of.
    ///
    /// We need to track these mainly to prevent issues when switching between different evms
    pub(crate) fn initialize(&mut self, env: &Env) {
        self.set_caller(env.tx.caller);
        self.set_spec_id(env.evm_env.cfg_env.spec);

        let test_contract = match env.tx.kind {
            TxKind::Call(to) => to,
            TxKind::Create => {
                let nonce = self
                    .basic_ref(env.tx.caller)
                    .map(|b| b.unwrap_or_default().nonce)
                    .unwrap_or_default();
                env.tx.caller.create(nonce)
            }
        };
        self.set_test_contract(test_contract);
    }

    /// Executes the configured test call of the `env` without committing state changes.
    ///
    /// Note: in case there are any cheatcodes executed that modify the environment, this will
    /// update the given `env` with the new values.
    #[instrument(name = "inspect", level = "debug", skip_all)]
    pub fn inspect<I: InspectorExt>(
        &mut self,
        env: &mut Env,
        inspector: &mut I,
        inspect_ctx: Box<dyn Any>,
    ) -> eyre::Result<ResultAndState> {
        self.initialize(env);
<<<<<<< HEAD
        self.strategy.runner.inspect(self, env, inspector, inspect_ctx)
=======
        let mut evm = crate::evm::new_evm_with_inspector(self, env.to_owned(), inspector);

        let res = evm.transact(env.tx.clone()).wrap_err("EVM error")?;

        *env = evm.as_env_mut().to_owned();

        Ok(res)
>>>>>>> fd677c89
    }

    /// Returns true if the address is a precompile
    pub fn is_existing_precompile(&self, addr: &Address) -> bool {
        self.inner.precompiles().contains(addr)
    }

    /// Sets the initial journaled state to use when initializing forks
    #[inline]
    fn set_init_journaled_state(&mut self, journaled_state: JournaledState) {
        trace!("recording fork init journaled_state");
        self.fork_init_journaled_state = journaled_state;
    }

    /// Cleans up already loaded accounts that would be initialized without the correct data from
    /// the fork.
    ///
    /// It can happen that an account is loaded before the first fork is selected, like
    /// `getNonce(addr)`, which will load an empty account by default.
    ///
    /// This account data then would not match the account data of a fork if it exists.
    /// So when the first fork is initialized we replace these accounts with the actual account as
    /// it exists on the fork.
    fn prepare_init_journal_state(&mut self) -> Result<(), BackendError> {
        let loaded_accounts = self
            .fork_init_journaled_state
            .state
            .iter()
            .filter(|(addr, _)| !self.is_existing_precompile(addr) && !self.is_persistent(addr))
            .map(|(addr, _)| addr)
            .copied()
            .collect::<Vec<_>>();

        for fork in self.inner.forks_iter_mut() {
            let mut journaled_state = self.fork_init_journaled_state.clone();
            for loaded_account in loaded_accounts.iter().copied() {
                trace!(?loaded_account, "replacing account on init");
                let init_account =
                    journaled_state.state.get_mut(&loaded_account).expect("exists; qed");

                // here's an edge case where we need to check if this account has been created, in
                // which case we don't need to replace it with the account from the fork because the
                // created account takes precedence: for example contract creation in setups
                if init_account.is_created() {
                    trace!(?loaded_account, "skipping created account");
                    continue;
                }

                // otherwise we need to replace the account's info with the one from the fork's
                // database
                let fork_account = Database::basic(&mut fork.db, loaded_account)?
                    .ok_or(BackendError::MissingAccount(loaded_account))?;
                init_account.info = fork_account;
            }
            fork.journaled_state = journaled_state;
        }
        Ok(())
    }

    /// Returns the block numbers required for replaying a transaction
    fn get_block_number_and_block_for_transaction(
        &self,
        id: LocalForkId,
        transaction: B256,
    ) -> eyre::Result<(u64, AnyRpcBlock)> {
        let fork = self.inner.get_fork_by_id(id)?;
        let tx = fork.db.db.get_transaction(transaction)?;

        // get the block number we need to fork
        if let Some(tx_block) = tx.block_number {
            let block = fork.db.db.get_full_block(tx_block)?;

            // we need to subtract 1 here because we want the state before the transaction
            // was mined
            let fork_block = tx_block - 1;
            Ok((fork_block, block))
        } else {
            let block = fork.db.db.get_full_block(BlockNumberOrTag::Latest)?;

            let number = block.header.number;

            Ok((number, block))
        }
    }

    /// Replays all the transactions at the forks current block that were mined before the `tx`
    ///
    /// Returns the _unmined_ transaction that corresponds to the given `tx_hash`
    pub fn replay_until(
        &mut self,
        id: LocalForkId,
        mut env: Env,
        tx_hash: B256,
        journaled_state: &mut JournaledState,
    ) -> eyre::Result<Option<Transaction<AnyTxEnvelope>>> {
        trace!(?id, ?tx_hash, "replay until transaction");

        let persistent_accounts = self.inner.persistent_accounts.clone();
        let fork_id = self.ensure_fork_id(id)?.clone();

        let fork = self.inner.get_fork_by_id_mut(id)?;
        let full_block =
            fork.db.db.get_full_block(env.evm_env.block_env.number.saturating_to::<u64>())?;

        for tx in full_block.inner.transactions.txns() {
            // System transactions such as on L2s don't contain any pricing info so we skip them
            // otherwise this would cause reverts
            if is_known_system_sender(tx.inner().inner.signer())
                || tx.ty() == SYSTEM_TRANSACTION_TYPE
            {
                trace!(tx=?tx.tx_hash(), "skipping system transaction");
                continue;
            }

            if tx.tx_hash() == tx_hash {
                // found the target transaction
                return Ok(Some(tx.inner.clone()));
            }
            trace!(tx=?tx.tx_hash(), "committing transaction");

            commit_transaction(
                &mut self.strategy,
                &tx.inner,
                &mut env.as_env_mut(),
                journaled_state,
                fork,
                &fork_id,
                &persistent_accounts,
                &mut NoOpInspector,
            )?;
        }

        Ok(None)
    }
}

impl DatabaseExt for Backend {
<<<<<<< HEAD
    fn get_strategy(&mut self) -> &mut BackendStrategy {
        &mut self.strategy
    }

    fn snapshot_state(&mut self, journaled_state: &JournaledState, env: &Env) -> U256 {
=======
    fn snapshot_state(&mut self, journaled_state: &JournaledState, env: &mut EnvMut<'_>) -> U256 {
>>>>>>> fd677c89
        trace!("create snapshot");
        let id = self.inner.state_snapshots.insert(BackendStateSnapshot::new(
            self.create_db_snapshot(),
            journaled_state.clone(),
            env.to_owned(),
        ));
        trace!(target: "backend", "Created new snapshot {}", id);
        id
    }

    fn revert_state(
        &mut self,
        id: U256,
        current_state: &JournaledState,
        current: &mut EnvMut<'_>,
        action: RevertStateSnapshotAction,
    ) -> Option<JournaledState> {
        trace!(?id, "revert snapshot");
        if let Some(mut snapshot) = self.inner.state_snapshots.remove_at(id) {
            // Re-insert snapshot to persist it
            if action.is_keep() {
                self.inner.state_snapshots.insert_at(snapshot.clone(), id);
            }

            // https://github.com/foundry-rs/foundry/issues/3055
            // Check if an error occurred either during or before the snapshot.
            // DSTest contracts don't have snapshot functionality, so this slot is enough to check
            // for failure here.
            if let Some(account) = current_state.state.get(&CHEATCODE_ADDRESS)
                && let Some(slot) = account.storage.get(&GLOBAL_FAIL_SLOT)
                && !slot.present_value.is_zero()
            {
                self.set_state_snapshot_failure(true);
            }

            // merge additional logs
            snapshot.merge(current_state);
            let BackendStateSnapshot { db, mut journaled_state, env } = snapshot;
            match db {
                BackendDatabaseSnapshot::InMemory(mem_db) => {
                    self.mem_db = mem_db;
                }
                BackendDatabaseSnapshot::Forked(id, fork_id, idx, mut fork) => {
                    // there might be the case where the snapshot was created during `setUp` with
                    // another caller, so we need to ensure the caller account is present in the
                    // journaled state and database
                    let caller = current.tx.caller;
                    journaled_state.state.entry(caller).or_insert_with(|| {
                        let caller_account = current_state
                            .state
                            .get(&caller)
                            .map(|acc| acc.info.clone())
                            .unwrap_or_default();

                        if !fork.db.cache.accounts.contains_key(&caller) {
                            // update the caller account which is required by the evm
                            fork.db.insert_account_info(caller, caller_account.clone());
                        }
                        caller_account.into()
                    });
                    self.inner.revert_state_snapshot(id, fork_id, idx, *fork);
                    self.active_fork_ids = Some((id, idx))
                }
            }

            update_current_env_with_fork_env(&mut current.as_env_mut(), env);
            trace!(target: "backend", "Reverted snapshot {}", id);

            Some(journaled_state)
        } else {
            warn!(target: "backend", "No snapshot to revert for {}", id);
            None
        }
    }

    fn delete_state_snapshot(&mut self, id: U256) -> bool {
        self.inner.state_snapshots.remove_at(id).is_some()
    }

    fn delete_state_snapshots(&mut self) {
        self.inner.state_snapshots.clear()
    }

    fn create_fork(&mut self, create_fork: CreateFork) -> eyre::Result<LocalForkId> {
        trace!("create fork");
        let (fork_id, fork, _) = self.forks.create_fork(create_fork)?;

        let fork_db = ForkDB::new(fork);
        let (id, _) =
            self.inner.insert_new_fork(fork_id, fork_db, self.fork_init_journaled_state.clone());
        Ok(id)
    }

    fn create_fork_at_transaction(
        &mut self,
        fork: CreateFork,
        transaction: B256,
    ) -> eyre::Result<LocalForkId> {
        trace!(?transaction, "create fork at transaction");
        let id = self.create_fork(fork)?;
        let fork_id = self.ensure_fork_id(id).cloned()?;
        let mut env = self
            .forks
            .get_env(fork_id)?
            .ok_or_else(|| eyre::eyre!("Requested fork `{}` does not exit", id))?;

        // we still need to roll to the transaction, but we only need an empty dummy state since we
        // don't need to update the active journaled state yet
        self.roll_fork_to_transaction(
            Some(id),
            transaction,
            &mut env.as_env_mut(),
            &mut self.inner.new_journaled_state(),
        )?;

        Ok(id)
    }

    /// Select an existing fork by id.
    /// When switching forks we copy the shared state
    fn select_fork(
        &mut self,
        id: LocalForkId,
        env: &mut EnvMut<'_>,
        active_journaled_state: &mut JournaledState,
    ) -> eyre::Result<()> {
        trace!(?id, "select fork");
        if self.is_active_fork(id) {
            // nothing to do
            return Ok(());
        }

        // Update block number and timestamp of active fork (if any) with current env values,
        // in order to preserve values changed by using `roll` and `warp` cheatcodes.
        if let Some(active_fork_id) = self.active_fork_id() {
            self.forks.update_block(
                self.ensure_fork_id(active_fork_id).cloned()?,
                env.block.number,
                env.block.timestamp,
            )?;
        }

        let fork_id = self.ensure_fork_id(id).cloned()?;
        let idx = self.inner.ensure_fork_index(&fork_id)?;
        let fork_env = self
            .forks
            .get_env(fork_id)?
            .ok_or_else(|| eyre::eyre!("Requested fork `{}` does not exit", id))?;

        // If we're currently in forking mode we need to update the journaled_state to this point,
        // this ensures the changes performed while the fork was active are recorded
        if let Some(active) = self.active_fork_mut() {
            active.journaled_state = active_journaled_state.clone();

            let caller = env.tx.caller;
            let caller_account = active.journaled_state.state.get(&env.tx.caller).cloned();
            let target_fork = self.inner.get_fork_mut(idx);

            // depth 0 will be the default value when the fork was created
            if target_fork.journaled_state.depth == 0 {
                // Initialize caller with its fork info
                if let Some(mut acc) = caller_account {
                    let fork_account = Database::basic(&mut target_fork.db, caller)?
                        .ok_or(BackendError::MissingAccount(caller))?;

                    acc.info = fork_account;
                    target_fork.journaled_state.state.insert(caller, acc);
                }
            }
        } else {
            // this is the first time a fork is selected. This means up to this point all changes
            // are made in a single `JournaledState`, for example after a `setup` that only created
            // different forks. Since the `JournaledState` is valid for all forks until the
            // first fork is selected, we need to update it for all forks and use it as init state
            // for all future forks

            self.set_init_journaled_state(active_journaled_state.clone());
            self.prepare_init_journal_state()?;

            // Make sure that the next created fork has a depth of 0.
            self.fork_init_journaled_state.depth = 0;
        }

        {
            // update the shared state and track
            let mut fork = self.inner.take_fork(idx);

            // Make sure all persistent accounts on the newly selected fork reflect same state as
            // the active db / previous fork.
            // This can get out of sync when multiple forks are created on test `setUp`, then a
            // fork is selected and persistent contract is changed. If first action in test is to
            // select a different fork, then the persistent contract state won't reflect changes
            // done in `setUp` for the other fork.
            // See <https://github.com/foundry-rs/foundry/issues/10296> and <https://github.com/foundry-rs/foundry/issues/10552>.
            let persistent_accounts = self.inner.persistent_accounts.clone();
            if let Some(db) = self.active_fork_db_mut() {
                for addr in persistent_accounts {
                    let Ok(db_account) = db.load_account(addr) else { continue };

                    let Some(fork_account) = fork.journaled_state.state.get_mut(&addr) else {
<<<<<<< HEAD
                        continue
=======
                        continue;
>>>>>>> fd677c89
                    };

                    for (key, val) in &db_account.storage {
                        if let Some(fork_storage) = fork_account.storage.get_mut(key) {
                            fork_storage.present_value = *val;
                        }
                    }
                }
            }

            // since all forks handle their state separately, the depth can drift
            // this is a handover where the target fork starts at the same depth where it was
            // selected. This ensures that there are no gaps in depth which would
            // otherwise cause issues with the tracer
            fork.journaled_state.depth = active_journaled_state.depth;

            // another edge case where a fork is created and selected during setup with not
            // necessarily the same caller as for the test, however we must always
            // ensure that fork's state contains the current sender
            let caller = env.tx.caller;
            fork.journaled_state.state.entry(caller).or_insert_with(|| {
                let caller_account = active_journaled_state
                    .state
                    .get(&env.tx.caller)
                    .map(|acc| acc.info.clone())
                    .unwrap_or_default();

                if !fork.db.cache.accounts.contains_key(&caller) {
                    // update the caller account which is required by the evm
                    fork.db.insert_account_info(caller, caller_account.clone());
                }
                caller_account.into()
            });

            let active_fork = self.active_fork_ids.map(|(_, idx)| self.inner.get_fork(idx));
            self.strategy.runner.update_fork_db(
                self.strategy.context.as_mut(),
                active_fork,
                &self.mem_db,
                &self.inner,
                active_journaled_state,
                &mut fork,
            );

            // insert the fork back
            self.inner.set_fork(idx, fork);
        }

        self.active_fork_ids = Some((id, idx));
        // Update current environment with environment of newly selected fork.
        update_current_env_with_fork_env(env, fork_env);

        Ok(())
    }

    /// This is effectively the same as [`Self::create_select_fork()`] but updating an existing
    /// [ForkId] that is mapped to the [LocalForkId]
    fn roll_fork(
        &mut self,
        id: Option<LocalForkId>,
        block_number: u64,
        env: &mut EnvMut<'_>,
        journaled_state: &mut JournaledState,
    ) -> eyre::Result<()> {
        trace!(?id, ?block_number, "roll fork");
        let id = self.ensure_fork(id)?;
        let (fork_id, backend, fork_env) =
            self.forks.roll_fork(self.inner.ensure_fork_id(id).cloned()?, block_number)?;
        // this will update the local mapping
        self.inner.roll_fork(&mut self.strategy, id, fork_id, backend)?;

        if let Some((active_id, active_idx)) = self.active_fork_ids {
            // the currently active fork is the targeted fork of this call
            if active_id == id {
                // need to update the block's env settings right away, which is otherwise set when
                // forks are selected `select_fork`
                update_current_env_with_fork_env(env, fork_env);

                // we also need to update the journaled_state right away, this has essentially the
                // same effect as selecting (`select_fork`) by discarding
                // non-persistent storage from the journaled_state. This which will
                // reset cached state from the previous block
                let mut persistent_addrs = self.inner.persistent_accounts.clone();
                // we also want to copy the caller state here
                persistent_addrs.extend(self.caller_address());

                let active = self.inner.get_fork_mut(active_idx);
                active.journaled_state = self.fork_init_journaled_state.clone();
                active.journaled_state.depth = journaled_state.depth;

                for addr in persistent_addrs {
                    self.strategy.runner.merge_journaled_state_data(
                        self.strategy.context.as_mut(),
                        addr,
                        journaled_state,
                        &mut active.journaled_state,
                    );
                }

                // Ensure all previously loaded accounts are present in the journaled state to
                // prevent issues in the new journalstate, e.g. assumptions that accounts are loaded
                // if the account is not touched, we reload it, if it's touched we clone it.
                //
                // Special case for accounts that are not created: we don't merge their state but
                // load it in order to reflect their state at the new block (they should explicitly
                // be marked as persistent if it is desired to keep state between fork rolls).
                for (addr, acc) in &journaled_state.state {
                    if acc.is_created() {
                        if acc.is_touched() {
                            self.strategy.runner.merge_journaled_state_data(
                                self.strategy.context.as_mut(),
                                *addr,
                                journaled_state,
                                &mut active.journaled_state,
                            );
                        }
                    } else {
                        let _ = active.journaled_state.load_account(&mut active.db, *addr);
                    }
                }

                *journaled_state = active.journaled_state.clone();
            }
        }
        Ok(())
    }

    fn roll_fork_to_transaction(
        &mut self,
        id: Option<LocalForkId>,
        transaction: B256,
        env: &mut EnvMut<'_>,
        journaled_state: &mut JournaledState,
    ) -> eyre::Result<()> {
        trace!(?id, ?transaction, "roll fork to transaction");
        let id = self.ensure_fork(id)?;

        let (fork_block, block) =
            self.get_block_number_and_block_for_transaction(id, transaction)?;

        // roll the fork to the transaction's parent block or latest if it's pending, because we
        // need to fork off the parent block's state for tx level forking and then replay the txs
        // before the tx in that block to get the state at the tx
        self.roll_fork(Some(id), fork_block, env, journaled_state)?;

        // we need to update the env to the block
        update_env_block(env, &block);

        // after we forked at the fork block we need to properly update the block env to the block
        // env of the tx's block
        let _ =
            self.forks.update_block_env(self.inner.ensure_fork_id(id).cloned()?, env.block.clone());

        let env = env.to_owned();

        // replay all transactions that came before
        self.replay_until(id, env, transaction, journaled_state)?;

        Ok(())
    }

    fn transact(
        &mut self,
        maybe_id: Option<LocalForkId>,
        transaction: B256,
        mut env: Env,
        journaled_state: &mut JournaledState,
        inspector: &mut dyn InspectorExt,
    ) -> eyre::Result<()> {
        trace!(?maybe_id, ?transaction, "execute transaction");
        let persistent_accounts = self.inner.persistent_accounts.clone();
        let id = self.ensure_fork(maybe_id)?;
        let fork_id = self.ensure_fork_id(id).cloned()?;

        let tx = {
            let fork = self.inner.get_fork_by_id_mut(id)?;
            fork.db.db.get_transaction(transaction)?
        };

        // This is a bit ambiguous because the user wants to transact an arbitrary transaction in
        // the current context, but we're assuming the user wants to transact the transaction as it
        // was mined. Usually this is used in a combination of a fork at the transaction's parent
        // transaction in the block and then the transaction is transacted:
        // <https://github.com/foundry-rs/foundry/issues/6538>
        // So we modify the env to match the transaction's block.
        let (_fork_block, block) =
            self.get_block_number_and_block_for_transaction(id, transaction)?;
        update_env_block(&mut env.as_env_mut(), &block);

        let fork = self.inner.get_fork_by_id_mut(id)?;
        commit_transaction(
<<<<<<< HEAD
            &mut self.strategy,
            &tx,
            env,
=======
            &tx.inner,
            &mut env.as_env_mut(),
>>>>>>> fd677c89
            journaled_state,
            fork,
            &fork_id,
            &persistent_accounts,
            inspector,
        )
    }

    fn transact_from_tx(
        &mut self,
        tx: &TransactionRequest,
        mut env: Env,
        journaled_state: &mut JournaledState,
        inspector: &mut dyn InspectorExt,
    ) -> eyre::Result<()> {
        trace!(?tx, "execute signed transaction");

        self.commit(journaled_state.state.clone());

        let res = {
            configure_tx_req_env(&mut env.as_env_mut(), tx, None)?;

            let mut db = self.clone();
            let mut evm = new_evm_with_inspector(&mut db, env.to_owned(), inspector);
            evm.journaled_state.depth = journaled_state.depth + 1;
            evm.transact(env.tx)?
        };

        self.commit(res.state);
        update_state(&mut journaled_state.state, self, None)?;

        Ok(())
    }

    fn active_fork_id(&self) -> Option<LocalForkId> {
        self.active_fork_ids.map(|(id, _)| id)
    }

    fn active_fork_url(&self) -> Option<String> {
        let fork = self.inner.issued_local_fork_ids.get(&self.active_fork_id()?)?;
        self.forks.get_fork_url(fork.clone()).ok()?
    }

    fn ensure_fork(&self, id: Option<LocalForkId>) -> eyre::Result<LocalForkId> {
        if let Some(id) = id {
            if self.inner.issued_local_fork_ids.contains_key(&id) {
                return Ok(id);
            }
            eyre::bail!("Requested fork `{}` does not exit", id)
        }
        if let Some(id) = self.active_fork_id() { Ok(id) } else { eyre::bail!("No fork active") }
    }

    fn ensure_fork_id(&self, id: LocalForkId) -> eyre::Result<&ForkId> {
        self.inner.ensure_fork_id(id)
    }

    fn diagnose_revert(
        &self,
        callee: Address,
        journaled_state: &JournaledState,
    ) -> Option<RevertDiagnostic> {
        let active_id = self.active_fork_id()?;
        let active_fork = self.active_fork()?;

        if self.inner.forks.len() == 1 {
            // we only want to provide additional diagnostics here when in multifork mode with > 1
            // forks
            return None;
        }

        if !active_fork.is_contract(callee) && !is_contract_in_state(journaled_state, callee) {
            // no contract for `callee` available on current fork, check if available on other forks
            let mut available_on = Vec::new();
            for (id, fork) in self.inner.forks_iter().filter(|(id, _)| *id != active_id) {
                trace!(?id, address=?callee, "checking if account exists");
                if fork.is_contract(callee) {
                    available_on.push(id);
                }
            }

            return if available_on.is_empty() {
                Some(RevertDiagnostic::ContractDoesNotExist {
                    contract: callee,
                    active: active_id,
                    persistent: self.is_persistent(&callee),
                })
            } else {
                // likely user error: called a contract that's not available on active fork but is
                // present other forks
                Some(RevertDiagnostic::ContractExistsOnOtherForks {
                    contract: callee,
                    active: active_id,
                    available_on,
                })
            };
        }
        None
    }

    /// Loads the account allocs from the given `allocs` map into the passed [JournaledState].
    ///
    /// Returns [Ok] if all accounts were successfully inserted into the journal, [Err] otherwise.
    fn load_allocs(
        &mut self,
        allocs: &BTreeMap<Address, GenesisAccount>,
        journaled_state: &mut JournaledState,
    ) -> Result<(), BackendError> {
        // Loop through all of the allocs defined in the map and commit them to the journal.
        for (addr, acc) in allocs {
            self.clone_account(acc, addr, journaled_state)?;
        }

        Ok(())
    }

    /// Copies bytecode, storage, nonce and balance from the given genesis account to the target
    /// address.
    ///
    /// Returns [Ok] if data was successfully inserted into the journal, [Err] otherwise.
    fn clone_account(
        &mut self,
        source: &GenesisAccount,
        target: &Address,
        journaled_state: &mut JournaledState,
    ) -> Result<(), BackendError> {
        // Fetch the account from the journaled state. Will create a new account if it does
        // not already exist.
        let mut state_acc = journaled_state.load_account(self, *target)?;

        // Set the account's bytecode and code hash, if the `bytecode` field is present.
        if let Some(bytecode) = source.code.as_ref() {
            state_acc.info.code_hash = keccak256(bytecode);
            let bytecode = Bytecode::new_raw(bytecode.0.clone().into());
            state_acc.info.code = Some(bytecode);
        }

        // Set the account's storage, if the `storage` field is present.
        if let Some(storage) = source.storage.as_ref() {
            state_acc.storage = storage
                .iter()
                .map(|(slot, value)| {
                    let slot = U256::from_be_bytes(slot.0);
                    (
                        slot,
                        EvmStorageSlot::new_changed(
                            state_acc
                                .storage
                                .get(&slot)
                                .map(|s| s.present_value)
                                .unwrap_or_default(),
                            U256::from_be_bytes(value.0),
                            0,
                        ),
                    )
                })
                .collect();
        }
        // Set the account's nonce and balance.
        state_acc.info.nonce = source.nonce.unwrap_or_default();
        state_acc.info.balance = source.balance;

        // Touch the account to ensure the loaded information persists if called in `setUp`.
        journaled_state.touch(*target);

        Ok(())
    }

    fn add_persistent_account(&mut self, account: Address) -> bool {
        trace!(?account, "add persistent account");
        self.inner.persistent_accounts.insert(account)
    }

    fn remove_persistent_account(&mut self, account: &Address) -> bool {
        trace!(?account, "remove persistent account");
        self.inner.persistent_accounts.remove(account)
    }

    fn is_persistent(&self, acc: &Address) -> bool {
        self.inner.persistent_accounts.contains(acc)
    }

    fn persistent_accounts(&self) -> &HashSet<Address> {
        &self.inner.persistent_accounts
    }

    fn allow_cheatcode_access(&mut self, account: Address) -> bool {
        trace!(?account, "allow cheatcode access");
        self.inner.cheatcode_access_accounts.insert(account)
    }

    fn revoke_cheatcode_access(&mut self, account: &Address) -> bool {
        trace!(?account, "revoke cheatcode access");
        self.inner.cheatcode_access_accounts.remove(account)
    }

    fn has_cheatcode_access(&self, account: &Address) -> bool {
        self.inner.cheatcode_access_accounts.contains(account)
    }

    fn set_blockhash(&mut self, block_number: U256, block_hash: B256) {
        if let Some(db) = self.active_fork_db_mut() {
            db.cache.block_hashes.insert(block_number.saturating_to(), block_hash);
        } else {
            self.mem_db.cache.block_hashes.insert(block_number.saturating_to(), block_hash);
        }
    }

    fn get_test_contract_address(&self) -> Option<Address> {
        self.get_test_contract()
    }
}

impl DatabaseRef for Backend {
    type Error = DatabaseError;

    fn basic_ref(&self, address: Address) -> Result<Option<AccountInfo>, Self::Error> {
        if let Some(db) = self.active_fork_db() {
            db.basic_ref(address)
        } else {
            Ok(self.mem_db.basic_ref(address)?)
        }
    }

    fn code_by_hash_ref(&self, code_hash: B256) -> Result<Bytecode, Self::Error> {
        if let Some(db) = self.active_fork_db() {
            db.code_by_hash_ref(code_hash)
        } else {
            Ok(self.mem_db.code_by_hash_ref(code_hash)?)
        }
    }

    fn storage_ref(&self, address: Address, index: U256) -> Result<U256, Self::Error> {
        if let Some(db) = self.active_fork_db() {
            DatabaseRef::storage_ref(db, address, index)
        } else {
            Ok(DatabaseRef::storage_ref(&self.mem_db, address, index)?)
        }
    }

    fn block_hash_ref(&self, number: u64) -> Result<B256, Self::Error> {
        if let Some(db) = self.active_fork_db() {
            db.block_hash_ref(number)
        } else {
            Ok(self.mem_db.block_hash_ref(number)?)
        }
    }
}

impl DatabaseCommit for Backend {
    fn commit(&mut self, changes: Map<Address, Account>) {
        if let Some(db) = self.active_fork_db_mut() {
            db.commit(changes)
        } else {
            self.mem_db.commit(changes)
        }
    }
}

impl Database for Backend {
    type Error = DatabaseError;
    fn basic(&mut self, address: Address) -> Result<Option<AccountInfo>, Self::Error> {
        if let Some(db) = self.active_fork_db_mut() {
            Ok(db.basic(address)?)
        } else {
            Ok(self.mem_db.basic(address)?)
        }
    }

    fn code_by_hash(&mut self, code_hash: B256) -> Result<Bytecode, Self::Error> {
        if let Some(db) = self.active_fork_db_mut() {
            Ok(db.code_by_hash(code_hash)?)
        } else {
            Ok(self.mem_db.code_by_hash(code_hash)?)
        }
    }

    fn storage(&mut self, address: Address, index: U256) -> Result<U256, Self::Error> {
        if let Some(db) = self.active_fork_db_mut() {
            Ok(Database::storage(db, address, index)?)
        } else {
            Ok(Database::storage(&mut self.mem_db, address, index)?)
        }
    }

    fn block_hash(&mut self, number: u64) -> Result<B256, Self::Error> {
        if let Some(db) = self.active_fork_db_mut() {
            Ok(db.block_hash(number)?)
        } else {
            Ok(self.mem_db.block_hash(number)?)
        }
    }
}

/// Variants of a [revm::Database]
#[derive(Clone, Debug)]
pub enum BackendDatabaseSnapshot {
    /// Simple in-memory [revm::Database]
    InMemory(FoundryEvmInMemoryDB),
    /// Contains the entire forking mode database
    Forked(LocalForkId, ForkId, ForkLookupIndex, Box<Fork>),
}

/// Represents a fork
#[derive(Clone, Debug)]
pub struct Fork {
    db: ForkDB,
    journaled_state: JournaledState,
}

impl Fork {
    /// Returns true if the account is a contract
    pub fn is_contract(&self, acc: Address) -> bool {
        if let Ok(Some(acc)) = self.db.basic_ref(acc)
            && acc.code_hash != KECCAK_EMPTY
        {
            return true;
        }
        is_contract_in_state(&self.journaled_state, acc)
    }
}

/// Container type for various Backend related data
#[derive(Clone, Debug)]
pub struct BackendInner {
    /// Stores the `ForkId` of the fork the `Backend` launched with from the start.
    ///
    /// In other words if [`Backend::spawn()`] was called with a `CreateFork` command, to launch
    /// directly in fork mode, this holds the corresponding fork identifier of this fork.
    pub launched_with_fork: Option<(ForkId, LocalForkId, ForkLookupIndex)>,
    /// This tracks numeric fork ids and the `ForkId` used by the handler.
    ///
    /// This is necessary, because there can be multiple `Backends` associated with a single
    /// `ForkId` which is only a pair of endpoint + block. Since an existing fork can be
    /// modified (e.g. `roll_fork`), but this should only affect the fork that's unique for the
    /// test and not the `ForkId`
    ///
    /// This ensures we can treat forks as unique from the context of a test, so rolling to another
    /// is basically creating(or reusing) another `ForkId` that's then mapped to the previous
    /// issued _local_ numeric identifier, that remains constant, even if the underlying fork
    /// backend changes.
    pub issued_local_fork_ids: HashMap<LocalForkId, ForkId>,
    /// tracks all the created forks
    /// Contains the index of the corresponding `ForkDB` in the `forks` vec
    pub created_forks: HashMap<ForkId, ForkLookupIndex>,
    /// Holds all created fork databases
    // Note: data is stored in an `Option` so we can remove it without reshuffling
    pub forks: Vec<Option<Fork>>,
    /// Contains state snapshots made at a certain point
    pub state_snapshots: StateSnapshots<BackendStateSnapshot<BackendDatabaseSnapshot>>,
    /// Tracks whether there was a failure in a snapshot that was reverted
    ///
    /// The Test contract contains a bool variable that is set to true when an `assert` function
    /// failed. When a snapshot is reverted, it reverts the state of the evm, but we still want
    /// to know if there was an `assert` that failed after the snapshot was taken so that we can
    /// check if the test function passed all asserts even across snapshots. When a snapshot is
    /// reverted we get the _current_ `revm::JournaledState` which contains the state that we can
    /// check if the `_failed` variable is set,
    /// additionally
    pub has_state_snapshot_failure: bool,
    /// Tracks the caller of the test function
    pub caller: Option<Address>,
    /// Tracks numeric identifiers for forks
    pub next_fork_id: LocalForkId,
    /// All accounts that should be kept persistent when switching forks.
    /// This means all accounts stored here _don't_ use a separate storage section on each fork
    /// instead the use only one that's persistent across fork swaps.
    pub persistent_accounts: HashSet<Address>,
    /// The configured spec id
    pub spec_id: SpecId,
    /// All accounts that are allowed to execute cheatcodes
    pub cheatcode_access_accounts: HashSet<Address>,
    /// Tracks the address of a Test contract
    ///
    /// This address can be used to inspect the state of the contract when a test is being
    /// executed. E.g. the `_failed` variable of `DSTest`
    pub test_contract: Option<Address>,
}

impl BackendInner {
    pub fn ensure_fork_id(&self, id: LocalForkId) -> eyre::Result<&ForkId> {
        self.issued_local_fork_ids
            .get(&id)
            .ok_or_else(|| eyre::eyre!("No matching fork found for {}", id))
    }

    pub fn ensure_fork_index(&self, id: &ForkId) -> eyre::Result<ForkLookupIndex> {
        self.created_forks
            .get(id)
            .copied()
            .ok_or_else(|| eyre::eyre!("No matching fork found for {}", id))
    }

    pub fn ensure_fork_index_by_local_id(&self, id: LocalForkId) -> eyre::Result<ForkLookupIndex> {
        self.ensure_fork_index(self.ensure_fork_id(id)?)
    }

    /// Returns the underlying fork mapped to the index
    #[track_caller]
    fn get_fork(&self, idx: ForkLookupIndex) -> &Fork {
        debug_assert!(idx < self.forks.len(), "fork lookup index must exist");
        self.forks[idx].as_ref().unwrap()
    }

    /// Returns the underlying fork mapped to the index
    #[track_caller]
    fn get_fork_mut(&mut self, idx: ForkLookupIndex) -> &mut Fork {
        debug_assert!(idx < self.forks.len(), "fork lookup index must exist");
        self.forks[idx].as_mut().unwrap()
    }

    /// Returns the underlying fork corresponding to the id
    #[track_caller]
    fn get_fork_by_id_mut(&mut self, id: LocalForkId) -> eyre::Result<&mut Fork> {
        let idx = self.ensure_fork_index_by_local_id(id)?;
        Ok(self.get_fork_mut(idx))
    }

    /// Returns the underlying fork corresponding to the id
    #[track_caller]
    fn get_fork_by_id(&self, id: LocalForkId) -> eyre::Result<&Fork> {
        let idx = self.ensure_fork_index_by_local_id(id)?;
        Ok(self.get_fork(idx))
    }

    /// Removes the fork
    fn take_fork(&mut self, idx: ForkLookupIndex) -> Fork {
        debug_assert!(idx < self.forks.len(), "fork lookup index must exist");
        self.forks[idx].take().unwrap()
    }

    fn set_fork(&mut self, idx: ForkLookupIndex, fork: Fork) {
        self.forks[idx] = Some(fork)
    }

    /// Returns an iterator over Forks
    pub fn forks_iter(&self) -> impl Iterator<Item = (LocalForkId, &Fork)> + '_ {
        self.issued_local_fork_ids
            .iter()
            .map(|(id, fork_id)| (*id, self.get_fork(self.created_forks[fork_id])))
    }

    /// Returns a mutable iterator over all Forks
    pub fn forks_iter_mut(&mut self) -> impl Iterator<Item = &mut Fork> + '_ {
        self.forks.iter_mut().filter_map(|f| f.as_mut())
    }

    /// Reverts the entire fork database
    pub fn revert_state_snapshot(
        &mut self,
        id: LocalForkId,
        fork_id: ForkId,
        idx: ForkLookupIndex,
        fork: Fork,
    ) {
        self.created_forks.insert(fork_id.clone(), idx);
        self.issued_local_fork_ids.insert(id, fork_id);
        self.set_fork(idx, fork)
    }

    /// Updates the fork and the local mapping and returns the new index for the `fork_db`
    pub fn update_fork_mapping(
        &mut self,
        id: LocalForkId,
        fork_id: ForkId,
        db: ForkDB,
        journaled_state: JournaledState,
    ) -> ForkLookupIndex {
        let idx = self.forks.len();
        self.issued_local_fork_ids.insert(id, fork_id.clone());
        self.created_forks.insert(fork_id, idx);

        let fork = Fork { db, journaled_state };
        self.forks.push(Some(fork));
        idx
    }

    pub fn roll_fork(
        &mut self,
        strategy: &mut BackendStrategy,
        id: LocalForkId,
        new_fork_id: ForkId,
        backend: SharedBackend,
    ) -> eyre::Result<ForkLookupIndex> {
        let fork_id = self.ensure_fork_id(id)?;
        let idx = self.ensure_fork_index(fork_id)?;

        if let Some(active) = self.forks[idx].as_mut() {
            // we initialize a _new_ `ForkDB` but keep the state of persistent accounts
            let mut new_db = ForkDB::new(backend);
            for addr in self.persistent_accounts.iter().copied() {
                strategy.runner.merge_db_account_data(
                    strategy.context.as_mut(),
                    addr,
                    &active.db,
                    &mut new_db,
                );
            }
            active.db = new_db;
        }
        // update mappings
        self.issued_local_fork_ids.insert(id, new_fork_id.clone());
        self.created_forks.insert(new_fork_id, idx);
        Ok(idx)
    }

    /// Inserts a _new_ `ForkDB` and issues a new local fork identifier
    ///
    /// Also returns the index where the `ForDB` is stored
    pub fn insert_new_fork(
        &mut self,
        fork_id: ForkId,
        db: ForkDB,
        journaled_state: JournaledState,
    ) -> (LocalForkId, ForkLookupIndex) {
        let idx = self.forks.len();
        self.created_forks.insert(fork_id.clone(), idx);
        let id = self.next_id();
        self.issued_local_fork_ids.insert(id, fork_id);
        let fork = Fork { db, journaled_state };
        self.forks.push(Some(fork));
        (id, idx)
    }

    fn next_id(&mut self) -> U256 {
        let id = self.next_fork_id;
        self.next_fork_id += U256::from(1);
        id
    }

    /// Returns the number of issued ids
    pub fn len(&self) -> usize {
        self.issued_local_fork_ids.len()
    }

    /// Returns true if no forks are issued
    pub fn is_empty(&self) -> bool {
        self.issued_local_fork_ids.is_empty()
    }

    pub fn precompiles(&self) -> &'static Precompiles {
        Precompiles::new(PrecompileSpecId::from_spec_id(self.spec_id))
    }

    /// Returns a new, empty, `JournaledState` with set precompiles
    pub fn new_journaled_state(&self) -> JournaledState {
        let mut journal = {
            let mut journal_inner = JournalInner::new();
            journal_inner.set_spec_id(self.spec_id);
            journal_inner
        };
        journal.precompiles.extend(self.precompiles().addresses().copied());
        journal
    }
}

impl Default for BackendInner {
    fn default() -> Self {
        Self {
            launched_with_fork: None,
            issued_local_fork_ids: Default::default(),
            created_forks: Default::default(),
            forks: vec![],
            state_snapshots: Default::default(),
            has_state_snapshot_failure: false,
            caller: None,
            next_fork_id: Default::default(),
            persistent_accounts: Default::default(),
            spec_id: SpecId::default(),
            // grant the cheatcode,default test and caller address access to execute cheatcodes
            // itself
            cheatcode_access_accounts: HashSet::from([
                CHEATCODE_ADDRESS,
                TEST_CONTRACT_ADDRESS,
                CALLER,
            ]),
            test_contract: None,
        }
    }
}

/// This updates the currently used env with the fork's environment
pub(crate) fn update_current_env_with_fork_env(current: &mut EnvMut<'_>, fork: Env) {
    *current.block = fork.evm_env.block_env;
    *current.cfg = fork.evm_env.cfg_env;
    current.tx.chain_id = fork.tx.chain_id;
}

<<<<<<< HEAD
=======
/// Clones the data of the given `accounts` from the `active` database into the `fork_db`
/// This includes the data held in storage (`CacheDB`) and kept in the `JournaledState`.
pub(crate) fn merge_account_data<ExtDB: DatabaseRef>(
    accounts: impl IntoIterator<Item = Address>,
    active: &CacheDB<ExtDB>,
    active_journaled_state: &mut JournaledState,
    target_fork: &mut Fork,
) {
    for addr in accounts.into_iter() {
        merge_db_account_data(addr, active, &mut target_fork.db);
        merge_journaled_state_data(addr, active_journaled_state, &mut target_fork.journaled_state);
    }

    *active_journaled_state = target_fork.journaled_state.clone();
}

/// Clones the account data from the `active_journaled_state`  into the `fork_journaled_state`
fn merge_journaled_state_data(
    addr: Address,
    active_journaled_state: &JournaledState,
    fork_journaled_state: &mut JournaledState,
) {
    if let Some(mut acc) = active_journaled_state.state.get(&addr).cloned() {
        trace!(?addr, "updating journaled_state account data");
        if let Some(fork_account) = fork_journaled_state.state.get_mut(&addr) {
            // This will merge the fork's tracked storage with active storage and update values
            fork_account.storage.extend(std::mem::take(&mut acc.storage));
            // swap them so we can insert the account as whole in the next step
            std::mem::swap(&mut fork_account.storage, &mut acc.storage);
        }
        fork_journaled_state.state.insert(addr, acc);
    }
}

/// Clones the account data from the `active` db into the `ForkDB`
fn merge_db_account_data<ExtDB: DatabaseRef>(
    addr: Address,
    active: &CacheDB<ExtDB>,
    fork_db: &mut ForkDB,
) {
    trace!(?addr, "merging database data");

    let Some(acc) = active.cache.accounts.get(&addr) else { return };

    // port contract cache over
    if let Some(code) = active.cache.contracts.get(&acc.info.code_hash) {
        trace!("merging contract cache");
        fork_db.cache.contracts.insert(acc.info.code_hash, code.clone());
    }

    // port account storage over
    use std::collections::hash_map::Entry;
    match fork_db.cache.accounts.entry(addr) {
        Entry::Vacant(vacant) => {
            trace!("target account not present - inserting from active");
            // if the fork_db doesn't have the target account
            // insert the entire thing
            vacant.insert(acc.clone());
        }
        Entry::Occupied(mut occupied) => {
            trace!("target account present - merging storage slots");
            // if the fork_db does have the system,
            // extend the existing storage (overriding)
            let fork_account = occupied.get_mut();
            fork_account.storage.extend(&acc.storage);
        }
    }
}

>>>>>>> fd677c89
/// Returns true of the address is a contract
fn is_contract_in_state(journaled_state: &JournaledState, acc: Address) -> bool {
    journaled_state
        .state
        .get(&acc)
        .map(|acc| acc.info.code_hash != KECCAK_EMPTY)
        .unwrap_or_default()
}

/// Updates the env's block with the block's data
fn update_env_block(env: &mut EnvMut<'_>, block: &AnyRpcBlock) {
    env.block.timestamp = U256::from(block.header.timestamp);
    env.block.beneficiary = block.header.beneficiary;
    env.block.difficulty = block.header.difficulty;
    env.block.prevrandao = Some(block.header.mix_hash.unwrap_or_default());
    env.block.basefee = block.header.base_fee_per_gas.unwrap_or_default();
    env.block.gas_limit = block.header.gas_limit;
    env.block.number = U256::from(block.header.number);

    if let Some(excess_blob_gas) = block.header.excess_blob_gas {
        env.block.blob_excess_gas_and_price = Some(BlobExcessGasAndPrice::new(
            excess_blob_gas,
            get_blob_base_fee_update_fraction_by_spec_id(env.cfg.spec),
        ));
    }
}

/// Executes the given transaction and commits state changes to the database _and_ the journaled
/// state, with an inspector.
#[allow(clippy::too_many_arguments)]
fn commit_transaction(
    strategy: &mut BackendStrategy,
    tx: &Transaction<AnyTxEnvelope>,
    env: &mut EnvMut<'_>,
    journaled_state: &mut JournaledState,
    fork: &mut Fork,
    fork_id: &ForkId,
    persistent_accounts: &HashSet<Address>,
    inspector: &mut dyn InspectorExt,
) -> eyre::Result<()> {
    configure_tx_env(env, tx);

    let now = Instant::now();
    let res = {
        let fork = fork.clone();
        let journaled_state = journaled_state.clone();
        let depth = journaled_state.depth;
        let mut db = Backend::new_with_fork(strategy.clone(), fork_id, fork, journaled_state)?;

        let mut evm = crate::evm::new_evm_with_inspector(&mut db as _, env.to_owned(), inspector);
        // Adjust inner EVM depth to ensure that inspectors receive accurate data.
        evm.journaled_state.depth = depth + 1;
        evm.transact(env.tx.clone()).wrap_err("backend: failed committing transaction")?
    };
    trace!(elapsed = ?now.elapsed(), "transacted transaction");

    apply_state_changeset(res.state, journaled_state, fork, persistent_accounts)?;
    Ok(())
}

/// Helper method which updates data in the state with the data from the database.
/// Does not change state for persistent accounts (for roll fork to transaction and transact).
pub fn update_state<DB: Database>(
    state: &mut EvmState,
    db: &mut DB,
    persistent_accounts: Option<&HashSet<Address>>,
) -> Result<(), DB::Error> {
    for (addr, acc) in state.iter_mut() {
        if !persistent_accounts.is_some_and(|accounts| accounts.contains(addr)) {
            acc.info = db.basic(*addr)?.unwrap_or_default();
            for (key, val) in &mut acc.storage {
                val.present_value = db.storage(*addr, *key)?;
            }
        }
    }

    Ok(())
}

/// Applies the changeset of a transaction to the active journaled state and also commits it in the
/// forked db
fn apply_state_changeset(
    state: Map<revm::primitives::Address, Account>,
    journaled_state: &mut JournaledState,
    fork: &mut Fork,
    persistent_accounts: &HashSet<Address>,
) -> Result<(), BackendError> {
    // commit the state and update the loaded accounts
    fork.db.commit(state);

    update_state(&mut journaled_state.state, &mut fork.db, Some(persistent_accounts))?;
    update_state(&mut fork.journaled_state.state, &mut fork.db, Some(persistent_accounts))?;

    Ok(())
}

#[cfg(test)]
mod tests {
    use crate::{
        backend::{strategy::BackendStrategy, Backend},
        fork::CreateFork,
        opts::EvmOpts,
    };
    use alloy_primitives::{Address, U256};
    use alloy_provider::Provider;
    use foundry_common::provider::get_http_provider;
    use foundry_config::{Config, NamedChain};
    use foundry_fork_db::cache::{BlockchainDb, BlockchainDbMeta};
    use revm::database::DatabaseRef;

    const ENDPOINT: Option<&str> = option_env!("ETH_RPC_URL");

    #[tokio::test(flavor = "multi_thread")]
    async fn can_read_write_cache() -> eyre::Result<()> {
        let Some(endpoint) = ENDPOINT else { return Ok(()) };

        let provider = get_http_provider(endpoint);

        let block_num = provider.get_block_number().await.unwrap();

        let config = Config::figment();
        let mut evm_opts = config.extract::<EvmOpts>().unwrap();
        evm_opts.fork_block_number = Some(block_num);

        let (env, _block) = evm_opts.fork_evm_env(endpoint).await.unwrap();

        let fork = CreateFork {
            enable_caching: true,
            url: endpoint.to_string(),
            env: env.clone(),
            evm_opts,
        };

        let backend = Backend::spawn(BackendStrategy::new_evm(), Some(fork))?;

        // some rng contract from etherscan
        let address: Address = "63091244180ae240c87d1f528f5f269134cb07b3".parse().unwrap();

        let idx = U256::from(0u64);
        let _value = backend.storage_ref(address, idx);
        let _account = backend.basic_ref(address);

        // fill some slots
        let num_slots = 10u64;
        for idx in 1..num_slots {
            let _ = backend.storage_ref(address, U256::from(idx));
        }
        drop(backend);

        let meta = BlockchainDbMeta {
            chain: None,
            block_env: env.evm_env.block_env,
            hosts: Default::default(),
        };

        let db = BlockchainDb::new(
            meta,
            Some(Config::foundry_block_cache_dir(NamedChain::Mainnet, block_num).unwrap()),
        );
        assert!(db.accounts().read().contains_key(&address));
        assert!(db.storage().read().contains_key(&address));
        assert_eq!(db.storage().read().get(&address).unwrap().len(), num_slots as usize);
        Ok(())
    }
}<|MERGE_RESOLUTION|>--- conflicted
+++ resolved
@@ -83,14 +83,10 @@
 
 /// An extension trait that allows us to easily extend the `revm::Inspector` capabilities
 #[auto_impl::auto_impl(&mut)]
-<<<<<<< HEAD
-pub trait DatabaseExt: Database<Error = DatabaseError> + DatabaseCommit {
+pub trait DatabaseExt: Database<Error = DatabaseError> + DatabaseCommit + Debug {
     /// Returns the strategy.
     fn get_strategy(&mut self) -> &mut BackendStrategy;
 
-=======
-pub trait DatabaseExt: Database<Error = DatabaseError> + DatabaseCommit + Debug {
->>>>>>> fd677c89
     /// Creates a new state snapshot at the current point of execution.
     ///
     /// A state snapshot is associated with a new unique id that's created for the snapshot.
@@ -781,17 +777,7 @@
         inspect_ctx: Box<dyn Any>,
     ) -> eyre::Result<ResultAndState> {
         self.initialize(env);
-<<<<<<< HEAD
         self.strategy.runner.inspect(self, env, inspector, inspect_ctx)
-=======
-        let mut evm = crate::evm::new_evm_with_inspector(self, env.to_owned(), inspector);
-
-        let res = evm.transact(env.tx.clone()).wrap_err("EVM error")?;
-
-        *env = evm.as_env_mut().to_owned();
-
-        Ok(res)
->>>>>>> fd677c89
     }
 
     /// Returns true if the address is a precompile
@@ -929,15 +915,11 @@
 }
 
 impl DatabaseExt for Backend {
-<<<<<<< HEAD
     fn get_strategy(&mut self) -> &mut BackendStrategy {
         &mut self.strategy
     }
 
-    fn snapshot_state(&mut self, journaled_state: &JournaledState, env: &Env) -> U256 {
-=======
     fn snapshot_state(&mut self, journaled_state: &JournaledState, env: &mut EnvMut<'_>) -> U256 {
->>>>>>> fd677c89
         trace!("create snapshot");
         let id = self.inner.state_snapshots.insert(BackendStateSnapshot::new(
             self.create_db_snapshot(),
@@ -1138,11 +1120,7 @@
                     let Ok(db_account) = db.load_account(addr) else { continue };
 
                     let Some(fork_account) = fork.journaled_state.state.get_mut(&addr) else {
-<<<<<<< HEAD
-                        continue
-=======
                         continue;
->>>>>>> fd677c89
                     };
 
                     for (key, val) in &db_account.storage {
@@ -1334,14 +1312,9 @@
 
         let fork = self.inner.get_fork_by_id_mut(id)?;
         commit_transaction(
-<<<<<<< HEAD
             &mut self.strategy,
-            &tx,
-            env,
-=======
             &tx.inner,
             &mut env.as_env_mut(),
->>>>>>> fd677c89
             journaled_state,
             fork,
             &fork_id,
@@ -1930,8 +1903,6 @@
     current.tx.chain_id = fork.tx.chain_id;
 }
 
-<<<<<<< HEAD
-=======
 /// Clones the data of the given `accounts` from the `active` database into the `fork_db`
 /// This includes the data held in storage (`CacheDB`) and kept in the `JournaledState`.
 pub(crate) fn merge_account_data<ExtDB: DatabaseRef>(
@@ -2001,7 +1972,6 @@
     }
 }
 
->>>>>>> fd677c89
 /// Returns true of the address is a contract
 fn is_contract_in_state(journaled_state: &JournaledState, acc: Address) -> bool {
     journaled_state
