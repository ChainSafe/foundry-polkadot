--- conflicted
+++ resolved
@@ -2,12 +2,12 @@
 
 use super::{strategy::BackendStrategy, BackendError};
 use crate::{
-    AsEnvMut, Env, EnvMut, InspectorExt,
     backend::{
-        Backend, DatabaseExt, JournaledState, LocalForkId, RevertStateSnapshotAction,
-        diagnostic::RevertDiagnostic,
+        diagnostic::RevertDiagnostic, Backend, DatabaseExt, JournaledState, LocalForkId,
+        RevertStateSnapshotAction,
     },
     fork::{CreateFork, ForkId},
+    AsEnvMut, Env, EnvMut, InspectorExt,
 };
 use alloy_evm::Evm;
 use alloy_genesis::GenesisAccount;
@@ -15,12 +15,12 @@
 use alloy_rpc_types::TransactionRequest;
 use foundry_fork_db::DatabaseError;
 use revm::{
-    Database, DatabaseCommit,
     bytecode::Bytecode,
     context_interface::result::ResultAndState,
     database::DatabaseRef,
-    primitives::{HashMap as Map, hardfork::SpecId},
+    primitives::{hardfork::SpecId, HashMap as Map},
     state::{Account, AccountInfo},
+    Database, DatabaseCommit,
 };
 use std::{any::Any, borrow::Cow, collections::BTreeMap};
 
@@ -72,20 +72,9 @@
         // this is a new call to inspect with a new env, so even if we've cloned the backend
         // already, we reset the initialized state
         self.is_initialized = false;
-<<<<<<< HEAD
-        self.spec_id = env.handler_cfg.spec_id;
+        self.spec_id = env.evm_env.cfg_env.spec;
+
         self.backend.strategy.runner.inspect(self.backend.to_mut(), env, inspector, inspect_ctx)
-=======
-        self.spec_id = env.evm_env.cfg_env.spec;
-
-        let mut evm = crate::evm::new_evm_with_inspector(self, env.to_owned(), inspector);
-
-        let res = evm.transact(env.tx.clone()).wrap_err("EVM error")?;
-
-        *env = evm.as_env_mut().to_owned();
-
-        Ok(res)
->>>>>>> fd677c89
     }
 
     /// Returns whether there was a state snapshot failure in the backend.
@@ -120,15 +109,11 @@
 }
 
 impl DatabaseExt for CowBackend<'_> {
-<<<<<<< HEAD
     fn get_strategy(&mut self) -> &mut BackendStrategy {
         &mut self.backend.to_mut().strategy
     }
 
-    fn snapshot_state(&mut self, journaled_state: &JournaledState, env: &Env) -> U256 {
-=======
     fn snapshot_state(&mut self, journaled_state: &JournaledState, env: &mut EnvMut<'_>) -> U256 {
->>>>>>> fd677c89
         self.backend_mut(env).snapshot_state(journaled_state, env)
     }
 
