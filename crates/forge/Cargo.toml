--- conflicted
+++ resolved
@@ -26,11 +26,6 @@
 foundry-wallets.workspace = true
 foundry-linking.workspace = true
 forge-script-sequence.workspace = true
-<<<<<<< HEAD
-
-=======
-ethers-contract-abigen = { workspace = true, features = ["providers"] }
->>>>>>> 8811278a
 revm-inspectors.workspace = true
 
 comfy-table.workspace = true
