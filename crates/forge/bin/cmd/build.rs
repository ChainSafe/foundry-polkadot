use super::{install, watch::WatchArgs};
use clap::Parser;
use eyre::Result;
use foundry_cli::{opts::BuildOpts, utils::LoadConfig};
use foundry_common::{compile::ProjectCompiler, shell};
use foundry_compilers::{
    compilers::{multi::MultiCompilerLanguage, Language},
    utils::source_files_iter,
    Project,
};
use foundry_config::{
    figment::{
        self,
        error::Kind::InvalidType,
        value::{Dict, Map, Value},
        Metadata, Profile, Provider,
    },
    Config,
};
use foundry_revive::ReviveCompiler;
use serde::Serialize;
use std::path::PathBuf;
<<<<<<< HEAD

foundry_config::merge_impl_figment_convert!(BuildArgs, build);
=======
foundry_config::merge_impl_figment_convert!(BuildArgs, args);
>>>>>>> 8811278a

/// CLI arguments for `forge build`.
///
/// CLI arguments take the highest precedence in the Config/Figment hierarchy.
/// In order to override them in the foundry `Config` they need to be merged into an existing
/// `figment::Provider`, like `foundry_config::Config` is.
///
/// `BuildArgs` implements `figment::Provider` in which all config related fields are serialized and
/// then merged into an existing `Config`, effectively overwriting them.
///
/// Some arguments are marked as `#[serde(skip)]` and require manual processing in
/// `figment::Provider` implementation
#[derive(Clone, Debug, Default, Serialize, Parser)]
#[command(next_help_heading = "Build options", about = None, long_about = None)] // override doc
pub struct BuildArgs {
    /// Build source files from specified paths.
    #[serde(skip)]
    pub paths: Option<Vec<PathBuf>>,

    /// Print compiled contract names.
    #[arg(long)]
    #[serde(skip)]
    pub names: bool,

    /// Print compiled contract sizes.
    /// Constructor argument length is not included in the calculation of initcode size.
    #[arg(long)]
    #[serde(skip)]
    pub sizes: bool,

    /// Ignore initcode contract bytecode size limit introduced by EIP-3860.
    #[arg(long, alias = "ignore-initcode-size")]
    #[serde(skip)]
    pub ignore_eip_3860: bool,

    #[command(flatten)]
    #[serde(flatten)]
    pub build: BuildOpts,

    #[command(flatten)]
    #[serde(skip)]
    pub watch: WatchArgs,
}

impl BuildArgs {
<<<<<<< HEAD
    pub fn run(self) -> Result<ProjectCompileOutput> {
        let mut config = self.load_config()?;

=======
    pub fn run(self) -> Result<()> {
        let mut config = self.try_load_config_emit_warnings()?;
>>>>>>> 8811278a
        if install::install_missing_dependencies(&mut config) && config.auto_detect_remappings {
            // need to re-configure here to also catch additional remappings
            config = self.load_config()?;
        }
        if !config.revive.revive_compile {
            let project = config.project()?;
            // Collect sources to compile if build subdirectories specified.
            let mut files = vec![];
            if let Some(paths) = &self.paths {
                for path in paths {
                    let joined = project.root().join(path);
                    let path = if joined.exists() { &joined } else { path };
                    files.extend(source_files_iter(path, MultiCompilerLanguage::FILE_EXTENSIONS));
                }
                if files.is_empty() {
                    eyre::bail!("No source files found in specified build paths.")
                }
            }

            let format_json = shell::is_json();
            let compiler = ProjectCompiler::new()
                .files(files)
                .print_names(self.names)
                .print_sizes(self.sizes)
                .ignore_eip_3860(self.ignore_eip_3860)
                .bail(!format_json);

            compiler.compile(&project)?;
            if config.force {
                let _ = config.cleanup(&project);
            }
            Ok(())
        } else {
            let format_json = shell::is_json();
            let project = ReviveCompiler::create_project(&config)?;
            // Collect sources to compile if build subdirectories specified.
            let mut files = vec![];
            if let Some(paths) = &self.paths {
                for path in paths {
                    let joined = project.root().join(path);
                    let path = if joined.exists() { &joined } else { path };
                    files.extend(source_files_iter(path, MultiCompilerLanguage::FILE_EXTENSIONS));
                }
                if files.is_empty() {
                    eyre::bail!("No source files found in specified build paths.")
                }
            }
            let project_compiler = ProjectCompiler::new()
                .files(files)
                .print_names(self.names)
                .print_sizes(self.sizes)
                .quiet(format_json)
                .bail(!format_json);
            _ = project_compiler.revive_compile(&project)?;
            Ok(())
        }
    }

    /// Returns the `Project` for the current workspace
    ///
    /// This loads the `foundry_config::Config` for the current workspace (see
    /// [`utils::find_project_root`] and merges the cli `BuildArgs` into it before returning
    /// [`foundry_config::Config::project()`]
    pub fn project(&self) -> Result<Project> {
        self.build.project()
    }

    /// Returns whether `BuildArgs` was configured with `--watch`
    pub fn is_watch(&self) -> bool {
        self.watch.watch.is_some()
    }

    /// Returns the [`watchexec::InitConfig`] and [`watchexec::RuntimeConfig`] necessary to
    /// bootstrap a new [`watchexe::Watchexec`] loop.
    pub(crate) fn watchexec_config(&self) -> Result<watchexec::Config> {
        // Use the path arguments or if none where provided the `src`, `test` and `script`
        // directories as well as the `foundry.toml` configuration file.
        self.watch.watchexec_config(|| {
            let config = self.load_config()?;
            let foundry_toml: PathBuf = config.root.join(Config::FILE_NAME);
            Ok([config.src, config.test, config.script, foundry_toml])
        })
    }
}

// Make this args a `figment::Provider` so that it can be merged into the `Config`
impl Provider for BuildArgs {
    fn metadata(&self) -> Metadata {
        Metadata::named("Build Args Provider")
    }

    fn data(&self) -> Result<Map<Profile, Dict>, figment::Error> {
        let value = Value::serialize(self)?;
        let error = InvalidType(value.to_actual(), "map".into());
        let mut dict = value.into_dict().ok_or(error)?;

        if self.names {
            dict.insert("names".to_string(), true.into());
        }

        if self.sizes {
            dict.insert("sizes".to_string(), true.into());
        }

        if self.ignore_eip_3860 {
            dict.insert("ignore_eip_3860".to_string(), true.into());
        }

        Ok(Map::from([(Config::selected_profile(), dict)]))
    }
}<|MERGE_RESOLUTION|>--- conflicted
+++ resolved
@@ -20,12 +20,8 @@
 use foundry_revive::ReviveCompiler;
 use serde::Serialize;
 use std::path::PathBuf;
-<<<<<<< HEAD
 
 foundry_config::merge_impl_figment_convert!(BuildArgs, build);
-=======
-foundry_config::merge_impl_figment_convert!(BuildArgs, args);
->>>>>>> 8811278a
 
 /// CLI arguments for `forge build`.
 ///
@@ -71,14 +67,9 @@
 }
 
 impl BuildArgs {
-<<<<<<< HEAD
     pub fn run(self) -> Result<ProjectCompileOutput> {
         let mut config = self.load_config()?;
 
-=======
-    pub fn run(self) -> Result<()> {
-        let mut config = self.try_load_config_emit_warnings()?;
->>>>>>> 8811278a
         if install::install_missing_dependencies(&mut config) && config.auto_detect_remappings {
             // need to re-configure here to also catch additional remappings
             config = self.load_config()?;
