--- conflicted
+++ resolved
@@ -2,24 +2,20 @@
 
 use alloy_chains::NamedChain;
 use alloy_primitives::U256;
-<<<<<<< HEAD
 use forge::{
     executors::ExecutorStrategy, revm::primitives::SpecId, MultiContractRunner,
     MultiContractRunnerBuilder,
 };
-=======
-use forge::{MultiContractRunner, MultiContractRunnerBuilder};
->>>>>>> fd677c89
 use foundry_cli::utils::install_crypto_provider;
 use foundry_compilers::{
-    Project, ProjectCompileOutput, SolcConfig, Vyper,
     artifacts::{EvmVersion, Libraries, Settings},
     compilers::multi::MultiCompiler,
     utils::RuntimeOrHandle,
+    Project, ProjectCompileOutput, SolcConfig, Vyper,
 };
 use foundry_config::{
-    Config, FsPermissions, FuzzConfig, FuzzDictionaryConfig, InvariantConfig, RpcEndpointUrl,
-    RpcEndpoints, fs_permissions::PathPermission,
+    fs_permissions::PathPermission, Config, FsPermissions, FuzzConfig, FuzzDictionaryConfig,
+    InvariantConfig, RpcEndpointUrl, RpcEndpoints,
 };
 use foundry_evm::{constants::CALLER, opts::EvmOpts};
 use foundry_test_utils::{
