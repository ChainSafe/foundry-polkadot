--- conflicted
+++ resolved
@@ -112,11 +112,7 @@
     cmd.args(["compiler", "resolve", "-v"]).assert_success().stdout_eq(str![[r#"
 Solidity:
 
-<<<<<<< HEAD
-Solc v0.8.27:
-=======
 0.8.30:
->>>>>>> d2415887
 ├── src/ContractC.sol
 └── src/ContractD.sol
 
@@ -133,12 +129,7 @@
 {
   "Solidity": [
     {
-<<<<<<< HEAD
-      "name": "Solc",
-      "version": "0.8.27",
-=======
       "version": "0.8.30",
->>>>>>> d2415887
       "paths": [
         "src/ContractC.sol",
         "src/ContractD.sol"
@@ -161,21 +152,12 @@
 
     cmd.args(["compiler", "resolve"]).assert_success().stdout_eq(str![[r#"
 Solidity:
-<<<<<<< HEAD
-- Solc v0.8.4
-- Solc v0.8.11
-- Solc v0.8.27
-
-Vyper:
-- Vyper v0.4.0
-=======
 - 0.8.4
 - 0.8.11
 - 0.8.30
 
 Vyper:
 - 0.4.3
->>>>>>> d2415887
 
 
 "#]]);
@@ -193,11 +175,7 @@
         r#"
 Vyper:
 
-<<<<<<< HEAD
-Vyper v0.4.0:
-=======
 0.4.3:
->>>>>>> d2415887
 ├── src/Counter.vy
 └── src/ICounter.vyi
 
@@ -221,12 +199,7 @@
 {
   "Solidity": [
     {
-<<<<<<< HEAD
-      "name": "Solc",
-      "version": "0.8.27",
-=======
       "version": "0.8.30",
->>>>>>> d2415887
       "paths": [
         "src/ContractD.sol"
       ]
@@ -234,12 +207,7 @@
   ],
   "Vyper": [
     {
-<<<<<<< HEAD
-      "name": "Vyper",
-      "version": "0.4.0",
-=======
       "version": "0.4.3",
->>>>>>> d2415887
       "paths": [
         "src/Counter.vy",
         "src/ICounter.vyi"
@@ -269,21 +237,13 @@
 Solc v0.8.11 (<= london):
 └── src/ContractB.sol
 
-<<<<<<< HEAD
-Solc v0.8.27 (<= cancun):
-=======
 0.8.30 (<= prague):
->>>>>>> d2415887
 ├── src/ContractC.sol
 └── src/ContractD.sol
 
 Vyper:
 
-<<<<<<< HEAD
-Vyper v0.4.0 (<= cancun):
-=======
 0.4.3 (<= prague):
->>>>>>> d2415887
 ├── src/Counter.vy
 └── src/ICounter.vyi
 
@@ -320,12 +280,7 @@
       ]
     },
     {
-<<<<<<< HEAD
-      "name": "Solc",
-      "version": "0.8.27",
-=======
       "version": "0.8.30",
->>>>>>> d2415887
       "evm_version": "[..]",
       "paths": [
         "src/ContractC.sol",
@@ -335,12 +290,7 @@
   ],
   "Vyper": [
     {
-<<<<<<< HEAD
-      "name": "Vyper",
-      "version": "0.4.0",
-=======
       "version": "0.4.3",
->>>>>>> d2415887
       "evm_version": "[..]",
       "paths": [
         "src/Counter.vy",
