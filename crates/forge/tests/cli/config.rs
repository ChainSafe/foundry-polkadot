//! Contains various tests for checking forge commands related to config values

use alloy_primitives::{Address, B256, U256};
use foundry_cli::utils as forge_utils;
use foundry_compilers::{
    artifacts::{BytecodeHash, OptimizerDetails, RevertStrings, YulDetails},
    solc::Solc,
};
use foundry_config::{
    cache::{CachedChains, CachedEndpoints, StorageCachingConfig},
    fs_permissions::{FsAccessPermission, PathPermission},
    revive::ReviveConfig,
    Config, FsPermissions, FuzzConfig, InvariantConfig, SolcReq,
};
use foundry_evm::opts::EvmOpts;
use foundry_test_utils::{
    foundry_compilers::artifacts::{remappings::Remapping, EvmVersion},
    util::{pretty_err, OutputExt, TestCommand, OTHER_SOLC_VERSION},
};
use path_slash::PathBufExt;
use similar_asserts::assert_eq;
use std::{
    fs,
    path::{Path, PathBuf},
    str::FromStr,
};

// tests all config values that are in use
forgetest!(can_extract_config_values, |prj, cmd| {
    // explicitly set all values
    let input = Config {
        profile: Config::DEFAULT_PROFILE,
        profiles: vec![],
        root: ".".into(),
        src: "test-src".into(),
        test: "test-test".into(),
        script: "test-script".into(),
        out: "out-test".into(),
        libs: vec!["lib-test".into()],
        cache: true,
        cache_path: "test-cache".into(),
        snapshots: "snapshots".into(),
        gas_snapshot_check: false,
        gas_snapshot_emit: true,
        broadcast: "broadcast".into(),
        force: true,
        evm_version: EvmVersion::Byzantium,
        gas_reports: vec!["Contract".to_string()],
        gas_reports_ignore: vec![],
        gas_reports_include_tests: false,
        solc: Some(SolcReq::Local(PathBuf::from("custom-solc"))),
        auto_detect_solc: false,
        auto_detect_remappings: true,
        offline: true,
        optimizer: Some(false),
        optimizer_runs: Some(1000),
        optimizer_details: Some(OptimizerDetails {
            yul: Some(false),
            yul_details: Some(YulDetails { stack_allocation: Some(true), ..Default::default() }),
            ..Default::default()
        }),
        model_checker: None,
        extra_output: Default::default(),
        extra_output_files: Default::default(),
        names: true,
        sizes: true,
        test_pattern: None,
        test_pattern_inverse: None,
        contract_pattern: None,
        contract_pattern_inverse: None,
        path_pattern: None,
        path_pattern_inverse: None,
        coverage_pattern_inverse: None,
        test_failures_file: "test-cache/test-failures".into(),
        threads: None,
        show_progress: false,
        fuzz: FuzzConfig {
            runs: 1000,
            max_test_rejects: 100203,
            seed: Some(U256::from(1000)),
            failure_persist_dir: Some("test-cache/fuzz".into()),
            failure_persist_file: Some("failures".to_string()),
            show_logs: false,
            ..Default::default()
        },
        invariant: InvariantConfig {
            runs: 256,
            failure_persist_dir: Some("test-cache/fuzz".into()),
            ..Default::default()
        },
        ffi: true,
        allow_internal_expect_revert: false,
        always_use_create_2_factory: false,
        prompt_timeout: 0,
        sender: "00a329c0648769A73afAc7F9381D08FB43dBEA72".parse().unwrap(),
        tx_origin: "00a329c0648769A73afAc7F9F81E08FB43dBEA72".parse().unwrap(),
        initial_balance: U256::from(0xffffffffffffffffffffffffu128),
        block_number: 10,
        fork_block_number: Some(200),
        chain: Some(9999.into()),
        gas_limit: 99_000_000u64.into(),
        code_size_limit: Some(100000),
        gas_price: Some(999),
        block_base_fee_per_gas: 10,
        block_coinbase: Address::random(),
        block_timestamp: 10,
        block_difficulty: 10,
        block_prevrandao: B256::random(),
        block_gas_limit: Some(100u64.into()),
        disable_block_gas_limit: false,
        memory_limit: 1 << 27,
        eth_rpc_url: Some("localhost".to_string()),
        eth_rpc_jwt: None,
        eth_rpc_timeout: None,
        eth_rpc_headers: None,
        etherscan_api_key: None,
        etherscan: Default::default(),
        verbosity: 4,
        remappings: vec![Remapping::from_str("forge-std/=lib/forge-std/").unwrap().into()],
        libraries: vec![
            "src/DssSpell.sol:DssExecLib:0x8De6DDbCd5053d32292AAA0D2105A32d108484a6".to_string()
        ],
        ignored_error_codes: vec![],
        ignored_file_paths: vec![],
        deny_warnings: false,
        via_ir: true,
        ast: false,
        rpc_storage_caching: StorageCachingConfig {
            chains: CachedChains::None,
            endpoints: CachedEndpoints::Remote,
        },
        no_storage_caching: true,
        no_rpc_rate_limit: true,
        use_literal_content: false,
        bytecode_hash: Default::default(),
        cbor_metadata: true,
        revert_strings: Some(RevertStrings::Strip),
        sparse_mode: true,
        allow_paths: vec![],
        include_paths: vec![],
        rpc_endpoints: Default::default(),
        build_info: false,
        build_info_path: None,
        fmt: Default::default(),
        doc: Default::default(),
        bind_json: Default::default(),
        fs_permissions: Default::default(),
        labels: Default::default(),
        isolate: true,
        unchecked_cheatcode_artifacts: false,
        create2_library_salt: Config::DEFAULT_CREATE2_LIBRARY_SALT,
        create2_deployer: Config::DEFAULT_CREATE2_DEPLOYER,
        vyper: Default::default(),
        skip: vec![],
        dependencies: Default::default(),
        soldeer: Default::default(),
        warnings: vec![],
        assertions_revert: true,
        legacy_assertions: false,
        extra_args: vec![],
        eof_version: None,
        odyssey: false,
        transaction_timeout: 120,
        additional_compiler_profiles: Default::default(),
        compilation_restrictions: Default::default(),
        eof: false,
        _non_exhaustive: (),
        revive: ReviveConfig::default(),
    };
    prj.write_config(input.clone());
    let config = cmd.config();
    similar_asserts::assert_eq!(input, config);
});

// tests config gets printed to std out
forgetest!(can_show_config, |prj, cmd| {
    let expected =
        Config::load_with_root(prj.root()).unwrap().to_string_pretty().unwrap().trim().to_string();
    let output = cmd.arg("config").assert_success().get_output().stdout_lossy().trim().to_string();
    assert_eq!(expected, output);
});

// checks that config works
// - foundry.toml is properly generated
// - paths are resolved properly
// - config supports overrides from env, and cli
forgetest_init!(can_override_config, |prj, cmd| {
    cmd.set_current_dir(prj.root());
    let foundry_toml = prj.root().join(Config::FILE_NAME);
    assert!(foundry_toml.exists());

    let profile = Config::load_with_root(prj.root()).unwrap();
    // ensure that the auto-generated internal remapping for forge-std's ds-test exists
    assert_eq!(profile.remappings.len(), 1);
    assert_eq!("forge-std/=lib/forge-std/src/", profile.remappings[0].to_string());

    // ensure remappings contain test
    assert_eq!("forge-std/=lib/forge-std/src/", profile.remappings[0].to_string());
    // the loaded config has resolved, absolute paths
    assert_eq!(
        "forge-std/=lib/forge-std/src/",
        Remapping::from(profile.remappings[0].clone()).to_string()
    );

    let expected = profile.to_string_pretty().unwrap().trim().to_string();
    let output = cmd.arg("config").assert_success().get_output().stdout_lossy().trim().to_string();
    assert_eq!(expected, output);

    // remappings work
    let remappings_txt =
        prj.create_file("remappings.txt", "ds-test/=lib/forge-std/lib/ds-test/from-file/");
    let config = forge_utils::load_config_with_root(Some(prj.root())).unwrap();
    assert_eq!(
        format!(
            "ds-test/={}/",
            prj.root().join("lib/forge-std/lib/ds-test/from-file").to_slash_lossy()
        ),
        Remapping::from(config.remappings[0].clone()).to_string()
    );

    let config =
        prj.config_from_output(["--remappings", "ds-test/=lib/forge-std/lib/ds-test/from-cli"]);
    assert_eq!(
        format!(
            "ds-test/={}/",
            prj.root().join("lib/forge-std/lib/ds-test/from-cli").to_slash_lossy()
        ),
        Remapping::from(config.remappings[0].clone()).to_string()
    );

    let config = prj.config_from_output(["--remappings", "other-key/=lib/other/"]);
    assert_eq!(config.remappings.len(), 3);
    assert_eq!(
        format!("other-key/={}/", prj.root().join("lib/other").to_slash_lossy()),
        // As CLI has the higher priority, it'll be found at the first slot.
        Remapping::from(config.remappings[0].clone()).to_string()
    );

    pretty_err(&remappings_txt, fs::remove_file(&remappings_txt));

    let expected = profile.into_basic().to_string_pretty().unwrap().trim().to_string();
    let output = cmd
        .forge_fuse()
        .args(["config", "--basic"])
        .assert_success()
        .get_output()
        .stdout_lossy()
        .trim()
        .to_string();
    assert_eq!(expected, output);
});

forgetest_init!(can_parse_remappings_correctly, |prj, cmd| {
    cmd.set_current_dir(prj.root());
    let foundry_toml = prj.root().join(Config::FILE_NAME);
    assert!(foundry_toml.exists());

    let profile = Config::load_with_root(prj.root()).unwrap();
    // ensure that the auto-generated internal remapping for forge-std's ds-test exists
    assert_eq!(profile.remappings.len(), 1);
    let r = &profile.remappings[0];
    assert_eq!("forge-std/=lib/forge-std/src/", r.to_string());

    // the loaded config has resolved, absolute paths
    assert_eq!("forge-std/=lib/forge-std/src/", Remapping::from(r.clone()).to_string());

    let expected = profile.to_string_pretty().unwrap().trim().to_string();
    let output = cmd.arg("config").assert_success().get_output().stdout_lossy().trim().to_string();
    assert_eq!(expected, output);

    let install = |cmd: &mut TestCommand, dep: &str| {
        cmd.forge_fuse().args(["install", dep, "--no-commit"]).assert_success().stdout_eq(str![[
            r#"
Installing solmate in [..] (url: Some("https://github.com/transmissions11/solmate"), tag: None)
    Installed solmate[..]

"#
        ]]);
    };

    install(&mut cmd, "transmissions11/solmate");
    let profile = Config::load_with_root(prj.root()).unwrap();
    // remappings work
    let remappings_txt = prj.create_file(
        "remappings.txt",
        "solmate/=lib/solmate/src/\nsolmate-contracts/=lib/solmate/src/",
    );
    let config = forge_utils::load_config_with_root(Some(prj.root())).unwrap();
    // trailing slashes are removed on windows `to_slash_lossy`
    let path = prj.root().join("lib/solmate/src/").to_slash_lossy().into_owned();
    #[cfg(windows)]
    let path = path + "/";
    assert_eq!(
        format!("solmate/={path}"),
        Remapping::from(config.remappings[0].clone()).to_string()
    );
    // As this is an user-generated remapping, it is not removed, even if it points to the same
    // location.
    assert_eq!(
        format!("solmate-contracts/={path}"),
        Remapping::from(config.remappings[1].clone()).to_string()
    );
    pretty_err(&remappings_txt, fs::remove_file(&remappings_txt));

    let expected = profile.into_basic().to_string_pretty().unwrap().trim().to_string();
    let output = cmd
        .forge_fuse()
        .args(["config", "--basic"])
        .assert_success()
        .get_output()
        .stdout_lossy()
        .trim()
        .to_string();
    assert_eq!(expected, output);
});

forgetest_init!(can_detect_config_vals, |prj, _cmd| {
    let url = "http://127.0.0.1:8545";
    let config = prj.config_from_output(["--no-auto-detect", "--rpc-url", url]);
    assert!(!config.auto_detect_solc);
    assert_eq!(config.eth_rpc_url, Some(url.to_string()));

    let mut config = Config::load_with_root(prj.root()).unwrap();
    config.eth_rpc_url = Some("http://127.0.0.1:8545".to_string());
    config.auto_detect_solc = false;
    // write to `foundry.toml`
    prj.create_file(
        Config::FILE_NAME,
        &config.to_string_pretty().unwrap().replace("eth_rpc_url", "eth-rpc-url"),
    );
    let config = prj.config_from_output(["--force"]);
    assert!(!config.auto_detect_solc);
    assert_eq!(config.eth_rpc_url, Some(url.to_string()));
});

// checks that `clean` removes dapptools style paths
forgetest_init!(can_get_evm_opts, |prj, _cmd| {
    let url = "http://127.0.0.1:8545";
    let config = prj.config_from_output(["--rpc-url", url, "--ffi"]);
    assert_eq!(config.eth_rpc_url, Some(url.to_string()));
    assert!(config.ffi);

    std::env::set_var("FOUNDRY_ETH_RPC_URL", url);
    let figment = Config::figment_with_root(prj.root()).merge(("debug", false));
    let evm_opts: EvmOpts = figment.extract().unwrap();
    assert_eq!(evm_opts.fork_url, Some(url.to_string()));
    std::env::remove_var("FOUNDRY_ETH_RPC_URL");
});

// checks that we can set various config values
forgetest_init!(can_set_config_values, |prj, _cmd| {
    let config = prj.config_from_output(["--via-ir", "--no-metadata"]);
    assert!(config.via_ir);
    assert_eq!(config.cbor_metadata, false);
    assert_eq!(config.bytecode_hash, BytecodeHash::None);
});

// tests that solc can be explicitly set
forgetest!(can_set_solc_explicitly, |prj, cmd| {
    prj.add_source(
        "Foo",
        r"
pragma solidity *;
contract Greeter {}
   ",
    )
    .unwrap();

    prj.update_config(|config| {
        config.solc = Some(OTHER_SOLC_VERSION.into());
    });

    cmd.arg("build").assert_success().stdout_eq(str![[r#"
[COMPILING_FILES] with [SOLC_VERSION]
[SOLC_VERSION] [ELAPSED]
Compiler run successful!

"#]]);
});

// tests that `--use <solc>` works
forgetest!(can_use_solc, |prj, cmd| {
    prj.add_raw_source(
        "Foo",
        r"
pragma solidity *;
contract Foo {}
   ",
    )
    .unwrap();

    cmd.args(["build", "--use", OTHER_SOLC_VERSION]).assert_success().stdout_eq(str![[r#"
[COMPILING_FILES] with [SOLC_VERSION]
[SOLC_VERSION] [ELAPSED]
Compiler run successful!

"#]]);

    cmd.forge_fuse()
        .args(["build", "--force", "--use", &format!("solc:{OTHER_SOLC_VERSION}")])
        .root_arg()
        .assert_success()
        .stdout_eq(str![[r#"
[COMPILING_FILES] with [SOLC_VERSION]
[SOLC_VERSION] [ELAPSED]
Compiler run successful!

"#]]);

    // fails to use solc that does not exist
    cmd.forge_fuse().args(["build", "--use", "this/solc/does/not/exist"]);
    cmd.assert_failure().stderr_eq(str![[r#"
Error: `solc` this/solc/does/not/exist does not exist

"#]]);

    // `OTHER_SOLC_VERSION` was installed in previous step, so we can use the path to this directly
    let local_solc = Solc::find_or_install(&OTHER_SOLC_VERSION.parse().unwrap()).unwrap();
    cmd.forge_fuse()
        .args(["build", "--force", "--use"])
        .arg(local_solc.solc)
        .root_arg()
        .assert_success()
        .stdout_eq(str![[r#"
[COMPILING_FILES] with [SOLC_VERSION]
[SOLC_VERSION] [ELAPSED]
Compiler run successful!

"#]]);
});

// test to ensure yul optimizer can be set as intended
forgetest!(can_set_yul_optimizer, |prj, cmd| {
    prj.update_config(|config| config.optimizer = Some(true));
    prj.add_source(
        "foo.sol",
        r"
contract Foo {
    function bar() public pure {
       assembly {
            let result_start := msize()
       }
    }
}
   ",
    )
    .unwrap();

    cmd.arg("build").assert_failure().stderr_eq(str![[r#"
Error: Compiler run failed:
Error (6553): The msize instruction cannot be used when the Yul optimizer is activated because it can change its semantics. Either disable the Yul optimizer or do not use the instruction.
 [FILE]:6:8:
  |
6 |        assembly {
  |        ^ (Relevant source part starts here and spans across multiple lines).

"#]]);

    // disable yul optimizer explicitly
    prj.update_config(|config| config.optimizer_details.get_or_insert_default().yul = Some(false));
    cmd.assert_success();
});

// tests that the lib triple can be parsed
forgetest_init!(can_parse_dapp_libraries, |_prj, cmd| {
    cmd.env(
        "DAPP_LIBRARIES",
        "src/DssSpell.sol:DssExecLib:0x8De6DDbCd5053d32292AAA0D2105A32d108484a6",
    );
    let config = cmd.config();
    assert_eq!(
        config.libraries,
        vec!["src/DssSpell.sol:DssExecLib:0x8De6DDbCd5053d32292AAA0D2105A32d108484a6".to_string(),]
    );
});

// test that optimizer runs works
forgetest!(can_set_optimizer_runs, |prj, cmd| {
    // explicitly set optimizer runs
    prj.update_config(|config| config.optimizer_runs = Some(1337));

    let config = cmd.config();
    assert_eq!(config.optimizer_runs, Some(1337));

    let config = prj.config_from_output(["--optimizer-runs", "300"]);
    assert_eq!(config.optimizer_runs, Some(300));
});

// <https://github.com/foundry-rs/foundry/issues/9665>
forgetest!(enable_optimizer_when_runs_set, |prj, cmd| {
    // explicitly set optimizer runs
    prj.update_config(|config| config.optimizer_runs = Some(1337));

    let config = cmd.config();
    assert!(config.optimizer.unwrap());
});

// test `optimizer_runs` set to 200 by default if optimizer enabled
forgetest!(optimizer_runs_default, |prj, cmd| {
    // explicitly set optimizer
    prj.update_config(|config| config.optimizer = Some(true));

    let config = cmd.config();
    assert_eq!(config.optimizer_runs, Some(200));
});

// test that gas_price can be set
forgetest!(can_set_gas_price, |prj, cmd| {
    // explicitly set gas_price
    prj.update_config(|config| config.gas_price = Some(1337));

    let config = cmd.config();
    assert_eq!(config.gas_price, Some(1337));

    let config = prj.config_from_output(["--gas-price", "300"]);
    assert_eq!(config.gas_price, Some(300));
});

// test that we can detect remappings from foundry.toml
forgetest_init!(can_detect_lib_foundry_toml, |prj, cmd| {
    let config = cmd.config();
    let remappings = config.remappings.iter().cloned().map(Remapping::from).collect::<Vec<_>>();
    similar_asserts::assert_eq!(
        remappings,
        vec![
            // global
            "forge-std/=lib/forge-std/src/".parse().unwrap(),
        ]
    );

    // create a new lib directly in the `lib` folder with a remapping
    let mut config = config;
    config.remappings = vec![Remapping::from_str("nested/=lib/nested").unwrap().into()];
    let nested = prj.paths().libraries[0].join("nested-lib");
    pretty_err(&nested, fs::create_dir_all(&nested));
    let toml_file = nested.join("foundry.toml");
    pretty_err(&toml_file, fs::write(&toml_file, config.to_string_pretty().unwrap()));

    let config = cmd.config();
    let remappings = config.remappings.iter().cloned().map(Remapping::from).collect::<Vec<_>>();
    similar_asserts::assert_eq!(
        remappings,
        vec![
            // default
            "forge-std/=lib/forge-std/src/".parse().unwrap(),
            // remapping is local to the lib
            "nested-lib/=lib/nested-lib/src/".parse().unwrap(),
            // global
            "nested/=lib/nested-lib/lib/nested/".parse().unwrap(),
        ]
    );

    // nest another lib under the already nested lib
    let mut config = config;
    config.remappings = vec![Remapping::from_str("nested-twice/=lib/nested-twice").unwrap().into()];
    let nested = nested.join("lib/another-lib");
    pretty_err(&nested, fs::create_dir_all(&nested));
    let toml_file = nested.join("foundry.toml");
    pretty_err(&toml_file, fs::write(&toml_file, config.to_string_pretty().unwrap()));

    let another_config = cmd.config();
    let remappings =
        another_config.remappings.iter().cloned().map(Remapping::from).collect::<Vec<_>>();
    similar_asserts::assert_eq!(
        remappings,
        vec![
            // local to the lib
            "another-lib/=lib/nested-lib/lib/another-lib/src/".parse().unwrap(),
            // global
            "forge-std/=lib/forge-std/src/".parse().unwrap(),
            "nested-lib/=lib/nested-lib/src/".parse().unwrap(),
            // remappings local to the lib
            "nested-twice/=lib/nested-lib/lib/another-lib/lib/nested-twice/".parse().unwrap(),
            "nested/=lib/nested-lib/lib/nested/".parse().unwrap(),
        ]
    );

    config.src = "custom-source-dir".into();
    pretty_err(&toml_file, fs::write(&toml_file, config.to_string_pretty().unwrap()));
    let config = cmd.config();
    let remappings = config.remappings.iter().cloned().map(Remapping::from).collect::<Vec<_>>();
    similar_asserts::assert_eq!(
        remappings,
        vec![
            // local to the lib
            "another-lib/=lib/nested-lib/lib/another-lib/custom-source-dir/".parse().unwrap(),
            // global
            "forge-std/=lib/forge-std/src/".parse().unwrap(),
            "nested-lib/=lib/nested-lib/src/".parse().unwrap(),
            // remappings local to the lib
            "nested-twice/=lib/nested-lib/lib/another-lib/lib/nested-twice/".parse().unwrap(),
            "nested/=lib/nested-lib/lib/nested/".parse().unwrap(),
        ]
    );

    // check if lib path is absolute, it should deteect nested lib
    let mut config = cmd.config();
    config.libs = vec![nested];

    let remappings = config.remappings.iter().cloned().map(Remapping::from).collect::<Vec<_>>();
    similar_asserts::assert_eq!(
        remappings,
        vec![
            // local to the lib
            "another-lib/=lib/nested-lib/lib/another-lib/custom-source-dir/".parse().unwrap(),
            // global
            "forge-std/=lib/forge-std/src/".parse().unwrap(),
            "nested-lib/=lib/nested-lib/src/".parse().unwrap(),
            // remappings local to the lib
            "nested-twice/=lib/nested-lib/lib/another-lib/lib/nested-twice/".parse().unwrap(),
            "nested/=lib/nested-lib/lib/nested/".parse().unwrap(),
        ]
    );
});

// test remappings with closer paths are prioritised
// so that `dep/=lib/a/src` will take precedent over  `dep/=lib/a/lib/b/src`
forgetest_init!(can_prioritise_closer_lib_remappings, |prj, cmd| {
    let config = cmd.config();

    // create a new lib directly in the `lib` folder with conflicting remapping `forge-std/`
    let mut config = config;
    config.remappings = vec![Remapping::from_str("forge-std/=lib/forge-std/src/").unwrap().into()];
    let nested = prj.paths().libraries[0].join("dep1");
    pretty_err(&nested, fs::create_dir_all(&nested));
    let toml_file = nested.join("foundry.toml");
    pretty_err(&toml_file, fs::write(&toml_file, config.to_string_pretty().unwrap()));

    let config = cmd.config();
    let remappings = config.get_all_remappings().collect::<Vec<_>>();
    similar_asserts::assert_eq!(
        remappings,
        vec![
            "dep1/=lib/dep1/src/".parse().unwrap(),
            "forge-std/=lib/forge-std/src/".parse().unwrap()
        ]
    );
});

// Test that remappings within root of the project have priority over remappings of sub-projects.
// E.g. `@utils/libraries` mapping from library shouldn't be added if project already has `@utils`
// remapping.
// See <https://github.com/foundry-rs/foundry/issues/9146>
// Test that
// - project defined `@openzeppelin/contracts` remapping is added
// - library defined `@openzeppelin/contracts-upgradeable` remapping is added
// - library defined `@openzeppelin/contracts/upgradeable` remapping is not added as it conflicts
// with project defined `@openzeppelin/contracts` remapping
// See <https://github.com/foundry-rs/foundry/issues/9271>
forgetest_init!(can_prioritise_project_remappings, |prj, cmd| {
    let mut config = cmd.config();
    // Add `@utils/` remapping in project config.
    config.remappings = vec![
        Remapping::from_str("@utils/=src/").unwrap().into(),
        Remapping::from_str("@openzeppelin/contracts=lib/openzeppelin-contracts/").unwrap().into(),
    ];
    let proj_toml_file = prj.paths().root.join("foundry.toml");
    pretty_err(&proj_toml_file, fs::write(&proj_toml_file, config.to_string_pretty().unwrap()));

    // Create a new lib in the `lib` folder with conflicting `@utils/libraries` remapping.
    // This should be filtered out from final remappings as root project already has `@utils/`.
    let nested = prj.paths().libraries[0].join("dep1");
    pretty_err(&nested, fs::create_dir_all(&nested));
    let mut lib_config = Config::load_with_root(&nested).unwrap();
    lib_config.remappings = vec![
        Remapping::from_str("@utils/libraries/=src/").unwrap().into(),
        Remapping::from_str("@openzeppelin/contracts-upgradeable/=lib/openzeppelin-upgradeable/")
            .unwrap()
            .into(),
        Remapping::from_str(
            "@openzeppelin/contracts/upgradeable/=lib/openzeppelin-contracts/upgradeable/",
        )
        .unwrap()
        .into(),
    ];
    let lib_toml_file = nested.join("foundry.toml");
    pretty_err(&lib_toml_file, fs::write(&lib_toml_file, lib_config.to_string_pretty().unwrap()));

    cmd.args(["remappings", "--pretty"]).assert_success().stdout_eq(str![[r#"
Global:
- @utils/=src/
- @openzeppelin/contracts/=lib/openzeppelin-contracts/
- @openzeppelin/contracts-upgradeable/=lib/dep1/lib/openzeppelin-upgradeable/
- dep1/=lib/dep1/src/
- forge-std/=lib/forge-std/src/


"#]]);
});

// test to check that foundry.toml libs section updates on install
forgetest!(can_update_libs_section, |prj, cmd| {
    cmd.git_init();

    // explicitly set gas_price
    prj.update_config(|config| config.libs = vec!["node_modules".into()]);

    cmd.args(["install", "foundry-rs/forge-std", "--no-commit"]).assert_success().stdout_eq(str![
        [r#"
Installing forge-std in [..] (url: Some("https://github.com/foundry-rs/forge-std"), tag: None)
    Installed forge-std[..]

"#]
    ]);

    let config = cmd.forge_fuse().config();
    // `lib` was added automatically
    let expected = vec![PathBuf::from("node_modules"), PathBuf::from("lib")];
    assert_eq!(config.libs, expected);

    // additional install don't edit `libs`
    cmd.forge_fuse()
        .args(["install", "dapphub/ds-test", "--no-commit"])
        .assert_success()
        .stdout_eq(str![[r#"
Installing ds-test in [..] (url: Some("https://github.com/dapphub/ds-test"), tag: None)
    Installed ds-test

"#]]);

    let config = cmd.forge_fuse().config();
    assert_eq!(config.libs, expected);
});

// test to check that loading the config emits warnings on the root foundry.toml and
// is silent for any libs
forgetest!(config_emit_warnings, |prj, cmd| {
    cmd.git_init();

    cmd.args(["install", "foundry-rs/forge-std", "--no-commit"]).assert_success().stdout_eq(str![
        [r#"
Installing forge-std in [..] (url: Some("https://github.com/foundry-rs/forge-std"), tag: None)
    Installed forge-std[..]

"#]
    ]);

    let faulty_toml = r"[default]
    src = 'src'
    out = 'out'
    libs = ['lib']";

    fs::write(prj.root().join("foundry.toml"), faulty_toml).unwrap();
    fs::write(prj.root().join("lib").join("forge-std").join("foundry.toml"), faulty_toml).unwrap();

    cmd.forge_fuse().args(["config"]).assert_success().stderr_eq(str![[r#"
Warning: Found unknown config section in foundry.toml: [default]
This notation for profiles has been deprecated and may result in the profile not being registered in future versions.
Please use [profile.default] instead or run `forge config --fix`.

"#]]);
});

forgetest_init!(can_skip_remappings_auto_detection, |prj, cmd| {
    // explicitly set remapping and libraries
    prj.update_config(|config| {
        config.remappings = vec![Remapping::from_str("remapping/=lib/remapping/").unwrap().into()];
        config.auto_detect_remappings = false;
    });

    let config = cmd.config();

    // only loads remappings from foundry.toml
    assert_eq!(config.remappings.len(), 1);
    assert_eq!("remapping/=lib/remapping/", config.remappings[0].to_string());
});

forgetest_init!(can_parse_default_fs_permissions, |_prj, cmd| {
    let config = cmd.config();

    assert_eq!(config.fs_permissions.len(), 1);
    let permissions = config.fs_permissions.joined(Path::new("test"));
    let out_permission = permissions.find_permission(Path::new("test/out")).unwrap();
    assert_eq!(FsAccessPermission::Read, out_permission);
});

forgetest_init!(can_parse_custom_fs_permissions, |prj, cmd| {
    // explicitly set fs permissions
    prj.update_config(|config| {
        config.fs_permissions = FsPermissions::new(vec![
            PathPermission::read("./read"),
            PathPermission::write("./write"),
            PathPermission::read_write("./write/contracts"),
        ]);
    });

    let config = cmd.config();

    assert_eq!(config.fs_permissions.len(), 3);

    // check read permission
    let permission = config.fs_permissions.find_permission(Path::new("./read")).unwrap();
    assert_eq!(permission, FsAccessPermission::Read);
    // check nested write permission
    let permission =
        config.fs_permissions.find_permission(Path::new("./write/MyContract.sol")).unwrap();
    assert_eq!(permission, FsAccessPermission::Write);
    // check nested read-write permission
    let permission = config
        .fs_permissions
        .find_permission(Path::new("./write/contracts/MyContract.sol"))
        .unwrap();
    assert_eq!(permission, FsAccessPermission::ReadWrite);
    // check no permission
    let permission =
        config.fs_permissions.find_permission(Path::new("./bogus")).unwrap_or_default();
    assert_eq!(permission, FsAccessPermission::None);
});

#[cfg(not(target_os = "windows"))]
forgetest_init!(can_resolve_symlink_fs_permissions, |prj, cmd| {
    // write config in packages/files/config.json
    let config_path = prj.root().join("packages").join("files");
    fs::create_dir_all(&config_path).unwrap();
    fs::write(config_path.join("config.json"), "{ enabled: true }").unwrap();

    // symlink packages/files dir as links/
    std::os::unix::fs::symlink(
        Path::new("./packages/../packages/../packages/files"),
        prj.root().join("links"),
    )
    .unwrap();

    // write config, give read access to links/ symlink to packages/files/
    prj.update_config(|config| {
        config.fs_permissions =
            FsPermissions::new(vec![PathPermission::read(Path::new("./links/config.json"))]);
    });

    let config = cmd.config();
    let mut fs_permissions = config.fs_permissions;
    fs_permissions.join_all(prj.root());
    assert_eq!(fs_permissions.len(), 1);

    // read permission to file should be granted through symlink
    let permission = fs_permissions.find_permission(&config_path.join("config.json")).unwrap();
    assert_eq!(permission, FsAccessPermission::Read);
});

// tests if evm version is normalized for config output
forgetest!(normalize_config_evm_version, |_prj, cmd| {
    let output = cmd
        .args(["config", "--use", "0.8.0", "--json"])
        .assert_success()
        .get_output()
        .stdout_lossy();
    let config: Config = serde_json::from_str(&output).unwrap();
    assert_eq!(config.evm_version, EvmVersion::Istanbul);

    // See <https://github.com/foundry-rs/foundry/issues/7014>
    let output = cmd
        .forge_fuse()
        .args(["config", "--use", "0.8.17", "--json"])
        .assert_success()
        .get_output()
        .stdout_lossy();
    let config: Config = serde_json::from_str(&output).unwrap();
    assert_eq!(config.evm_version, EvmVersion::London);

    let output = cmd
        .forge_fuse()
        .args(["config", "--use", "0.8.18", "--json"])
        .assert_success()
        .get_output()
        .stdout_lossy();
    let config: Config = serde_json::from_str(&output).unwrap();
    assert_eq!(config.evm_version, EvmVersion::Paris);

    let output = cmd
        .forge_fuse()
        .args(["config", "--use", "0.8.23", "--json"])
        .assert_success()
        .get_output()
        .stdout_lossy();
    let config: Config = serde_json::from_str(&output).unwrap();
    assert_eq!(config.evm_version, EvmVersion::Shanghai);

    let output = cmd
        .forge_fuse()
        .args(["config", "--use", "0.8.26", "--json"])
        .assert_success()
        .get_output()
        .stdout_lossy();
    let config: Config = serde_json::from_str(&output).unwrap();
    assert_eq!(config.evm_version, EvmVersion::Cancun);
});

// Tests that root paths are properly resolved even if submodule specifies remappings for them.
// See <https://github.com/foundry-rs/foundry/issues/3440>
forgetest_init!(test_submodule_root_path_remappings, |prj, cmd| {
    prj.add_script(
        "BaseScript.sol",
        r#"
import "forge-std/Script.sol";

contract BaseScript is Script {
}
   "#,
    )
    .unwrap();
    prj.add_script(
        "MyScript.sol",
        r#"
import "script/BaseScript.sol";

contract MyScript is BaseScript {
}
   "#,
    )
    .unwrap();

    let nested = prj.paths().libraries[0].join("another-dep");
    pretty_err(&nested, fs::create_dir_all(&nested));
    let mut lib_config = Config::load_with_root(&nested).unwrap();
    lib_config.remappings = vec![
        Remapping::from_str("test/=test/").unwrap().into(),
        Remapping::from_str("script/=script/").unwrap().into(),
    ];
    let lib_toml_file = nested.join("foundry.toml");
    pretty_err(&lib_toml_file, fs::write(&lib_toml_file, lib_config.to_string_pretty().unwrap()));
    cmd.forge_fuse().args(["build"]).assert_success();
});

<<<<<<< HEAD
// Tests that project remappings use config paths.
// For `src=src/contracts` config, remapping should be `src/contracts/ = src/contracts/`.
// For `src=src` config, remapping should be `src/ = src/`.
// <https://github.com/foundry-rs/foundry/issues/9454>
forgetest_init!(test_project_remappings, |prj, cmd| {
    prj.update_config(|config| {
        config.src = "src/contracts".into();
        config.remappings = vec![Remapping::from_str("contracts/=src/contracts/").unwrap().into()];
    });

    // Add Counter.sol in `src/contracts` project dir.
    let src_dir = &prj.root().join("src/contracts");
    pretty_err(src_dir, fs::create_dir_all(src_dir));
    pretty_err(
        src_dir.join("Counter.sol"),
        fs::write(src_dir.join("Counter.sol"), "contract Counter{}"),
    );
    prj.add_test(
        "CounterTest.sol",
        r#"
import "contracts/Counter.sol";

contract CounterTest {
}
   "#,
    )
    .unwrap();
    cmd.forge_fuse().args(["build"]).assert_success();
});

#[cfg(not(feature = "isolate-by-default"))]
forgetest_init!(test_default_config, |prj, cmd| {
    prj.write_config(Config::default());
    cmd.forge_fuse().args(["config"]).assert_success().stdout_eq(str![[r#"
=======
#[cfg(not(feature = "isolate-by-default"))]
forgetest_init!(test_default_config, |prj, cmd| {
    cmd.forge_fuse().args(["config"]).assert_success().stdout_eq(str![
        r#"
>>>>>>> 8811278a
[profile.default]
src = "src"
test = "test"
script = "script"
out = "out"
libs = ["lib"]
remappings = ["forge-std/=lib/forge-std/src/"]
auto_detect_remappings = true
libraries = []
cache = true
cache_path = "cache"
snapshots = "snapshots"
<<<<<<< HEAD
gas_snapshot_check = false
gas_snapshot_emit = true
=======
>>>>>>> 8811278a
broadcast = "broadcast"
allow_paths = []
include_paths = []
skip = []
force = false
evm_version = "cancun"
gas_reports = ["*"]
gas_reports_ignore = []
gas_reports_include_tests = false
auto_detect_solc = true
offline = false
<<<<<<< HEAD
optimizer = false
=======
optimizer = true
>>>>>>> 8811278a
optimizer_runs = 200
verbosity = 0
ignored_error_codes = [
    "license",
    "code-size",
    "init-code-size",
    "transient-storage",
]
ignored_warnings_from = []
deny_warnings = false
test_failures_file = "cache/test-failures"
show_progress = false
<<<<<<< HEAD
ffi = false
allow_internal_expect_revert = false
=======
additional_compiler_profiles = []
eof = false
ffi = false
>>>>>>> 8811278a
always_use_create_2_factory = false
prompt_timeout = 120
sender = "0x1804c8ab1f12e6bbf3894d4083f33e07309d1f38"
tx_origin = "0x1804c8ab1f12e6bbf3894d4083f33e07309d1f38"
initial_balance = "0xffffffffffffffffffffffff"
block_number = 1
gas_limit = 1073741824
block_base_fee_per_gas = 0
block_coinbase = "0x0000000000000000000000000000000000000000"
block_timestamp = 1
block_difficulty = 0
block_prevrandao = "0x0000000000000000000000000000000000000000000000000000000000000000"
memory_limit = 134217728
extra_output = []
extra_output_files = []
names = false
sizes = false
via_ir = false
ast = false
no_storage_caching = false
no_rpc_rate_limit = false
use_literal_content = false
bytecode_hash = "ipfs"
cbor_metadata = true
sparse_mode = false
build_info = false
<<<<<<< HEAD
isolate = false
disable_block_gas_limit = false
unchecked_cheatcode_artifacts = false
create2_library_salt = "0x0000000000000000000000000000000000000000000000000000000000000000"
create2_deployer = "0x4e59b44847b379578588920ca78fbf26c0b4956c"
assertions_revert = true
legacy_assertions = false
odyssey = false
transaction_timeout = 120
eof = false
additional_compiler_profiles = []
compilation_restrictions = []
=======
compilation_restrictions = []
legacy_assertions = false
isolate = false
disable_block_gas_limit = false
transaction_timeout = 120
unchecked_cheatcode_artifacts = false
create2_library_salt = "0x0000000000000000000000000000000000000000000000000000000000000000"
create2_deployer = "0x4e59b44847b379578588920ca78fbf26c0b4956c"
alphanet = false
assertions_revert = true
>>>>>>> 8811278a

[[profile.default.fs_permissions]]
access = "read"
path = "out"

[profile.default.rpc_storage_caching]
chains = "all"
endpoints = "all"

<<<<<<< HEAD
=======
[profile.default.revive]
revive_compile = false

>>>>>>> 8811278a
[fmt]
line_length = 120
tab_width = 4
bracket_spacing = false
int_types = "long"
multiline_func_header = "attributes_first"
quote_style = "double"
number_underscore = "preserve"
hex_underscore = "remove"
single_line_statement_blocks = "preserve"
override_spacing = false
wrap_comments = false
ignore = []
contract_new_lines = false
sort_imports = false

[doc]
out = "docs"
title = ""
book = "book.toml"
homepage = "README.md"
ignore = []

[fuzz]
runs = 256
max_test_rejects = 65536
dictionary_weight = 40
include_storage = true
include_push_bytes = true
max_fuzz_dictionary_addresses = 15728640
max_fuzz_dictionary_values = 6553600
gas_report_samples = 256
failure_persist_dir = "cache/fuzz"
failure_persist_file = "failures"
show_logs = false

[invariant]
runs = 256
depth = 500
fail_on_revert = false
call_override = false
dictionary_weight = 80
include_storage = true
include_push_bytes = true
max_fuzz_dictionary_addresses = 15728640
max_fuzz_dictionary_values = 6553600
shrink_run_limit = 5000
max_assume_rejects = 65536
gas_report_samples = 256
failure_persist_dir = "cache/invariant"
show_metrics = false
<<<<<<< HEAD
show_solidity = false
=======
>>>>>>> 8811278a

[labels]

[vyper]

[bind_json]
out = "utils/JsonBindings.sol"
include = []
exclude = []


<<<<<<< HEAD
"#]]);
=======
"#
    ]);
>>>>>>> 8811278a

    cmd.forge_fuse().args(["config", "--json"]).assert_success().stdout_eq(str![[r#"
{
  "src": "src",
  "test": "test",
  "script": "script",
  "out": "out",
  "libs": [
    "lib"
  ],
  "remappings": [
    "forge-std/=lib/forge-std/src/"
  ],
  "auto_detect_remappings": true,
  "libraries": [],
  "cache": true,
  "cache_path": "cache",
  "snapshots": "snapshots",
<<<<<<< HEAD
  "gas_snapshot_check": false,
  "gas_snapshot_emit": true,
=======
>>>>>>> 8811278a
  "broadcast": "broadcast",
  "allow_paths": [],
  "include_paths": [],
  "skip": [],
  "force": false,
  "evm_version": "cancun",
  "gas_reports": [
    "*"
  ],
  "gas_reports_ignore": [],
  "gas_reports_include_tests": false,
  "solc": null,
  "auto_detect_solc": true,
  "offline": false,
<<<<<<< HEAD
  "optimizer": false,
=======
  "optimizer": true,
>>>>>>> 8811278a
  "optimizer_runs": 200,
  "optimizer_details": null,
  "model_checker": null,
  "verbosity": 0,
  "eth_rpc_url": null,
  "eth_rpc_jwt": null,
  "eth_rpc_timeout": null,
  "eth_rpc_headers": null,
  "etherscan_api_key": null,
  "ignored_error_codes": [
    "license",
    "code-size",
    "init-code-size",
    "transient-storage"
  ],
  "ignored_warnings_from": [],
  "deny_warnings": false,
  "match_test": null,
  "no_match_test": null,
  "match_contract": null,
  "no_match_contract": null,
  "match_path": null,
  "no_match_path": null,
  "no_match_coverage": null,
  "test_failures_file": "cache/test-failures",
  "threads": null,
  "show_progress": false,
  "fuzz": {
    "runs": 256,
    "max_test_rejects": 65536,
    "seed": null,
    "dictionary_weight": 40,
    "include_storage": true,
    "include_push_bytes": true,
    "max_fuzz_dictionary_addresses": 15728640,
    "max_fuzz_dictionary_values": 6553600,
    "gas_report_samples": 256,
    "failure_persist_dir": "cache/fuzz",
    "failure_persist_file": "failures",
    "show_logs": false,
    "timeout": null
  },
  "invariant": {
    "runs": 256,
    "depth": 500,
    "fail_on_revert": false,
    "call_override": false,
    "dictionary_weight": 80,
    "include_storage": true,
    "include_push_bytes": true,
    "max_fuzz_dictionary_addresses": 15728640,
    "max_fuzz_dictionary_values": 6553600,
    "shrink_run_limit": 5000,
    "max_assume_rejects": 65536,
    "gas_report_samples": 256,
    "failure_persist_dir": "cache/invariant",
    "show_metrics": false,
<<<<<<< HEAD
    "timeout": null,
    "show_solidity": false
  },
  "ffi": false,
  "allow_internal_expect_revert": false,
=======
    "timeout": null
  },
  "ffi": false,
>>>>>>> 8811278a
  "always_use_create_2_factory": false,
  "prompt_timeout": 120,
  "sender": "0x1804c8ab1f12e6bbf3894d4083f33e07309d1f38",
  "tx_origin": "0x1804c8ab1f12e6bbf3894d4083f33e07309d1f38",
  "initial_balance": "0xffffffffffffffffffffffff",
  "block_number": 1,
  "fork_block_number": null,
  "chain_id": null,
  "gas_limit": 1073741824,
  "code_size_limit": null,
  "gas_price": null,
  "block_base_fee_per_gas": 0,
  "block_coinbase": "0x0000000000000000000000000000000000000000",
  "block_timestamp": 1,
  "block_difficulty": 0,
  "block_prevrandao": "0x0000000000000000000000000000000000000000000000000000000000000000",
  "block_gas_limit": null,
  "memory_limit": 134217728,
  "extra_output": [],
  "extra_output_files": [],
  "names": false,
  "sizes": false,
  "via_ir": false,
  "ast": false,
  "rpc_storage_caching": {
    "chains": "all",
    "endpoints": "all"
  },
  "no_storage_caching": false,
  "no_rpc_rate_limit": false,
  "use_literal_content": false,
  "bytecode_hash": "ipfs",
  "cbor_metadata": true,
  "revert_strings": null,
  "sparse_mode": false,
  "build_info": false,
  "build_info_path": null,
  "fmt": {
    "line_length": 120,
    "tab_width": 4,
    "bracket_spacing": false,
    "int_types": "long",
    "multiline_func_header": "attributes_first",
    "quote_style": "double",
    "number_underscore": "preserve",
    "hex_underscore": "remove",
    "single_line_statement_blocks": "preserve",
    "override_spacing": false,
    "wrap_comments": false,
    "ignore": [],
    "contract_new_lines": false,
    "sort_imports": false
  },
  "doc": {
    "out": "docs",
    "title": "",
    "book": "book.toml",
    "homepage": "README.md",
    "ignore": []
  },
  "bind_json": {
    "out": "utils/JsonBindings.sol",
    "include": [],
    "exclude": []
  },
  "fs_permissions": [
    {
      "access": "read",
      "path": "out"
    }
  ],
  "isolate": false,
  "disable_block_gas_limit": false,
  "labels": {},
  "unchecked_cheatcode_artifacts": false,
  "create2_library_salt": "0x0000000000000000000000000000000000000000000000000000000000000000",
  "create2_deployer": "0x4e59b44847b379578588920ca78fbf26c0b4956c",
  "vyper": {},
  "dependencies": null,
  "soldeer": null,
  "assertions_revert": true,
  "legacy_assertions": false,
<<<<<<< HEAD
  "odyssey": false,
  "transaction_timeout": 120,
  "eof": false,
  "additional_compiler_profiles": [],
  "compilation_restrictions": []
}

"#]]);
});

forgetest_init!(test_optimizer_config, |prj, cmd| {
    // Default settings: optimizer disabled, optimizer runs 200.
    cmd.forge_fuse().args(["config"]).assert_success().stdout_eq(str![[r#"
...
optimizer = false
optimizer_runs = 200
...

"#]]);

    // Optimizer set to true: optimizer runs set to default value of 200.
    prj.update_config(|config| config.optimizer = Some(true));
    cmd.forge_fuse().args(["config"]).assert_success().stdout_eq(str![[r#"
...
optimizer = true
optimizer_runs = 200
...

"#]]);

    // Optimizer runs set to 0: optimizer should be disabled, runs set to 0.
    prj.update_config(|config| {
        config.optimizer = None;
        config.optimizer_runs = Some(0);
    });
    cmd.forge_fuse().args(["config"]).assert_success().stdout_eq(str![[r#"
...
optimizer = false
optimizer_runs = 0
...

"#]]);

    // Optimizer runs set to 500: optimizer should be enabled, runs set to 500.
    prj.update_config(|config| {
        config.optimizer = None;
        config.optimizer_runs = Some(500);
    });
    cmd.forge_fuse().args(["config"]).assert_success().stdout_eq(str![[r#"
...
optimizer = true
optimizer_runs = 500
...

"#]]);

    // Optimizer disabled and runs set to 500: optimizer should be disabled, runs set to 500.
    prj.update_config(|config| {
        config.optimizer = Some(false);
        config.optimizer_runs = Some(500);
    });
    cmd.forge_fuse().args(["config"]).assert_success().stdout_eq(str![[r#"
...
optimizer = false
optimizer_runs = 500
...

"#]]);

    // Optimizer enabled and runs set to 0: optimizer should be enabled, runs set to 0.
    prj.update_config(|config| {
        config.optimizer = Some(true);
        config.optimizer_runs = Some(0);
    });
    cmd.forge_fuse().args(["config"]).assert_success().stdout_eq(str![[r#"
...
optimizer = true
optimizer_runs = 0
...

"#]]);
});

forgetest_init!(test_gas_snapshot_check_config, |prj, cmd| {
    // Default settings: gas_snapshot_check disabled.
    cmd.forge_fuse().args(["config"]).assert_success().stdout_eq(str![[r#"
...
gas_snapshot_check = false
...

"#]]);

    prj.insert_ds_test();

    prj.add_source(
        "Flare.sol",
        r#"
contract Flare {
    bytes32[] public data;

    function run(uint256 n_) public {
        for (uint256 i = 0; i < n_; i++) {
            data.push(keccak256(abi.encodePacked(i)));
        }
    }
}
    "#,
    )
    .unwrap();

    let test_contract = |n: u32| {
        format!(
            r#"
import "./test.sol";
import "./Flare.sol";

interface Vm {{
    function startSnapshotGas(string memory name) external;
    function stopSnapshotGas() external returns (uint256);
}}

contract GasSnapshotCheckTest is DSTest {{
    Vm constant vm = Vm(HEVM_ADDRESS);

    Flare public flare;

    function setUp() public {{
        flare = new Flare();
    }}

    function testSnapshotGasSectionExternal() public {{
        vm.startSnapshotGas("testAssertGasExternal");
        flare.run({n});
        vm.stopSnapshotGas();
    }}
}}
        "#
        )
    };

    // Assert that gas_snapshot_check is disabled by default.
    prj.add_source("GasSnapshotCheckTest.sol", &test_contract(1)).unwrap();
    cmd.forge_fuse().args(["test"]).assert_success().stdout_eq(str![[r#"
...
Ran 1 test for src/GasSnapshotCheckTest.sol:GasSnapshotCheckTest
[PASS] testSnapshotGasSectionExternal() ([GAS])
Suite result: ok. 1 passed; 0 failed; 0 skipped; [ELAPSED]
...
"#]]);

    // Enable gas_snapshot_check.
    prj.update_config(|config| config.gas_snapshot_check = true);
    cmd.forge_fuse().args(["config"]).assert_success().stdout_eq(str![[r#"
...
gas_snapshot_check = true
...

"#]]);

    // Replace the test contract with a new one that will fail the gas snapshot check.
    prj.add_source("GasSnapshotCheckTest.sol", &test_contract(2)).unwrap();
    cmd.forge_fuse().args(["test"]).assert_failure().stderr_eq(str![[r#"
...
[GasSnapshotCheckTest] Failed to match snapshots:
- [testAssertGasExternal] [..] → [..]

Error: Snapshots differ from previous run
...
"#]]);

    // Disable gas_snapshot_check, assert that running the test will pass.
    prj.update_config(|config| config.gas_snapshot_check = false);
    cmd.forge_fuse().args(["test"]).assert_success().stdout_eq(str![[r#"
...
Ran 1 test for src/GasSnapshotCheckTest.sol:GasSnapshotCheckTest
[PASS] testSnapshotGasSectionExternal() ([GAS])
Suite result: ok. 1 passed; 0 failed; 0 skipped; [ELAPSED]
...
"#]]);

    // Re-enable gas_snapshot_check
    // Assert that the new value has been stored from the previous run and re-run the test.
    prj.update_config(|config| config.gas_snapshot_check = true);
    cmd.forge_fuse().args(["test"]).assert_success().stdout_eq(str![[r#"
...
Ran 1 test for src/GasSnapshotCheckTest.sol:GasSnapshotCheckTest
[PASS] testSnapshotGasSectionExternal() ([GAS])
Suite result: ok. 1 passed; 0 failed; 0 skipped; [ELAPSED]
...
"#]]);

    // Replace the test contract with a new one that will fail the gas_snapshot_check.
    prj.add_source("GasSnapshotCheckTest.sol", &test_contract(3)).unwrap();
    cmd.forge_fuse().args(["test"]).assert_failure().stderr_eq(str![[r#"
...
[GasSnapshotCheckTest] Failed to match snapshots:
- [testAssertGasExternal] [..] → [..]

Error: Snapshots differ from previous run
...
"#]]);

    // Test that `--gas-snapshot-check=false` flag can be used to disable the gas_snapshot_check.
    cmd.forge_fuse().args(["test", "--gas-snapshot-check=false"]).assert_success().stdout_eq(str![
        [r#"
...
Ran 1 test for src/GasSnapshotCheckTest.sol:GasSnapshotCheckTest
[PASS] testSnapshotGasSectionExternal() ([GAS])
Suite result: ok. 1 passed; 0 failed; 0 skipped; [ELAPSED]
...
"#]
    ]);

    // Disable gas_snapshot_check in the config file.
    // Enable using `FORGE_SNAPSHOT_CHECK` environment variable.
    // Assert that this will override the config file value.
    prj.update_config(|config| config.gas_snapshot_check = false);
    prj.add_source("GasSnapshotCheckTest.sol", &test_contract(4)).unwrap();
    cmd.forge_fuse();
    cmd.env("FORGE_SNAPSHOT_CHECK", "true");
    cmd.args(["test"]).assert_failure().stderr_eq(str![[r#"
...
[GasSnapshotCheckTest] Failed to match snapshots:
- [testAssertGasExternal] [..] → [..]

Error: Snapshots differ from previous run
...
"#]]);

    // Assert that `--gas-snapshot-check=true` flag can be used to enable the gas_snapshot_check
    // even when `FORGE_SNAPSHOT_CHECK` is set to false in the environment variable.
    cmd.forge_fuse();
    cmd.env("FORGE_SNAPSHOT_CHECK", "false");
    cmd.args(["test", "--gas-snapshot-check=true"]).assert_failure().stderr_eq(str![[r#"
...
[GasSnapshotCheckTest] Failed to match snapshots:
- [testAssertGasExternal] [..] → [..]

Error: Snapshots differ from previous run
...
"#]]);

    // Finally assert that `--gas-snapshot-check=false` flag can be used to disable the
    // gas_snapshot_check even when `FORGE_SNAPSHOT_CHECK` is set to true
    cmd.forge_fuse();
    cmd.env("FORGE_SNAPSHOT_CHECK", "true");
    cmd.args(["test", "--gas-snapshot-check=false"]).assert_success().stdout_eq(str![[r#"
...
Ran 1 test for src/GasSnapshotCheckTest.sol:GasSnapshotCheckTest
[PASS] testSnapshotGasSectionExternal() ([GAS])
Suite result: ok. 1 passed; 0 failed; 0 skipped; [ELAPSED]
...
"#]]);
});

forgetest_init!(test_gas_snapshot_emit_config, |prj, cmd| {
    // Default settings: gas_snapshot_emit enabled.
    cmd.forge_fuse().args(["config"]).assert_success().stdout_eq(str![[r#"
...
gas_snapshot_emit = true
...
"#]]);

    prj.insert_ds_test();

    prj.add_source(
        "GasSnapshotEmitTest.sol",
        r#"
import "./test.sol";

interface Vm {
    function startSnapshotGas(string memory name) external;
    function stopSnapshotGas() external returns (uint256);
}

contract GasSnapshotEmitTest is DSTest {
    Vm constant vm = Vm(HEVM_ADDRESS);

    function testSnapshotGasSection() public {
        vm.startSnapshotGas("testSection");
        int n = 1;
        vm.stopSnapshotGas();
    }
}
    "#,
    )
    .unwrap();

    // Assert that gas_snapshot_emit is enabled by default.
    cmd.forge_fuse().args(["test"]).assert_success();
    // Assert that snapshots were emitted to disk.
    assert!(prj.root().join("snapshots/GasSnapshotEmitTest.json").exists());

    // Remove the snapshot file.
    fs::remove_file(prj.root().join("snapshots/GasSnapshotEmitTest.json")).unwrap();

    // Test that `--gas-snapshot-emit=false` flag can be used to disable writing snapshots.
    cmd.forge_fuse().args(["test", "--gas-snapshot-emit=false"]).assert_success();
    // Assert that snapshots were not emitted to disk.
    assert!(!prj.root().join("snapshots/GasSnapshotEmitTest.json").exists());

    // Test that environment variable `FORGE_SNAPSHOT_EMIT` can be used to disable writing
    // snapshots.
    cmd.forge_fuse();
    cmd.env("FORGE_SNAPSHOT_EMIT", "false");
    cmd.args(["test"]).assert_success();
    // Assert that snapshots were not emitted to disk.
    assert!(!prj.root().join("snapshots/GasSnapshotEmitTest.json").exists());

    // Test that `--gas-snapshot-emit=true` flag can be used to enable writing snapshots, even when
    // `FORGE_SNAPSHOT_EMIT` is set to false.
    cmd.forge_fuse();
    cmd.env("FORGE_SNAPSHOT_EMIT", "false");
    cmd.args(["test", "--gas-snapshot-emit=true"]).assert_success();
    // Assert that snapshots were emitted to disk.
    assert!(prj.root().join("snapshots/GasSnapshotEmitTest.json").exists());

    // Remove the snapshot file.
    fs::remove_file(prj.root().join("snapshots/GasSnapshotEmitTest.json")).unwrap();

    // Disable gas_snapshot_emit in the config file.
    prj.update_config(|config| config.gas_snapshot_emit = false);
    cmd.forge_fuse().args(["config"]).assert_success();

    // Test that snapshots are not emitted to disk, when disabled by config.
    cmd.forge_fuse().args(["test"]).assert_success();
    // Assert that snapshots were not emitted to disk.
    assert!(!prj.root().join("snapshots/GasSnapshotEmitTest.json").exists());

    // Test that `--gas-snapshot-emit=true` flag can be used to enable writing snapshots, when
    // disabled by config.
    cmd.forge_fuse();
    cmd.args(["test", "--gas-snapshot-emit=true"]).assert_success();
    // Assert that snapshots were emitted to disk.
    assert!(prj.root().join("snapshots/GasSnapshotEmitTest.json").exists());

    // Remove the snapshot file.
    fs::remove_file(prj.root().join("snapshots/GasSnapshotEmitTest.json")).unwrap();

    // Test that environment variable `FORGE_SNAPSHOT_EMIT` can be used to enable writing snapshots.
    cmd.forge_fuse();
    cmd.env("FORGE_SNAPSHOT_EMIT", "true");
    cmd.args(["test"]).assert_success();
    // Assert that snapshots were emitted to disk.
    assert!(prj.root().join("snapshots/GasSnapshotEmitTest.json").exists());

    // Remove the snapshot file.
    fs::remove_file(prj.root().join("snapshots/GasSnapshotEmitTest.json")).unwrap();

    // Test that `--gas-snapshot-emit=false` flag can be used to disable writing snapshots,
    // even when `FORGE_SNAPSHOT_EMIT` is set to true.
    cmd.forge_fuse().args(["test", "--gas-snapshot-emit=false"]).assert_success();

    // Assert that snapshots were not emitted to disk.
    assert!(!prj.root().join("snapshots/GasSnapshotEmitTest.json").exists());
=======
  "alphanet": false,
  "transaction_timeout": 120,
  "eof": false,
  "additional_compiler_profiles": [],
  "compilation_restrictions": [],
  "revive": {
    "revive": null,
    "solc_path": null,
    "revive_compile": false
  }
}

"#]]);
>>>>>>> 8811278a
});<|MERGE_RESOLUTION|>--- conflicted
+++ resolved
@@ -921,47 +921,10 @@
     cmd.forge_fuse().args(["build"]).assert_success();
 });
 
-<<<<<<< HEAD
-// Tests that project remappings use config paths.
-// For `src=src/contracts` config, remapping should be `src/contracts/ = src/contracts/`.
-// For `src=src` config, remapping should be `src/ = src/`.
-// <https://github.com/foundry-rs/foundry/issues/9454>
-forgetest_init!(test_project_remappings, |prj, cmd| {
-    prj.update_config(|config| {
-        config.src = "src/contracts".into();
-        config.remappings = vec![Remapping::from_str("contracts/=src/contracts/").unwrap().into()];
-    });
-
-    // Add Counter.sol in `src/contracts` project dir.
-    let src_dir = &prj.root().join("src/contracts");
-    pretty_err(src_dir, fs::create_dir_all(src_dir));
-    pretty_err(
-        src_dir.join("Counter.sol"),
-        fs::write(src_dir.join("Counter.sol"), "contract Counter{}"),
-    );
-    prj.add_test(
-        "CounterTest.sol",
-        r#"
-import "contracts/Counter.sol";
-
-contract CounterTest {
-}
-   "#,
-    )
-    .unwrap();
-    cmd.forge_fuse().args(["build"]).assert_success();
-});
-
-#[cfg(not(feature = "isolate-by-default"))]
-forgetest_init!(test_default_config, |prj, cmd| {
-    prj.write_config(Config::default());
-    cmd.forge_fuse().args(["config"]).assert_success().stdout_eq(str![[r#"
-=======
 #[cfg(not(feature = "isolate-by-default"))]
 forgetest_init!(test_default_config, |prj, cmd| {
     cmd.forge_fuse().args(["config"]).assert_success().stdout_eq(str![
         r#"
->>>>>>> 8811278a
 [profile.default]
 src = "src"
 test = "test"
@@ -974,11 +937,6 @@
 cache = true
 cache_path = "cache"
 snapshots = "snapshots"
-<<<<<<< HEAD
-gas_snapshot_check = false
-gas_snapshot_emit = true
-=======
->>>>>>> 8811278a
 broadcast = "broadcast"
 allow_paths = []
 include_paths = []
@@ -990,11 +948,7 @@
 gas_reports_include_tests = false
 auto_detect_solc = true
 offline = false
-<<<<<<< HEAD
-optimizer = false
-=======
 optimizer = true
->>>>>>> 8811278a
 optimizer_runs = 200
 verbosity = 0
 ignored_error_codes = [
@@ -1007,14 +961,9 @@
 deny_warnings = false
 test_failures_file = "cache/test-failures"
 show_progress = false
-<<<<<<< HEAD
-ffi = false
-allow_internal_expect_revert = false
-=======
 additional_compiler_profiles = []
 eof = false
 ffi = false
->>>>>>> 8811278a
 always_use_create_2_factory = false
 prompt_timeout = 120
 sender = "0x1804c8ab1f12e6bbf3894d4083f33e07309d1f38"
@@ -1041,20 +990,6 @@
 cbor_metadata = true
 sparse_mode = false
 build_info = false
-<<<<<<< HEAD
-isolate = false
-disable_block_gas_limit = false
-unchecked_cheatcode_artifacts = false
-create2_library_salt = "0x0000000000000000000000000000000000000000000000000000000000000000"
-create2_deployer = "0x4e59b44847b379578588920ca78fbf26c0b4956c"
-assertions_revert = true
-legacy_assertions = false
-odyssey = false
-transaction_timeout = 120
-eof = false
-additional_compiler_profiles = []
-compilation_restrictions = []
-=======
 compilation_restrictions = []
 legacy_assertions = false
 isolate = false
@@ -1065,7 +1000,6 @@
 create2_deployer = "0x4e59b44847b379578588920ca78fbf26c0b4956c"
 alphanet = false
 assertions_revert = true
->>>>>>> 8811278a
 
 [[profile.default.fs_permissions]]
 access = "read"
@@ -1075,12 +1009,9 @@
 chains = "all"
 endpoints = "all"
 
-<<<<<<< HEAD
-=======
 [profile.default.revive]
 revive_compile = false
 
->>>>>>> 8811278a
 [fmt]
 line_length = 120
 tab_width = 4
@@ -1132,10 +1063,6 @@
 gas_report_samples = 256
 failure_persist_dir = "cache/invariant"
 show_metrics = false
-<<<<<<< HEAD
-show_solidity = false
-=======
->>>>>>> 8811278a
 
 [labels]
 
@@ -1147,12 +1074,8 @@
 exclude = []
 
 
-<<<<<<< HEAD
-"#]]);
-=======
 "#
     ]);
->>>>>>> 8811278a
 
     cmd.forge_fuse().args(["config", "--json"]).assert_success().stdout_eq(str![[r#"
 {
@@ -1171,11 +1094,6 @@
   "cache": true,
   "cache_path": "cache",
   "snapshots": "snapshots",
-<<<<<<< HEAD
-  "gas_snapshot_check": false,
-  "gas_snapshot_emit": true,
-=======
->>>>>>> 8811278a
   "broadcast": "broadcast",
   "allow_paths": [],
   "include_paths": [],
@@ -1190,11 +1108,7 @@
   "solc": null,
   "auto_detect_solc": true,
   "offline": false,
-<<<<<<< HEAD
-  "optimizer": false,
-=======
   "optimizer": true,
->>>>>>> 8811278a
   "optimizer_runs": 200,
   "optimizer_details": null,
   "model_checker": null,
@@ -1252,17 +1166,9 @@
     "gas_report_samples": 256,
     "failure_persist_dir": "cache/invariant",
     "show_metrics": false,
-<<<<<<< HEAD
-    "timeout": null,
-    "show_solidity": false
-  },
-  "ffi": false,
-  "allow_internal_expect_revert": false,
-=======
     "timeout": null
   },
   "ffi": false,
->>>>>>> 8811278a
   "always_use_create_2_factory": false,
   "prompt_timeout": 120,
   "sender": "0x1804c8ab1f12e6bbf3894d4083f33e07309d1f38",
@@ -1345,363 +1251,6 @@
   "soldeer": null,
   "assertions_revert": true,
   "legacy_assertions": false,
-<<<<<<< HEAD
-  "odyssey": false,
-  "transaction_timeout": 120,
-  "eof": false,
-  "additional_compiler_profiles": [],
-  "compilation_restrictions": []
-}
-
-"#]]);
-});
-
-forgetest_init!(test_optimizer_config, |prj, cmd| {
-    // Default settings: optimizer disabled, optimizer runs 200.
-    cmd.forge_fuse().args(["config"]).assert_success().stdout_eq(str![[r#"
-...
-optimizer = false
-optimizer_runs = 200
-...
-
-"#]]);
-
-    // Optimizer set to true: optimizer runs set to default value of 200.
-    prj.update_config(|config| config.optimizer = Some(true));
-    cmd.forge_fuse().args(["config"]).assert_success().stdout_eq(str![[r#"
-...
-optimizer = true
-optimizer_runs = 200
-...
-
-"#]]);
-
-    // Optimizer runs set to 0: optimizer should be disabled, runs set to 0.
-    prj.update_config(|config| {
-        config.optimizer = None;
-        config.optimizer_runs = Some(0);
-    });
-    cmd.forge_fuse().args(["config"]).assert_success().stdout_eq(str![[r#"
-...
-optimizer = false
-optimizer_runs = 0
-...
-
-"#]]);
-
-    // Optimizer runs set to 500: optimizer should be enabled, runs set to 500.
-    prj.update_config(|config| {
-        config.optimizer = None;
-        config.optimizer_runs = Some(500);
-    });
-    cmd.forge_fuse().args(["config"]).assert_success().stdout_eq(str![[r#"
-...
-optimizer = true
-optimizer_runs = 500
-...
-
-"#]]);
-
-    // Optimizer disabled and runs set to 500: optimizer should be disabled, runs set to 500.
-    prj.update_config(|config| {
-        config.optimizer = Some(false);
-        config.optimizer_runs = Some(500);
-    });
-    cmd.forge_fuse().args(["config"]).assert_success().stdout_eq(str![[r#"
-...
-optimizer = false
-optimizer_runs = 500
-...
-
-"#]]);
-
-    // Optimizer enabled and runs set to 0: optimizer should be enabled, runs set to 0.
-    prj.update_config(|config| {
-        config.optimizer = Some(true);
-        config.optimizer_runs = Some(0);
-    });
-    cmd.forge_fuse().args(["config"]).assert_success().stdout_eq(str![[r#"
-...
-optimizer = true
-optimizer_runs = 0
-...
-
-"#]]);
-});
-
-forgetest_init!(test_gas_snapshot_check_config, |prj, cmd| {
-    // Default settings: gas_snapshot_check disabled.
-    cmd.forge_fuse().args(["config"]).assert_success().stdout_eq(str![[r#"
-...
-gas_snapshot_check = false
-...
-
-"#]]);
-
-    prj.insert_ds_test();
-
-    prj.add_source(
-        "Flare.sol",
-        r#"
-contract Flare {
-    bytes32[] public data;
-
-    function run(uint256 n_) public {
-        for (uint256 i = 0; i < n_; i++) {
-            data.push(keccak256(abi.encodePacked(i)));
-        }
-    }
-}
-    "#,
-    )
-    .unwrap();
-
-    let test_contract = |n: u32| {
-        format!(
-            r#"
-import "./test.sol";
-import "./Flare.sol";
-
-interface Vm {{
-    function startSnapshotGas(string memory name) external;
-    function stopSnapshotGas() external returns (uint256);
-}}
-
-contract GasSnapshotCheckTest is DSTest {{
-    Vm constant vm = Vm(HEVM_ADDRESS);
-
-    Flare public flare;
-
-    function setUp() public {{
-        flare = new Flare();
-    }}
-
-    function testSnapshotGasSectionExternal() public {{
-        vm.startSnapshotGas("testAssertGasExternal");
-        flare.run({n});
-        vm.stopSnapshotGas();
-    }}
-}}
-        "#
-        )
-    };
-
-    // Assert that gas_snapshot_check is disabled by default.
-    prj.add_source("GasSnapshotCheckTest.sol", &test_contract(1)).unwrap();
-    cmd.forge_fuse().args(["test"]).assert_success().stdout_eq(str![[r#"
-...
-Ran 1 test for src/GasSnapshotCheckTest.sol:GasSnapshotCheckTest
-[PASS] testSnapshotGasSectionExternal() ([GAS])
-Suite result: ok. 1 passed; 0 failed; 0 skipped; [ELAPSED]
-...
-"#]]);
-
-    // Enable gas_snapshot_check.
-    prj.update_config(|config| config.gas_snapshot_check = true);
-    cmd.forge_fuse().args(["config"]).assert_success().stdout_eq(str![[r#"
-...
-gas_snapshot_check = true
-...
-
-"#]]);
-
-    // Replace the test contract with a new one that will fail the gas snapshot check.
-    prj.add_source("GasSnapshotCheckTest.sol", &test_contract(2)).unwrap();
-    cmd.forge_fuse().args(["test"]).assert_failure().stderr_eq(str![[r#"
-...
-[GasSnapshotCheckTest] Failed to match snapshots:
-- [testAssertGasExternal] [..] → [..]
-
-Error: Snapshots differ from previous run
-...
-"#]]);
-
-    // Disable gas_snapshot_check, assert that running the test will pass.
-    prj.update_config(|config| config.gas_snapshot_check = false);
-    cmd.forge_fuse().args(["test"]).assert_success().stdout_eq(str![[r#"
-...
-Ran 1 test for src/GasSnapshotCheckTest.sol:GasSnapshotCheckTest
-[PASS] testSnapshotGasSectionExternal() ([GAS])
-Suite result: ok. 1 passed; 0 failed; 0 skipped; [ELAPSED]
-...
-"#]]);
-
-    // Re-enable gas_snapshot_check
-    // Assert that the new value has been stored from the previous run and re-run the test.
-    prj.update_config(|config| config.gas_snapshot_check = true);
-    cmd.forge_fuse().args(["test"]).assert_success().stdout_eq(str![[r#"
-...
-Ran 1 test for src/GasSnapshotCheckTest.sol:GasSnapshotCheckTest
-[PASS] testSnapshotGasSectionExternal() ([GAS])
-Suite result: ok. 1 passed; 0 failed; 0 skipped; [ELAPSED]
-...
-"#]]);
-
-    // Replace the test contract with a new one that will fail the gas_snapshot_check.
-    prj.add_source("GasSnapshotCheckTest.sol", &test_contract(3)).unwrap();
-    cmd.forge_fuse().args(["test"]).assert_failure().stderr_eq(str![[r#"
-...
-[GasSnapshotCheckTest] Failed to match snapshots:
-- [testAssertGasExternal] [..] → [..]
-
-Error: Snapshots differ from previous run
-...
-"#]]);
-
-    // Test that `--gas-snapshot-check=false` flag can be used to disable the gas_snapshot_check.
-    cmd.forge_fuse().args(["test", "--gas-snapshot-check=false"]).assert_success().stdout_eq(str![
-        [r#"
-...
-Ran 1 test for src/GasSnapshotCheckTest.sol:GasSnapshotCheckTest
-[PASS] testSnapshotGasSectionExternal() ([GAS])
-Suite result: ok. 1 passed; 0 failed; 0 skipped; [ELAPSED]
-...
-"#]
-    ]);
-
-    // Disable gas_snapshot_check in the config file.
-    // Enable using `FORGE_SNAPSHOT_CHECK` environment variable.
-    // Assert that this will override the config file value.
-    prj.update_config(|config| config.gas_snapshot_check = false);
-    prj.add_source("GasSnapshotCheckTest.sol", &test_contract(4)).unwrap();
-    cmd.forge_fuse();
-    cmd.env("FORGE_SNAPSHOT_CHECK", "true");
-    cmd.args(["test"]).assert_failure().stderr_eq(str![[r#"
-...
-[GasSnapshotCheckTest] Failed to match snapshots:
-- [testAssertGasExternal] [..] → [..]
-
-Error: Snapshots differ from previous run
-...
-"#]]);
-
-    // Assert that `--gas-snapshot-check=true` flag can be used to enable the gas_snapshot_check
-    // even when `FORGE_SNAPSHOT_CHECK` is set to false in the environment variable.
-    cmd.forge_fuse();
-    cmd.env("FORGE_SNAPSHOT_CHECK", "false");
-    cmd.args(["test", "--gas-snapshot-check=true"]).assert_failure().stderr_eq(str![[r#"
-...
-[GasSnapshotCheckTest] Failed to match snapshots:
-- [testAssertGasExternal] [..] → [..]
-
-Error: Snapshots differ from previous run
-...
-"#]]);
-
-    // Finally assert that `--gas-snapshot-check=false` flag can be used to disable the
-    // gas_snapshot_check even when `FORGE_SNAPSHOT_CHECK` is set to true
-    cmd.forge_fuse();
-    cmd.env("FORGE_SNAPSHOT_CHECK", "true");
-    cmd.args(["test", "--gas-snapshot-check=false"]).assert_success().stdout_eq(str![[r#"
-...
-Ran 1 test for src/GasSnapshotCheckTest.sol:GasSnapshotCheckTest
-[PASS] testSnapshotGasSectionExternal() ([GAS])
-Suite result: ok. 1 passed; 0 failed; 0 skipped; [ELAPSED]
-...
-"#]]);
-});
-
-forgetest_init!(test_gas_snapshot_emit_config, |prj, cmd| {
-    // Default settings: gas_snapshot_emit enabled.
-    cmd.forge_fuse().args(["config"]).assert_success().stdout_eq(str![[r#"
-...
-gas_snapshot_emit = true
-...
-"#]]);
-
-    prj.insert_ds_test();
-
-    prj.add_source(
-        "GasSnapshotEmitTest.sol",
-        r#"
-import "./test.sol";
-
-interface Vm {
-    function startSnapshotGas(string memory name) external;
-    function stopSnapshotGas() external returns (uint256);
-}
-
-contract GasSnapshotEmitTest is DSTest {
-    Vm constant vm = Vm(HEVM_ADDRESS);
-
-    function testSnapshotGasSection() public {
-        vm.startSnapshotGas("testSection");
-        int n = 1;
-        vm.stopSnapshotGas();
-    }
-}
-    "#,
-    )
-    .unwrap();
-
-    // Assert that gas_snapshot_emit is enabled by default.
-    cmd.forge_fuse().args(["test"]).assert_success();
-    // Assert that snapshots were emitted to disk.
-    assert!(prj.root().join("snapshots/GasSnapshotEmitTest.json").exists());
-
-    // Remove the snapshot file.
-    fs::remove_file(prj.root().join("snapshots/GasSnapshotEmitTest.json")).unwrap();
-
-    // Test that `--gas-snapshot-emit=false` flag can be used to disable writing snapshots.
-    cmd.forge_fuse().args(["test", "--gas-snapshot-emit=false"]).assert_success();
-    // Assert that snapshots were not emitted to disk.
-    assert!(!prj.root().join("snapshots/GasSnapshotEmitTest.json").exists());
-
-    // Test that environment variable `FORGE_SNAPSHOT_EMIT` can be used to disable writing
-    // snapshots.
-    cmd.forge_fuse();
-    cmd.env("FORGE_SNAPSHOT_EMIT", "false");
-    cmd.args(["test"]).assert_success();
-    // Assert that snapshots were not emitted to disk.
-    assert!(!prj.root().join("snapshots/GasSnapshotEmitTest.json").exists());
-
-    // Test that `--gas-snapshot-emit=true` flag can be used to enable writing snapshots, even when
-    // `FORGE_SNAPSHOT_EMIT` is set to false.
-    cmd.forge_fuse();
-    cmd.env("FORGE_SNAPSHOT_EMIT", "false");
-    cmd.args(["test", "--gas-snapshot-emit=true"]).assert_success();
-    // Assert that snapshots were emitted to disk.
-    assert!(prj.root().join("snapshots/GasSnapshotEmitTest.json").exists());
-
-    // Remove the snapshot file.
-    fs::remove_file(prj.root().join("snapshots/GasSnapshotEmitTest.json")).unwrap();
-
-    // Disable gas_snapshot_emit in the config file.
-    prj.update_config(|config| config.gas_snapshot_emit = false);
-    cmd.forge_fuse().args(["config"]).assert_success();
-
-    // Test that snapshots are not emitted to disk, when disabled by config.
-    cmd.forge_fuse().args(["test"]).assert_success();
-    // Assert that snapshots were not emitted to disk.
-    assert!(!prj.root().join("snapshots/GasSnapshotEmitTest.json").exists());
-
-    // Test that `--gas-snapshot-emit=true` flag can be used to enable writing snapshots, when
-    // disabled by config.
-    cmd.forge_fuse();
-    cmd.args(["test", "--gas-snapshot-emit=true"]).assert_success();
-    // Assert that snapshots were emitted to disk.
-    assert!(prj.root().join("snapshots/GasSnapshotEmitTest.json").exists());
-
-    // Remove the snapshot file.
-    fs::remove_file(prj.root().join("snapshots/GasSnapshotEmitTest.json")).unwrap();
-
-    // Test that environment variable `FORGE_SNAPSHOT_EMIT` can be used to enable writing snapshots.
-    cmd.forge_fuse();
-    cmd.env("FORGE_SNAPSHOT_EMIT", "true");
-    cmd.args(["test"]).assert_success();
-    // Assert that snapshots were emitted to disk.
-    assert!(prj.root().join("snapshots/GasSnapshotEmitTest.json").exists());
-
-    // Remove the snapshot file.
-    fs::remove_file(prj.root().join("snapshots/GasSnapshotEmitTest.json")).unwrap();
-
-    // Test that `--gas-snapshot-emit=false` flag can be used to disable writing snapshots,
-    // even when `FORGE_SNAPSHOT_EMIT` is set to true.
-    cmd.forge_fuse().args(["test", "--gas-snapshot-emit=false"]).assert_success();
-
-    // Assert that snapshots were not emitted to disk.
-    assert!(!prj.root().join("snapshots/GasSnapshotEmitTest.json").exists());
-=======
   "alphanet": false,
   "transaction_timeout": 120,
   "eof": false,
@@ -1715,5 +1264,4 @@
 }
 
 "#]]);
->>>>>>> 8811278a
 });