--- conflicted
+++ resolved
@@ -1,13 +1,9 @@
 #[macro_use]
 extern crate foundry_test_utils;
-<<<<<<< HEAD
 
 pub mod constants;
 pub mod utils;
 
-=======
-mod alphanet;
->>>>>>> 8811278a
 mod bind_json;
 mod build;
 mod build_revive;
@@ -22,11 +18,7 @@
 mod debug;
 mod doc;
 mod eip712;
-<<<<<<< HEAD
 mod failure_assertions;
-=======
-mod ext_integration;
->>>>>>> 8811278a
 mod geiger;
 mod inline_config;
 mod multi_script;
@@ -37,11 +29,7 @@
 mod test_cmd;
 pub mod utils;
 mod verify;
-<<<<<<< HEAD
 mod verify_bytecode;
 mod version;
 
-mod ext_integration;
-=======
-mod verify_bytecode;
->>>>>>> 8811278a
+mod ext_integration;