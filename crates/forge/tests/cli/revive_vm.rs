--- conflicted
+++ resolved
@@ -328,15 +328,6 @@
 [PASS] testChainIdRevive() ([GAS])
 Traces:
   [..] ChainIdTest::testChainIdRevive()
-<<<<<<< HEAD
-    ├─ [..] → new <unknown>@0x5615dEB798BB3E4dFa0139dFa1b3D433Cc23b72f
-    │   └─ ← [Return] 2357 bytes of code
-    ├─ [..] 0x5615dEB798BB3E4dFa0139dFa1b3D433Cc23b72f::chain_id() [staticcall]
-    │   └─ ← [Return] 31337 [3.133e4]
-    ├─ [0] VM::chainId(99)
-    │   └─ ← [Return]
-    ├─ [..] 0x5615dEB798BB3E4dFa0139dFa1b3D433Cc23b72f::chain_id() [staticcall]
-=======
     ├─ [..] → new <unknown>@[..]
     │   └─ ← [Return] 2357 bytes of code
     ├─ [..] [..]::chain_id() [staticcall]
@@ -344,7 +335,6 @@
     ├─ [0] VM::chainId(99)
     │   └─ ← [Return]
     ├─ [..] [..]::chain_id() [staticcall]
->>>>>>> 223807fe
     │   └─ ← [Return] 99
     └─ ← [Stop]
 
@@ -463,331 +453,6 @@
     cmd.args(["test", "--polkadot", "-vvv"]).assert_success();
 });
 
-<<<<<<< HEAD
-forgetest!(trace_counter_test, |prj, cmd| {
-    prj.insert_ds_test();
-    prj.insert_vm();
-    prj.insert_console();
-    prj.add_source(
-        "Counter.sol",
-        r#"
-  // SPDX-License-Identifier: UNLICENSED
-  pragma solidity ^0.8.13;
-
-  contract Counter {
-      uint256 public number = 0;
-      event Increment(uint256 result);
-      event SetNumber(uint256 result);
-      error Revert(string text);
-
-      function setNumber(uint256 newNumber) public {
-          number = newNumber;
-          emit SetNumber(number);
-      }
-
-      function failed_call() public pure {
-        revert Revert("failure");
-      }
-
-      function increment() public {
-          number = number + 1;
-          emit Increment(number);
-
-      }
-  }
-  "#,
-    )
-    .unwrap();
-    prj.add_source(
-        "CounterTest.t.sol",
-        r#"
-import "./test.sol";
-import "./Vm.sol";
-import {Counter} from "./Counter.sol";
-import {console} from "./console.sol";
-
-contract CounterTest is DSTest {
-Vm constant vm = Vm(HEVM_ADDRESS);
-Counter public counter;
-
-function setUp() public {
-  counter = new Counter(); 
-  vm.expectEmit();
-  emit Counter.SetNumber(5);
-
-  counter.setNumber(5);
-  assertEq(counter.number(), 5);
-}
-
-function test_Increment() public {
-    assertEq(counter.number(), 5);
-    counter.setNumber(55); 
-    assertEq(counter.number(), 55);
-    counter.increment(); 
-    assertEq(counter.number(), 56);
-}
-
-function test_expectRevert() public {
-  vm.expectRevert(abi.encodeWithSelector(Counter.Revert.selector, "failure"));
-  counter.failed_call();
-}
-}
-"#,
-    )
-    .unwrap();
-    prj.update_config(|config| config.evm_version = EvmVersion::Cancun);
-
-    let res = cmd.args(["test", "--resolc", "--polkadot", "-vvvvv"]).assert_success();
-    res.stderr_eq("").stdout_eq(str![[r#"
-[COMPILING_FILES] with [SOLC_VERSION]
-[SOLC_VERSION] [ELAPSED]
-Compiler run successful!
-[COMPILING_FILES] with [RESOLC_VERSION]
-[RESOLC_VERSION] [ELAPSED]
-Compiler run successful!
-
-Ran 2 tests for src/CounterTest.t.sol:CounterTest
-[PASS] test_Increment() ([GAS])
-Traces:
-  [..] CounterTest::setUp()
-    ├─ [..] → new <unknown>@0x5615dEB798BB3E4dFa0139dFa1b3D433Cc23b72f
-    │   └─ ← [Return] [..] bytes of code
-    ├─ [..] VM::expectEmit()
-    │   └─ ← [Return]
-    ├─ emit SetNumber(result: 5)
-    ├─ [..] 0x5615dEB798BB3E4dFa0139dFa1b3D433Cc23b72f::setNumber(5)
-    │   ├─ emit SetNumber(result: 5)
-    │   └─ ← [Stop]
-    ├─ [..] 0x5615dEB798BB3E4dFa0139dFa1b3D433Cc23b72f::number() [staticcall]
-    │   └─ ← [Return] 5
-    └─ ← [Stop]
-
-  [..] CounterTest::test_Increment()
-    ├─ [..] 0x5615dEB798BB3E4dFa0139dFa1b3D433Cc23b72f::number() [staticcall]
-    │   └─ ← [Return] 5
-    ├─ [..] 0x5615dEB798BB3E4dFa0139dFa1b3D433Cc23b72f::setNumber(55)
-    │   ├─ emit SetNumber(result: 55)
-    │   └─ ← [Stop]
-    ├─ [..] 0x5615dEB798BB3E4dFa0139dFa1b3D433Cc23b72f::number() [staticcall]
-    │   └─ ← [Return] 55
-    ├─ [..] 0x5615dEB798BB3E4dFa0139dFa1b3D433Cc23b72f::increment()
-    │   ├─ emit Increment(result: 56)
-    │   └─ ← [Stop]
-    ├─ [..] 0x5615dEB798BB3E4dFa0139dFa1b3D433Cc23b72f::number() [staticcall]
-    │   └─ ← [Return] 56
-    └─ ← [Stop]
-
-[PASS] test_expectRevert() ([GAS])
-Traces:
-  [..] CounterTest::setUp()
-    ├─ [..] → new <unknown>@0x5615dEB798BB3E4dFa0139dFa1b3D433Cc23b72f
-    │   └─ ← [Return] [..] bytes of code
-    ├─ [..] VM::expectEmit()
-    │   └─ ← [Return]
-    ├─ emit SetNumber(result: 5)
-    ├─ [..] 0x5615dEB798BB3E4dFa0139dFa1b3D433Cc23b72f::setNumber(5)
-    │   ├─ emit SetNumber(result: 5)
-    │   └─ ← [Stop]
-    ├─ [..] 0x5615dEB798BB3E4dFa0139dFa1b3D433Cc23b72f::number() [staticcall]
-    │   └─ ← [Return] 5
-    └─ ← [Stop]
-
-  [..] CounterTest::test_expectRevert()
-    ├─ [..] VM::expectRevert(custom error 0xf28dceb3: 0000000000000000000000000000000000000000000000000000000000000020000000000000000000000000000000000000000000000000000000000000006456941a80000000000000000000000000000000000000000000000000000000000000002000000000000000000000000000000000000000000000000000000000000000076661696c7572650000000000000000000000000000000000000000000000000000000000000000000000000000000000000000000000000000000000)
-    │   └─ ← [Return]
-    ├─ [..] 0x5615dEB798BB3E4dFa0139dFa1b3D433Cc23b72f::failed_call() [staticcall]
-    │   └─ ← [Revert] Revert("failure")
-    └─ ← [Stop]
-
-Suite result: ok. 2 passed; 0 failed; 0 skipped; [ELAPSED]
-
-Ran 1 test suite [ELAPSED]: 2 tests passed, 0 failed, 0 skipped (2 total tests)
-
-"#]]);
-});
-
-forgetest!(record_rw, |prj, cmd| {
-    prj.insert_ds_test();
-    prj.insert_vm();
-    prj.insert_console();
-    prj.add_source(
-        "Contracts.sol",
-        r#"
-    
-    pragma solidity ^0.8.18;
-
-contract RecordAccess {
-    function record(NestedRecordAccess target) public {
-        assembly {
-            sstore(1, add(sload(1), 1))
-        }
-
-        target.record();
-    }
-}
-
-contract NestedRecordAccess {
-    function record() public {
-        assembly {
-            sstore(2, add(sload(2), 1))
-        }
-    }
-}
-"#,
-    )
-    .unwrap();
-    prj.add_source(
-        "Test.t.sol",
-        r#"
-        pragma solidity ^0.8.18;
-        import "./test.sol";
-        import "./Vm.sol";
-        import "./Contracts.sol";
-        import {console} from "./console.sol";
-contract RecordTest is DSTest {
-  Vm constant vm = Vm(HEVM_ADDRESS);
-
-  function testRecordAccess() public {
-      RecordAccess target = new RecordAccess();
-      NestedRecordAccess inner = new NestedRecordAccess();
-      // Start recording
-      vm.record();
-      target.record(inner);
-
-      // Verify Records
-      (bytes32[] memory reads, bytes32[] memory writes) = vm.accesses(address(target));
-      (bytes32[] memory innerReads, bytes32[] memory innerWrites) = vm.accesses(address(inner));
-
-      assertEq(reads.length, 2, "number of reads is incorrect");
-      assertEq(reads[0], bytes32(uint256(1)), "key for read 0 is incorrect");
-      assertEq(reads[1], bytes32(uint256(1)), "key for read 1 is incorrect");
-
-      assertEq(writes.length, 1, "number of writes is incorrect");
-      assertEq(writes[0], bytes32(uint256(1)), "key for write is incorrect");
-
-      assertEq(innerReads.length, 2, "number of nested reads is incorrect");
-      assertEq(innerReads[0], bytes32(uint256(2)), "key for nested read 0 is incorrect");
-      assertEq(innerReads[1], bytes32(uint256(2)), "key for nested read 1 is incorrect");
-
-      assertEq(innerWrites.length, 1, "number of nested writes is incorrect");
-      assertEq(innerWrites[0], bytes32(uint256(2)), "key for nested write is incorrect");
-  }
-
-  function testStopRecordAccess() public {
-    RecordAccess target = new RecordAccess();
-    NestedRecordAccess inner = new NestedRecordAccess();
-    // Start recording
-    vm.record();
-    target.record(inner);
-
-      // Verify Records
-      (bytes32[] memory reads, bytes32[] memory writes) = vm.accesses(address(target));
-
-      assertEq(reads.length, 2, "number of reads is incorrect");
-      assertEq(reads[0], bytes32(uint256(1)), "key for read 0 is incorrect");
-      assertEq(reads[1], bytes32(uint256(1)), "key for read 1 is incorrect");
-
-      assertEq(writes.length, 1, "number of writes is incorrect");
-      assertEq(writes[0], bytes32(uint256(1)), "key for write is incorrect");
-
-      vm.stopRecord();
-      target.record(inner);
-
-      // Verify that there are no new Records
-      (reads, writes) = vm.accesses(address(target));
-
-      assertEq(reads.length, 2, "number of reads is incorrect");
-      assertEq(reads[0], bytes32(uint256(1)), "key for read 0 is incorrect");
-      assertEq(reads[1], bytes32(uint256(1)), "key for read 1 is incorrect");
-
-      assertEq(writes.length, 1, "number of writes is incorrect");
-      assertEq(writes[0], bytes32(uint256(1)), "key for write is incorrect");
-
-      vm.record();
-      vm.stopRecord();
-
-      // verify reset all records
-      (reads, writes) = vm.accesses(address(target));
-
-      assertEq(reads.length, 0, "number of reads is incorrect");
-      assertEq(writes.length, 0, "number of writes is incorrect");
-  }
-}
-
-    "#,
-    )
-    .unwrap();
-    prj.update_config(|config| config.evm_version = EvmVersion::Cancun);
-
-    let res = cmd.args(["test", "--resolc", "--polkadot", "-vvvvv"]).assert_success();
-    res.stdout_eq(str![[r#"
-[COMPILING_FILES] with [SOLC_VERSION]
-[SOLC_VERSION] [ELAPSED]
-Compiler run successful!
-[COMPILING_FILES] with [RESOLC_VERSION]
-[RESOLC_VERSION] [ELAPSED]
-Compiler run successful!
-
-Ran 2 tests for src/Test.t.sol:RecordTest
-[PASS] testRecordAccess() ([GAS])
-Traces:
-  [..] RecordTest::testRecordAccess()
-    ├─ [..] → new <unknown>@0x5615dEB798BB3E4dFa0139dFa1b3D433Cc23b72f
-    │   └─ ← [Return] [..] bytes of code
-    ├─ [..] → new <unknown>@0xF62849F9A0B5Bf2913b396098F7c7019b51A820a
-    │   └─ ← [Return] [..] bytes of code
-    ├─ [..] VM::record()
-    │   └─ ← [Return]
-    ├─ [..] 0x5615dEB798BB3E4dFa0139dFa1b3D433Cc23b72f::record(0xF62849F9A0B5Bf2913b396098F7c7019b51A820a)
-    │   ├─ [..] 0xF62849F9A0B5Bf2913b396098F7c7019b51A820a::record()
-    │   │   └─ ← [Return]
-    │   └─ ← [Stop]
-    ├─ [..] VM::accesses(0x5615dEB798BB3E4dFa0139dFa1b3D433Cc23b72f)
-    │   └─ ← [Return] [0x0000000000000000000000000000000000000000000000000000000000000001, 0x0000000000000000000000000000000000000000000000000000000000000001], [0x0000000000000000000000000000000000000000000000000000000000000001]
-    ├─ [0] VM::accesses(0xF62849F9A0B5Bf2913b396098F7c7019b51A820a)
-    │   └─ ← [Return] [0x0000000000000000000000000000000000000000000000000000000000000002, 0x0000000000000000000000000000000000000000000000000000000000000002], [0x0000000000000000000000000000000000000000000000000000000000000002]
-    └─ ← [Stop]
-
-[PASS] testStopRecordAccess() ([GAS])
-Traces:
-  [..] RecordTest::testStopRecordAccess()
-    ├─ [..] → new <unknown>@0x5615dEB798BB3E4dFa0139dFa1b3D433Cc23b72f
-    │   └─ ← [Return] [..] bytes of code
-    ├─ [..] → new <unknown>@0xF62849F9A0B5Bf2913b396098F7c7019b51A820a
-    │   └─ ← [Return] [..] bytes of code
-    ├─ [..] VM::record()
-    │   └─ ← [Return]
-    ├─ [..] 0x5615dEB798BB3E4dFa0139dFa1b3D433Cc23b72f::record(0xF62849F9A0B5Bf2913b396098F7c7019b51A820a)
-    │   ├─ [..] 0xF62849F9A0B5Bf2913b396098F7c7019b51A820a::record()
-    │   │   └─ ← [Return]
-    │   └─ ← [Stop]
-    ├─ [..] VM::accesses(0x5615dEB798BB3E4dFa0139dFa1b3D433Cc23b72f)
-    │   └─ ← [Return] [0x0000000000000000000000000000000000000000000000000000000000000001, 0x0000000000000000000000000000000000000000000000000000000000000001], [0x0000000000000000000000000000000000000000000000000000000000000001]
-    ├─ [..] VM::stopRecord()
-    │   └─ ← [Return]
-    ├─ [..] 0x5615dEB798BB3E4dFa0139dFa1b3D433Cc23b72f::record(0xF62849F9A0B5Bf2913b396098F7c7019b51A820a)
-    │   ├─ [..] 0xF62849F9A0B5Bf2913b396098F7c7019b51A820a::record()
-    │   │   └─ ← [Return]
-    │   └─ ← [Stop]
-    ├─ [..] VM::accesses(0x5615dEB798BB3E4dFa0139dFa1b3D433Cc23b72f)
-    │   └─ ← [Return] [0x0000000000000000000000000000000000000000000000000000000000000001, 0x0000000000000000000000000000000000000000000000000000000000000001], [0x0000000000000000000000000000000000000000000000000000000000000001]
-    ├─ [..] VM::record()
-    │   └─ ← [Return]
-    ├─ [..] VM::stopRecord()
-    │   └─ ← [Return]
-    ├─ [..] VM::accesses(0x5615dEB798BB3E4dFa0139dFa1b3D433Cc23b72f)
-    │   └─ ← [Return] [], []
-    └─ ← [Stop]
-
-Suite result: ok. 2 passed; 0 failed; 0 skipped; [ELAPSED]
-
-Ran 1 test suite [ELAPSED]: 2 tests passed, 0 failed, 0 skipped (2 total tests)
-
-"#]]);
-});
-
-=======
->>>>>>> 223807fe
 forgetest!(record_logs, |prj, cmd| {
     prj.insert_ds_test();
     prj.insert_vm();
@@ -1049,167 +714,12 @@
 
 Ran 7 tests for src/Test.t.sol:RecordLogsTest
 [PASS] testEmitRecordEmit() ([GAS])
-<<<<<<< HEAD
-Traces:
-  [..] RecordLogsTest::setUp()
-    ├─ [..] → new <unknown>@0x5615dEB798BB3E4dFa0139dFa1b3D433Cc23b72f
-    │   └─ ← [Return] [..] bytes of code
-    └─ ← [Stop]
-
-  [..] RecordLogsTest::testEmitRecordEmit()
-    ├─ [..] 0x5615dEB798BB3E4dFa0139dFa1b3D433Cc23b72f::emitEvent(1, 2, 0x43a26051362b8040b289abe93334a5e3662751aa691185ae9e9a2e1e0c169350)
-    │   ├─ emit LogTopic12(topic1: 1, topic2: 2, data: 0x43a26051362b8040b289abe93334a5e3662751aa691185ae9e9a2e1e0c169350)
-    │   └─ ← [Stop]
-    ├─ [..] VM::recordLogs()
-    │   └─ ← [Return]
-    ├─ [..] 0x5615dEB798BB3E4dFa0139dFa1b3D433Cc23b72f::emitEvent(3, 0x2e38edeff9493e0004540e975027a429)
-    │   ├─ emit LogTopic1(topic1: 3, data: 0x2e38edeff9493e0004540e975027a429)
-    │   └─ ← [Stop]
-    ├─ [..] VM::getRecordedLogs()
-    │   └─ ← [Return] [([0x7c7d81fafce31d4330303f05da0ccb9d970101c475382b40aa072986ee4caaad, 0x0000000000000000000000000000000000000000000000000000000000000003], 0x000000000000000000000000000000000000000000000000000000000000002000000000000000000000000000000000000000000000000000000000000000102e38edeff9493e0004540e975027a42900000000000000000000000000000000, 0x5615dEB798BB3E4dFa0139dFa1b3D433Cc23b72f)]
-    ├─  storage changes:
-    │   @ 1: 0x43a26051362b8040b289abe93334a5e3662751aa691185ae9e9a2e1e0c169350 → 0x2e38edeff9493e0004540e975027a429ee666d1289f2c7a4232d03ee63e14e30
-    └─ ← [Stop]
-
-[PASS] testRecordOffGetsNothing() ([GAS])
-Traces:
-  [..] RecordLogsTest::setUp()
-    ├─ [..] → new <unknown>@0x5615dEB798BB3E4dFa0139dFa1b3D433Cc23b72f
-    │   └─ ← [Return] [..] bytes of code
-    └─ ← [Stop]
-
-  [..] RecordLogsTest::testRecordOffGetsNothing()
-    ├─ [..] 0x5615dEB798BB3E4dFa0139dFa1b3D433Cc23b72f::emitEvent(1, 2, 3, 0x43a26051362b8040b289abe93334a5e3662751aa691185ae9e9a2e1e0c1693502e38edeff9493e0004540e975027a429)
-    │   ├─ emit LogTopic123(topic1: 1, topic2: 2, topic3: 3, data: 0x43a26051362b8040b289abe93334a5e3662751aa691185ae9e9a2e1e0c1693502e38edeff9493e0004540e975027a429)
-    │   └─ ← [Stop]
-    ├─ [..] VM::getRecordedLogs()
-    │   └─ ← [Return] []
-    ├─  storage changes:
-    │   @ 1: 0x43a26051362b8040b289abe93334a5e3662751aa691185ae9e9a2e1e0c169350 → 0x2e38edeff9493e0004540e975027a429ee666d1289f2c7a4232d03ee63e14e30
-    └─ ← [Stop]
-
-[PASS] testRecordOnEmitDifferentDepths() ([GAS])
-Traces:
-  [..] RecordLogsTest::setUp()
-    ├─ [..] → new <unknown>@0x5615dEB798BB3E4dFa0139dFa1b3D433Cc23b72f
-    │   └─ ← [Return] [..] bytes of code
-    └─ ← [Stop]
-
-  [..] RecordLogsTest::testRecordOnEmitDifferentDepths()
-    ├─ [..] VM::recordLogs()
-    │   └─ ← [Return]
-    ├─ emit LogTopic(topic1: 1, data: 0x43a26051362b8040b289abe93334a5e3)
-    ├─ [..] 0x5615dEB798BB3E4dFa0139dFa1b3D433Cc23b72f::emitEvent(2, 3, 0x43a26051362b8040b289abe93334a5e3662751aa)
-    │   ├─ emit LogTopic12(topic1: 2, topic2: 3, data: 0x43a26051362b8040b289abe93334a5e3662751aa)
-    │   └─ ← [Stop]
-    ├─ [..] → new <unknown>@0xF62849F9A0B5Bf2913b396098F7c7019b51A820a
-    │   └─ ← [Return] [..] bytes of code
-    ├─ [..] 0xF62849F9A0B5Bf2913b396098F7c7019b51A820a::emitEvent(4, 5, 6, 0x43a26051362b8040b289abe93334a5e3662751aa691185ae)
-    │   ├─ [..] 0x4f81992FCe2E1846dD528eC0102e6eE1f61ed3e2::emitEvent(4, 5, 6, 0x43a26051362b8040b289abe93334a5e3662751aa691185ae)
-    │   │   ├─ emit LogTopic123(topic1: 4, topic2: 5, topic3: 6, data: 0x43a26051362b8040b289abe93334a5e3662751aa691185ae)
-    │   │   └─ ← [Return]
-    │   └─ ← [Stop]
-    ├─ [..] VM::getRecordedLogs()
-    │   └─ ← [Return] [([0x61fb7db3625c10432927a76bb32400c33a94e9bb6374137c4cd59f6e465bfdcb, 0x0000000000000000000000000000000000000000000000000000000000000001], 0x0000000000000000000000000000000000000000000000000000000000000020000000000000000000000000000000000000000000000000000000000000001043a26051362b8040b289abe93334a5e300000000000000000000000000000000, 0x7FA9385bE102ac3EAc297483Dd6233D62b3e1496), ([0x7af92d5e3102a27d908bb1859fdef71b723f3c438e5d84f3af49dab68e18dc6d, 0x0000000000000000000000000000000000000000000000000000000000000002, 0x0000000000000000000000000000000000000000000000000000000000000003], 0x0000000000000000000000000000000000000000000000000000000000000020000000000000000000000000000000000000000000000000000000000000001443a26051362b8040b289abe93334a5e3662751aa000000000000000000000000, 0x5615dEB798BB3E4dFa0139dFa1b3D433Cc23b72f), ([0xb6d650e5d0bbc0e92ff784e346ada394e49aa2d74a5cee8b099fa1a469bdc452, 0x0000000000000000000000000000000000000000000000000000000000000004, 0x0000000000000000000000000000000000000000000000000000000000000005, 0x0000000000000000000000000000000000000000000000000000000000000006], 0x0000000000000000000000000000000000000000000000000000000000000020000000000000000000000000000000000000000000000000000000000000001843a26051362b8040b289abe93334a5e3662751aa691185ae0000000000000000, 0x4f81992FCe2E1846dD528eC0102e6eE1f61ed3e2)]
-    ├─ [..] 0xF62849F9A0B5Bf2913b396098F7c7019b51A820a::getEmitterAddr() [staticcall]
-    │   └─ ← [Return] 0x4f81992FCe2E1846dD528eC0102e6eE1f61ed3e2
-    └─ ← [Stop]
-
-[PASS] testRecordOnNoLogs() ([GAS])
-Traces:
-  [..] RecordLogsTest::setUp()
-    ├─ [..] → new <unknown>@0x5615dEB798BB3E4dFa0139dFa1b3D433Cc23b72f
-    │   └─ ← [Return] [..] bytes of code
-    └─ ← [Stop]
-
-  [..] RecordLogsTest::testRecordOnNoLogs()
-    ├─ [..] VM::recordLogs()
-    │   └─ ← [Return]
-    ├─ [..] VM::getRecordedLogs()
-    │   └─ ← [Return] []
-    └─ ← [Stop]
-
-[PASS] testRecordOnSingleLog() ([GAS])
-Traces:
-  [..] RecordLogsTest::setUp()
-    ├─ [..] → new <unknown>@0x5615dEB798BB3E4dFa0139dFa1b3D433Cc23b72f
-    │   └─ ← [Return] [..] bytes of code
-    └─ ← [Stop]
-
-  [..] RecordLogsTest::testRecordOnSingleLog()
-    ├─ [..] VM::recordLogs()
-    │   └─ ← [Return]
-    ├─ [..] 0x5615dEB798BB3E4dFa0139dFa1b3D433Cc23b72f::emitEvent(1, 2, 3, 0x4576656e74204461746120696e20537472696e67)
-    │   ├─ emit LogTopic123(topic1: 1, topic2: 2, topic3: 3, data: 0x4576656e74204461746120696e20537472696e67)
-    │   └─ ← [Stop]
-    ├─ [..] VM::getRecordedLogs()
-    │   └─ ← [Return] [([0xb6d650e5d0bbc0e92ff784e346ada394e49aa2d74a5cee8b099fa1a469bdc452, 0x0000000000000000000000000000000000000000000000000000000000000001, 0x0000000000000000000000000000000000000000000000000000000000000002, 0x0000000000000000000000000000000000000000000000000000000000000003], 0x000000000000000000000000000000000000000000000000000000000000002000000000000000000000000000000000000000000000000000000000000000144576656e74204461746120696e20537472696e67000000000000000000000000, 0x5615dEB798BB3E4dFa0139dFa1b3D433Cc23b72f)]
-    └─ ← [Stop]
-
-[PASS] testRecordOnSingleLogTopic0() ([GAS])
-Traces:
-  [..] RecordLogsTest::setUp()
-    ├─ [..] → new <unknown>@0x5615dEB798BB3E4dFa0139dFa1b3D433Cc23b72f
-    │   └─ ← [Return] [..] bytes of code
-    └─ ← [Stop]
-
-  [..] RecordLogsTest::testRecordOnSingleLogTopic0()
-    ├─ [..] VM::recordLogs()
-    │   └─ ← [Return]
-    ├─ [..] 0x5615dEB798BB3E4dFa0139dFa1b3D433Cc23b72f::emitEvent(0x43a26051362b8040b289abe93334a5e3662751aa691185ae9e9a2e1e0c1693502e38edeff9493e0004540e975027a429)
-    │   ├─ emit LogTopic0(data: 0x43a26051362b8040b289abe93334a5e3662751aa691185ae9e9a2e1e0c1693502e38edeff9493e0004540e975027a429)
-    │   └─ ← [Stop]
-    ├─ [..] VM::getRecordedLogs()
-    │   └─ ← [Return] [([0x0a28c6fad56bcbad1788721e440963b3b762934a3134924733eaf8622cb44279], 0x0000000000000000000000000000000000000000000000000000000000000020000000000000000000000000000000000000000000000000000000000000003043a26051362b8040b289abe93334a5e3662751aa691185ae9e9a2e1e0c1693502e38edeff9493e0004540e975027a42900000000000000000000000000000000, 0x5615dEB798BB3E4dFa0139dFa1b3D433Cc23b72f)]
-    ├─  storage changes:
-    │   @ 1: 0x43a26051362b8040b289abe93334a5e3662751aa691185ae9e9a2e1e0c169350 → 0x2e38edeff9493e0004540e975027a429ee666d1289f2c7a4232d03ee63e14e30
-    └─ ← [Stop]
-
-[PASS] testRecordsConsumednAsRead() ([GAS])
-Traces:
-  [..] RecordLogsTest::setUp()
-    ├─ [..] → new <unknown>@0x5615dEB798BB3E4dFa0139dFa1b3D433Cc23b72f
-    │   └─ ← [Return] [..] bytes of code
-    └─ ← [Stop]
-
-  [..] RecordLogsTest::testRecordsConsumednAsRead()
-    ├─ [..] 0x5615dEB798BB3E4dFa0139dFa1b3D433Cc23b72f::emitEvent(1, 0x43a26051362b8040b289abe93334a5e3)
-    │   ├─ emit LogTopic1(topic1: 1, data: 0x43a26051362b8040b289abe93334a5e3)
-    │   └─ ← [Stop]
-    ├─ [..] VM::recordLogs()
-    │   └─ ← [Return]
-    ├─ [..] VM::getRecordedLogs()
-    │   └─ ← [Return] []
-    ├─ [..] 0x5615dEB798BB3E4dFa0139dFa1b3D433Cc23b72f::emitEvent(2, 3, 0x43a26051362b8040b289abe93334a5e3662751aa691185ae)
-    │   ├─ emit LogTopic12(topic1: 2, topic2: 3, data: 0x43a26051362b8040b289abe93334a5e3662751aa691185ae)
-    │   └─ ← [Stop]
-    ├─ [..] VM::getRecordedLogs()
-    │   └─ ← [Return] [([0x7af92d5e3102a27d908bb1859fdef71b723f3c438e5d84f3af49dab68e18dc6d, 0x0000000000000000000000000000000000000000000000000000000000000002, 0x0000000000000000000000000000000000000000000000000000000000000003], 0x0000000000000000000000000000000000000000000000000000000000000020000000000000000000000000000000000000000000000000000000000000001843a26051362b8040b289abe93334a5e3662751aa691185ae0000000000000000, 0x5615dEB798BB3E4dFa0139dFa1b3D433Cc23b72f)]
-    ├─ [..] 0x5615dEB798BB3E4dFa0139dFa1b3D433Cc23b72f::emitEvent(4, 5, 6, 0x43a26051362b8040b289abe93334a5e3662751aa)
-    │   ├─ emit LogTopic123(topic1: 4, topic2: 5, topic3: 6, data: 0x43a26051362b8040b289abe93334a5e3662751aa)
-    │   └─ ← [Stop]
-    ├─ [..] 0x5615dEB798BB3E4dFa0139dFa1b3D433Cc23b72f::emitEvent(0x43a26051362b8040b289abe93334a5e3662751aa691185ae9e9a2e1e0c169350)
-    │   ├─ emit LogTopic0(data: 0x43a26051362b8040b289abe93334a5e3662751aa691185ae9e9a2e1e0c169350)
-    │   └─ ← [Stop]
-    ├─ [..] VM::getRecordedLogs()
-    │   └─ ← [Return] [([0xb6d650e5d0bbc0e92ff784e346ada394e49aa2d74a5cee8b099fa1a469bdc452, 0x0000000000000000000000000000000000000000000000000000000000000004, 0x0000000000000000000000000000000000000000000000000000000000000005, 0x0000000000000000000000000000000000000000000000000000000000000006], 0x0000000000000000000000000000000000000000000000000000000000000020000000000000000000000000000000000000000000000000000000000000001443a26051362b8040b289abe93334a5e3662751aa000000000000000000000000, 0x5615dEB798BB3E4dFa0139dFa1b3D433Cc23b72f), ([0x0a28c6fad56bcbad1788721e440963b3b762934a3134924733eaf8622cb44279], 0x0000000000000000000000000000000000000000000000000000000000000020000000000000000000000000000000000000000000000000000000000000002043a26051362b8040b289abe93334a5e3662751aa691185ae9e9a2e1e0c169350, 0x5615dEB798BB3E4dFa0139dFa1b3D433Cc23b72f)]
-    ├─ [..] 0x5615dEB798BB3E4dFa0139dFa1b3D433Cc23b72f::emitEvent(7, 8, 9, 0x2e38edeff9493e0004540e975027a429ee666d1289f2c7a4)
-    │   ├─ emit LogTopic123(topic1: 7, topic2: 8, topic3: 9, data: 0x2e38edeff9493e0004540e975027a429ee666d1289f2c7a4)
-    │   └─ ← [Stop]
-    ├─ [..] VM::getRecordedLogs()
-    │   └─ ← [Return] [([0xb6d650e5d0bbc0e92ff784e346ada394e49aa2d74a5cee8b099fa1a469bdc452, 0x0000000000000000000000000000000000000000000000000000000000000007, 0x0000000000000000000000000000000000000000000000000000000000000008, 0x0000000000000000000000000000000000000000000000000000000000000009], 0x000000000000000000000000000000000000000000000000000000000000002000000000000000000000000000000000000000000000000000000000000000182e38edeff9493e0004540e975027a429ee666d1289f2c7a40000000000000000, 0x5615dEB798BB3E4dFa0139dFa1b3D433Cc23b72f)]
-    ├─  storage changes:
-    │   @ 1: 0x43a26051362b8040b289abe93334a5e3662751aa691185ae9e9a2e1e0c169350 → 0x2e38edeff9493e0004540e975027a429ee666d1289f2c7a4232d03ee63e14e30
-    └─ ← [Stop]
-
-=======
 [PASS] testRecordOffGetsNothing() ([GAS])
 [PASS] testRecordOnEmitDifferentDepths() ([GAS])
 [PASS] testRecordOnNoLogs() ([GAS])
 [PASS] testRecordOnSingleLog() ([GAS])
 [PASS] testRecordOnSingleLogTopic0() ([GAS])
 [PASS] testRecordsConsumednAsRead() ([GAS])
->>>>>>> 223807fe
 Suite result: ok. 7 passed; 0 failed; 0 skipped; [ELAPSED]
 
 Ran 1 test suite [ELAPSED]: 7 tests passed, 0 failed, 0 skipped (7 total tests)
@@ -1347,66 +857,6 @@
 [RESOLC_VERSION] [ELAPSED]
 Compiler run successful!
 
-<<<<<<< HEAD
-Ran 3 tests for src/Test.t.sol:StateDiffTest
-[PASS] testCallProxyaccesses() ([GAS])
-Traces:
-  [..] StateDiffTest::setUp()
-    ├─ [..] → new <unknown>@0x5615dEB798BB3E4dFa0139dFa1b3D433Cc23b72f
-    │   └─ ← [Return] [..] bytes of code
-    ├─ [..] → new <unknown>@0xF62849F9A0B5Bf2913b396098F7c7019b51A820a
-    │   └─ ← [Return] [..] bytes of code
-    └─ ← [Stop]
-
-  [..] StateDiffTest::testCallProxyaccesses()
-    ├─ [..] VM::startStateDiffRecording()
-    │   └─ ← [Return]
-    ├─ [..] 0xF62849F9A0B5Bf2913b396098F7c7019b51A820a::proxyCall(55)
-    │   ├─ [..] 0x5615dEB798BB3E4dFa0139dFa1b3D433Cc23b72f::setter(55)
-    │   │   └─ ← [Return]
-    │   └─ ← [Stop]
-    ├─ [..] VM::stopAndReturnStateDiff()
-    │   └─ ← [Return] [((0, 31337 [3.133e4]), 0, 0xF62849F9A0B5Bf2913b396098F7c7019b51A820a, 0x7FA9385bE102ac3EAc297483Dd6233D62b3e1496, true, 0, 1000000000000000000 [1e18], 0x, 0, 0xac1b14ff0000000000000000000000000000000000000000000000000000000000000037, false, [(0xF62849F9A0B5Bf2913b396098F7c7019b51A820a, 0x0000000000000000000000000000000000000000000000000000000000000000, false, 0x0000000000000000000000005615deb798bb3e4dfa0139dfa1b3d433cc23b72f, 0x0000000000000000000000005615deb798bb3e4dfa0139dfa1b3d433cc23b72f, false)], 1), ((0, 31337 [3.133e4]), 0, 0x5615dEB798BB3E4dFa0139dFa1b3D433Cc23b72f, 0xF62849F9A0B5Bf2913b396098F7c7019b51A820a, true, 1000000000000000000 [1e18], 1000000000000000000 [1e18], 0x, 0, 0xd423740b0000000000000000000000000000000000000000000000000000000000000037, false, [(0x5615dEB798BB3E4dFa0139dFa1b3D433Cc23b72f, 0x0000000000000000000000000000000000000000000000000000000000000001, false, 0x0000000000000000000000000000000000000000000000000000000000000064, 0x0000000000000000000000000000000000000000000000000000000000000064, false), (0x5615dEB798BB3E4dFa0139dFa1b3D433Cc23b72f, 0x0000000000000000000000000000000000000000000000000000000000000001, true, 0x0000000000000000000000000000000000000000000000000000000000000064, 0x0000000000000000000000000000000000000000000000000000000000000037, false)], 2)]
-    └─ ← [Stop]
-
-[PASS] testCallaccesses() ([GAS])
-Traces:
-  [..] StateDiffTest::setUp()
-    ├─ [..] → new <unknown>@0x5615dEB798BB3E4dFa0139dFa1b3D433Cc23b72f
-    │   └─ ← [Return] [..] bytes of code
-    ├─ [..] → new <unknown>@0xF62849F9A0B5Bf2913b396098F7c7019b51A820a
-    │   └─ ← [Return] [..] bytes of code
-    └─ ← [Stop]
-
-  [..] StateDiffTest::testCallaccesses()
-    ├─ [..] VM::startStateDiffRecording()
-    │   └─ ← [Return]
-    ├─ [..] 0x5615dEB798BB3E4dFa0139dFa1b3D433Cc23b72f::setter(55)
-    │   └─ ← [Stop]
-    ├─ [..] VM::stopAndReturnStateDiff()
-    │   └─ ← [Return] [((0, 31337 [3.133e4]), 0, 0x5615dEB798BB3E4dFa0139dFa1b3D433Cc23b72f, 0x7FA9385bE102ac3EAc297483Dd6233D62b3e1496, true, 1000000000000000000 [1e18], 1000000000000000000 [1e18], 0x, 0, 0xd423740b0000000000000000000000000000000000000000000000000000000000000037, false, [(0x5615dEB798BB3E4dFa0139dFa1b3D433Cc23b72f, 0x0000000000000000000000000000000000000000000000000000000000000001, false, 0x0000000000000000000000000000000000000000000000000000000000000064, 0x0000000000000000000000000000000000000000000000000000000000000064, false), (0x5615dEB798BB3E4dFa0139dFa1b3D433Cc23b72f, 0x0000000000000000000000000000000000000000000000000000000000000001, true, 0x0000000000000000000000000000000000000000000000000000000000000064, 0x0000000000000000000000000000000000000000000000000000000000000037, false)], 1)]
-    └─ ← [Stop]
-
-[PASS] testCreateaccesses() ([GAS])
-Traces:
-  [..] StateDiffTest::setUp()
-    ├─ [..] → new <unknown>@0x5615dEB798BB3E4dFa0139dFa1b3D433Cc23b72f
-    │   └─ ← [Return] [..] bytes of code
-    ├─ [..] → new <unknown>@0xF62849F9A0B5Bf2913b396098F7c7019b51A820a
-    │   └─ ← [Return] [..] bytes of code
-    └─ ← [Stop]
-
-  [..] StateDiffTest::testCreateaccesses()
-    ├─ [..] VM::startStateDiffRecording()
-    │   └─ ← [Return]
-    ├─ [..] → new <unknown>@0xc7183455a4C133Ae270771860664b6B7ec320bB1
-    │   └─ ← [Return] [..] bytes of code
-    ├─ [..] VM::stopAndReturnStateDiff()
-    │   └─ ← [Return] [((0, 31337 [3.133e4]), 4, 0xc7183455a4C133Ae270771860664b6B7ec320bB1, 0x7FA9385bE102ac3EAc297483Dd6233D62b3e1496, true, 0, 1000000000000000000 [1e18], 0x, 1000000000000000000 [1e18], 0x0000000000000000000000000000000000000000000000000000000000000064, false, [(0xc7183455a4C133Ae270771860664b6B7ec320bB1, 0x0000000000000000000000000000000000000000000000000000000000000001, false, 0x0000000000000000000000000000000000000000000000000000000000000000, 0x0000000000000000000000000000000000000000000000000000000000000000, false), (0xc7183455a4C133Ae270771860664b6B7ec320bB1, 0x0000000000000000000000000000000000000000000000000000000000000001, true, 0x0000000000000000000000000000000000000000000000000000000000000000, 0x0000000000000000000000000000000000000000000000000000000000000064, false)], 1)]
-    └─ ← [Stop]
-
-Suite result: ok. 3 passed; 0 failed; 0 skipped; [ELAPSED]
-=======
 Ran 6 tests for src/CounterTest.t.sol:CounterTest
 [PASS] testA() ([GAS])
 [PASS] testB() ([GAS])
@@ -1415,7 +865,6 @@
 [PASS] testFuzz_SetNumber2(uint256) (runs: 256, [AVG_GAS])
 [PASS] testFuzz_SetNumber3(uint256) (runs: 256, [AVG_GAS])
 Suite result: ok. 6 passed; 0 failed; 0 skipped; [ELAPSED]
->>>>>>> 223807fe
 
 Ran 1 test suite [ELAPSED]: 6 tests passed, 0 failed, 0 skipped (6 total tests)
 
