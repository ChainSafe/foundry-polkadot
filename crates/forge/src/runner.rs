//! The Forge test runner.

use crate::{
    MultiContractRunner, TestFilter,
    fuzz::{BaseCounterExample, invariant::BasicTxDetails},
    multi_runner::{TestContract, TestRunnerConfig, is_matching_test},
    progress::{TestsProgress, start_fuzz_progress},
    result::{SuiteResult, TestResult, TestSetup},
};
use alloy_dyn_abi::{DynSolValue, JsonAbiExt};
use alloy_json_abi::Function;
use alloy_primitives::{Address, Bytes, U256, address, map::HashMap};
use eyre::Result;
use foundry_common::{TestFunctionExt, TestFunctionKind, contracts::ContractsByAddress};
use foundry_compilers::utils::canonicalized;
use foundry_config::{Config, InvariantConfig};
use foundry_evm::{
    constants::CALLER,
    decode::RevertDecoder,
    executors::{
        CallResult, EvmError, Executor, ITest, RawCallResult,
        fuzz::FuzzedExecutor,
        invariant::{
            InvariantExecutor, InvariantFuzzError, check_sequence, replay_error, replay_run,
        },
    },
    fuzz::{
        CounterExample, FuzzFixtures, fixture_name,
        invariant::{CallDetails, InvariantContract},
    },
    traces::{TraceKind, TraceMode, load_contracts},
};
use itertools::Itertools;
use proptest::test_runner::{
    FailurePersistence, FileFailurePersistence, RngAlgorithm, TestError, TestRng, TestRunner,
};
use rayon::prelude::*;
use serde::{Deserialize, Serialize};
use std::{
    borrow::Cow,
    cmp::min,
    collections::BTreeMap,
    path::{Path, PathBuf},
    sync::Arc,
    time::Instant,
};
use tracing::Span;

/// When running tests, we deploy all external libraries present in the project. To avoid additional
/// libraries affecting nonces of senders used in tests, we are using separate address to
/// predeploy libraries.
///
/// `address(uint160(uint256(keccak256("foundry library deployer"))))`
pub const LIBRARY_DEPLOYER: Address = address!("0x1F95D37F27EA0dEA9C252FC09D5A6eaA97647353");

/// A type that executes all tests of a contract
pub struct ContractRunner<'a> {
    /// The name of the contract.
    name: &'a str,
    /// The data of the contract.
    contract: &'a TestContract,
    /// The EVM executor.
    executor: Executor,
    /// Overall test run progress.
    progress: Option<&'a TestsProgress>,
    /// The handle to the tokio runtime.
    tokio_handle: &'a tokio::runtime::Handle,
    /// The span of the contract.
    span: tracing::Span,
    /// The contract-level configuration.
    tcfg: Cow<'a, TestRunnerConfig>,
    /// The parent runner.
    mcr: &'a MultiContractRunner,
}

impl<'a> std::ops::Deref for ContractRunner<'a> {
    type Target = Cow<'a, TestRunnerConfig>;

    #[inline(always)]
    fn deref(&self) -> &Self::Target {
        &self.tcfg
    }
}

impl<'a> ContractRunner<'a> {
    pub fn new(
        name: &'a str,
        contract: &'a TestContract,
        executor: Executor,
        progress: Option<&'a TestsProgress>,
        tokio_handle: &'a tokio::runtime::Handle,
        span: Span,
        mcr: &'a MultiContractRunner,
    ) -> Self {
        Self {
            name,
            contract,
            executor,
            progress,
            tokio_handle,
            span,
            tcfg: Cow::Borrowed(&mcr.tcfg),
            mcr,
        }
    }

    /// Deploys the test contract inside the runner from the sending account, and optionally runs
    /// the `setUp` function on the test contract.
    pub fn setup(&mut self, call_setup: bool) -> TestSetup {
        self._setup(call_setup).unwrap_or_else(|err| {
            if err.to_string().contains("skipped") {
                TestSetup::skipped(err.to_string())
            } else {
                TestSetup::failed(err.to_string())
            }
        })
    }

    fn _setup(&mut self, call_setup: bool) -> Result<TestSetup> {
        trace!(call_setup, "setting up");

        self.apply_contract_inline_config()?;

        // We max out their balance so that they can deploy and make calls.
        self.executor.set_balance(self.sender, U256::MAX)?;
        self.executor.set_balance(CALLER, U256::MAX)?;

        // We set the nonce of the deployer accounts to 1 to get the same addresses as DappTools.
        self.executor.set_nonce(self.sender, 1)?;

        // Deploy libraries.
        self.executor.set_balance(LIBRARY_DEPLOYER, U256::MAX)?;

        let mut result = TestSetup::default();
        for code in &self.mcr.libs_to_deploy {
            let deploy_result = self.executor.deploy(
                LIBRARY_DEPLOYER,
                code.clone(),
                U256::ZERO,
                Some(&self.mcr.revert_decoder),
            );

            // Record deployed library address.
            if let Ok(deployed) = &deploy_result {
                result.deployed_libs.push(deployed.address);
            }

            let (raw, reason) = RawCallResult::from_evm_result(deploy_result.map(Into::into))?;
            result.extend(raw, TraceKind::Deployment);
            if reason.is_some() {
                result.reason = reason;
                return Ok(result);
            }
        }
        let nonce = self.executor.get_nonce(self.sender)?;
        let address = self.sender.create(nonce);
        result.address = address;
        // NOTE(revive): the test contract is set here instead of where upstream does it as
        // the test contract address needs to be retrieved in order to skip
        // revive mode for the creation of the test address (and for calls to it later).
        self.executor.backend_mut().set_test_contract(address);

        // Set the contracts initial balance before deployment, so it is available during
        // construction
        self.executor.set_balance(address, self.initial_balance())?;

        // Deploy the test contract
        let deploy_result = self.executor.deploy(
            self.sender,
            self.contract.bytecode.clone(),
            U256::ZERO,
            Some(&self.mcr.revert_decoder),
        );

        result.deployment_failure = deploy_result.is_err();

        if let Ok(dr) = &deploy_result {
            debug_assert_eq!(dr.address, address);
        }
        let (raw, reason) = RawCallResult::from_evm_result(deploy_result.map(Into::into))?;
        result.extend(raw, TraceKind::Deployment);
        if reason.is_some() {
            result.reason = reason;
            return Ok(result);
        }

        // Reset `self.sender`s, `CALLER`s and `LIBRARY_DEPLOYER`'s balance to the initial balance.
        self.executor.set_balance(self.sender, self.initial_balance())?;
        self.executor.set_balance(CALLER, self.initial_balance())?;
        self.executor.set_balance(LIBRARY_DEPLOYER, self.initial_balance())?;

        self.executor.deploy_create2_deployer()?;

        if let Some(cheatcodes) = &mut self.executor.inspector_mut().cheatcodes {
            debug!("test contract deployed");
            cheatcodes.strategy.runner.base_contract_deployed(cheatcodes.strategy.context.as_mut());
        }

        // Optionally call the `setUp` function
        if call_setup {
            trace!("calling setUp");
            let res = self.executor.setup(None, address, Some(&self.mcr.revert_decoder));
            let (raw, reason) = RawCallResult::from_evm_result(res)?;
            result.extend(raw, TraceKind::Setup);
            result.reason = reason;
        }

        result.fuzz_fixtures = self.fuzz_fixtures(address);

        Ok(result)
    }

    fn initial_balance(&self) -> U256 {
        self.evm_opts.initial_balance
    }

    /// Configures this runner with the inline configuration for the contract.
    fn apply_contract_inline_config(&mut self) -> Result<()> {
        if self.inline_config.contains_contract(self.name) {
            let new_config = Arc::new(self.inline_config(None)?);
            self.tcfg.to_mut().reconfigure_with(new_config);
            let prev_tracer = self.executor.inspector_mut().tracer.take();
            self.tcfg.configure_executor(&mut self.executor);
            // Don't set tracer here.
            self.executor.inspector_mut().tracer = prev_tracer;
        }
        Ok(())
    }

    /// Returns the configuration for a contract or function.
    fn inline_config(&self, func: Option<&Function>) -> Result<Config> {
        let function = func.map(|f| f.name.as_str()).unwrap_or("");
        let config =
            self.mcr.inline_config.merge(self.name, function, &self.config).extract::<Config>()?;
        Ok(config)
    }

    /// Collect fixtures from test contract.
    ///
    /// Fixtures can be defined:
    /// - as storage arrays in test contract, prefixed with `fixture`
    /// - as functions prefixed with `fixture` and followed by parameter name to be fuzzed
    ///
    /// Storage array fixtures:
    /// `uint256[] public fixture_amount = [1, 2, 3];`
    /// define an array of uint256 values to be used for fuzzing `amount` named parameter in scope
    /// of the current test.
    ///
    /// Function fixtures:
    /// `function fixture_owner() public returns (address[] memory){}`
    /// returns an array of addresses to be used for fuzzing `owner` named parameter in scope of the
    /// current test.
    fn fuzz_fixtures(&mut self, address: Address) -> FuzzFixtures {
        let mut fixtures = HashMap::default();
        let fixture_functions = self.contract.abi.functions().filter(|func| func.is_fixture());
        for func in fixture_functions {
            if func.inputs.is_empty() {
                // Read fixtures declared as functions.
                if let Ok(CallResult { raw: _, decoded_result }) =
                    self.executor.call(CALLER, address, func, &[], U256::ZERO, None)
                {
                    fixtures.insert(fixture_name(func.name.clone()), decoded_result);
                }
            } else {
                // For reading fixtures from storage arrays we collect values by calling the
                // function with incremented indexes until there's an error.
                let mut vals = Vec::new();
                let mut index = 0;
                loop {
                    if let Ok(CallResult { raw: _, decoded_result }) = self.executor.call(
                        CALLER,
                        address,
                        func,
                        &[DynSolValue::Uint(U256::from(index), 256)],
                        U256::ZERO,
                        None,
                    ) {
                        vals.push(decoded_result);
                    } else {
                        // No result returned for this index, we reached the end of storage
                        // array or the function is not a valid fixture.
                        break;
                    }
                    index += 1;
                }
                fixtures.insert(fixture_name(func.name.clone()), DynSolValue::Array(vals));
            };
        }
        FuzzFixtures::new(fixtures)
    }

    /// Runs all tests for a contract whose names match the provided regular expression
    pub fn run_tests(mut self, filter: &dyn TestFilter) -> SuiteResult {
        let start = Instant::now();
        let mut warnings = Vec::new();

        // Check if `setUp` function with valid signature declared.
        let setup_fns: Vec<_> =
            self.contract.abi.functions().filter(|func| func.name.is_setup()).collect();
        let call_setup = setup_fns.len() == 1 && setup_fns[0].name == "setUp";
        // There is a single miss-cased `setUp` function, so we add a warning
        for &setup_fn in &setup_fns {
            if setup_fn.name != "setUp" {
                warnings.push(format!(
                    "Found invalid setup function \"{}\" did you mean \"setUp()\"?",
                    setup_fn.signature()
                ));
            }
        }

        // There are multiple setUp function, so we return a single test result for `setUp`
        if setup_fns.len() > 1 {
            return SuiteResult::new(
                start.elapsed(),
                [("setUp()".to_string(), TestResult::fail("multiple setUp functions".to_string()))]
                    .into(),
                warnings,
            );
        }

        // Check if `afterInvariant` function with valid signature declared.
        let after_invariant_fns: Vec<_> =
            self.contract.abi.functions().filter(|func| func.name.is_after_invariant()).collect();
        if after_invariant_fns.len() > 1 {
            // Return a single test result failure if multiple functions declared.
            return SuiteResult::new(
                start.elapsed(),
                [(
                    "afterInvariant()".to_string(),
                    TestResult::fail("multiple afterInvariant functions".to_string()),
                )]
                .into(),
                warnings,
            );
        }
        let call_after_invariant = after_invariant_fns.first().is_some_and(|after_invariant_fn| {
            let match_sig = after_invariant_fn.name == "afterInvariant";
            if !match_sig {
                warnings.push(format!(
                    "Found invalid afterInvariant function \"{}\" did you mean \"afterInvariant()\"?",
                    after_invariant_fn.signature()
                ));
            }
            match_sig
        });

        // Invariant testing requires tracing to figure out what contracts were created.
        // We also want to disable `debug` for setup since we won't be using those traces.
        let has_invariants = self.contract.abi.functions().any(|func| func.is_invariant_test());

        let prev_tracer = self.executor.inspector_mut().tracer.take();
        if prev_tracer.is_some() || has_invariants {
            self.executor.set_tracing(TraceMode::Call);
        }

        let setup_time = Instant::now();
        let setup = self.setup(call_setup);
        debug!("finished setting up in {:?}", setup_time.elapsed());

        self.executor.inspector_mut().tracer = prev_tracer;

        if setup.reason.is_some() {
            // The setup failed, so we return a single test result for `setUp`
            let fail_msg = if !setup.deployment_failure {
                "setUp()".to_string()
            } else {
                "constructor()".to_string()
            };
            return SuiteResult::new(
                start.elapsed(),
                [(fail_msg, TestResult::setup_result(setup))].into(),
                warnings,
            );
        }

        // Filter out functions sequentially since it's very fast and there is no need to do it
        // in parallel.
        let find_timer = Instant::now();
        let functions = self
            .contract
            .abi
            .functions()
            .filter(|func| is_matching_test(func, filter))
            .collect::<Vec<_>>();
        debug!(
            "Found {} test functions out of {} in {:?}",
            functions.len(),
            self.contract.abi.functions().count(),
            find_timer.elapsed(),
        );

        let identified_contracts = has_invariants.then(|| {
            load_contracts(setup.traces.iter().map(|(_, t)| &t.arena), &self.mcr.known_contracts)
        });

        let test_fail_instances = functions
            .iter()
            .filter_map(|func| {
                TestFunctionKind::classify(&func.name, !func.inputs.is_empty())
                    .is_any_test_fail()
                    .then_some(func.name.clone())
            })
            .collect::<Vec<_>>();

        if !test_fail_instances.is_empty() {
            let instances = format!(
                "Found {} instances: {}",
                test_fail_instances.len(),
                test_fail_instances.join(", ")
            );
            let fail =  TestResult::fail("`testFail*` has been removed. Consider changing to test_Revert[If|When]_Condition and expecting a revert".to_string());
            return SuiteResult::new(start.elapsed(), [(instances, fail)].into(), warnings);
        }
        let f = |func: &Function| {
            let f = || {
                let start = Instant::now();

                let _guard = self.tokio_handle.enter();

                let _guard;
                let current_span = tracing::Span::current();
                if current_span.is_none() || current_span.id() != self.span.id() {
                    _guard = self.span.enter();
                }

                let sig = func.signature();
                let kind = func.test_function_kind();

                let _guard = debug_span!(
                    "test",
                    %kind,
                    name = %if enabled!(tracing::Level::TRACE) { &sig } else { &func.name },
                )
                .entered();

                let mut res = FunctionRunner::new(&self, &setup).run(
                    func,
                    kind,
                    call_after_invariant,
                    identified_contracts.as_ref(),
                );
                res.duration = start.elapsed();

                (sig, res)
            };
            f()
        };

        let test_results = functions.into_par_iter().map(f).collect::<BTreeMap<_, _>>();

        let duration = start.elapsed();
        SuiteResult::new(duration, test_results, warnings)
    }
}

/// Executes a single test function, returning a [`TestResult`].
struct FunctionRunner<'a> {
    /// The function-level configuration.
    tcfg: Cow<'a, TestRunnerConfig>,
    /// The EVM executor.
    executor: Cow<'a, Executor>,
    /// The parent runner.
    cr: &'a ContractRunner<'a>,
    /// The address of the test contract.
    address: Address,
    /// The test setup result.
    setup: &'a TestSetup,
    /// The test result. Returned after running the test.
    result: TestResult,
}

impl<'a> std::ops::Deref for FunctionRunner<'a> {
    type Target = Cow<'a, TestRunnerConfig>;

    #[inline(always)]
    fn deref(&self) -> &Self::Target {
        &self.tcfg
    }
}

impl<'a> FunctionRunner<'a> {
    fn new(cr: &'a ContractRunner<'a>, setup: &'a TestSetup) -> Self {
        Self {
            tcfg: match &cr.tcfg {
                Cow::Borrowed(tcfg) => Cow::Borrowed(tcfg),
                Cow::Owned(tcfg) => Cow::Owned(tcfg.clone()),
            },
            executor: Cow::Borrowed(&cr.executor),
            cr,
            address: setup.address,
            setup,
            result: TestResult::new(setup),
        }
    }

    fn revert_decoder(&self) -> &'a RevertDecoder {
        &self.cr.mcr.revert_decoder
    }

    /// Configures this runner with the inline configuration for the contract.
    fn apply_function_inline_config(&mut self, func: &Function) -> Result<()> {
        if self.inline_config.contains_function(self.cr.name, &func.name) {
            let new_config = Arc::new(self.cr.inline_config(Some(func))?);
            self.tcfg.to_mut().reconfigure_with(new_config);
            self.tcfg.configure_executor(self.executor.to_mut());
        }
        Ok(())
    }

    fn run(
        mut self,
        func: &Function,
        kind: TestFunctionKind,
        call_after_invariant: bool,
        identified_contracts: Option<&ContractsByAddress>,
    ) -> TestResult {
        if let Err(e) = self.apply_function_inline_config(func) {
            self.result.single_fail(Some(e.to_string()));
            return self.result;
        }
        match kind {
            TestFunctionKind::UnitTest { .. } => self.run_unit_test(func),
            TestFunctionKind::FuzzTest { .. } => self.run_fuzz_test(func),
            TestFunctionKind::TableTest => self.run_table_test(func),
            TestFunctionKind::InvariantTest => {
                let test_bytecode = &self.cr.contract.bytecode;
                self.run_invariant_test(
                    func,
                    call_after_invariant,
                    identified_contracts.unwrap(),
                    test_bytecode,
                )
            }
            _ => unreachable!(),
        }
    }

    /// Runs a single unit test.
    ///
    /// Applies before test txes (if any), runs current test and returns the `TestResult`.
    ///
    /// Before test txes are applied in order and state modifications committed to the EVM database
    /// (therefore the unit test call will be made on modified state).
    /// State modifications of before test txes and unit test function call are discarded after
    /// test ends, similar to `eth_call`.
    fn run_unit_test(mut self, func: &Function) -> TestResult {
        // Prepare unit test execution.
<<<<<<< HEAD
        self.executor.strategy.runner.checkpoint();

        if self.prepare_test(func).is_err() {
            self.executor.strategy.runner.reload_checkpoint();

=======
        self.executor.strategy.runner.start_transaction(self.executor.strategy.context.as_ref());
        if self.prepare_test(func).is_err() {
            self.executor
                .strategy
                .runner
                .rollback_transaction(self.executor.strategy.context.as_ref());
>>>>>>> 223807fe
            return self.result;
        }

        // Run current unit test.
        let (mut raw_call_result, reason) = match self.executor.call(
            self.sender,
            self.address,
            func,
            &[],
            U256::ZERO,
            Some(self.revert_decoder()),
        ) {
            Ok(res) => (res.raw, None),
            Err(EvmError::Execution(err)) => (err.raw, Some(err.reason)),
            Err(EvmError::Skip(reason)) => {
                self.result.single_skip(reason);
<<<<<<< HEAD
                self.executor.strategy.runner.reload_checkpoint();

=======
                self.executor
                    .strategy
                    .runner
                    .rollback_transaction(self.executor.strategy.context.as_ref());
>>>>>>> 223807fe
                return self.result;
            }
            Err(err) => {
                self.result.single_fail(Some(err.to_string()));
<<<<<<< HEAD
                self.executor.strategy.runner.reload_checkpoint();

=======
                self.executor
                    .strategy
                    .runner
                    .rollback_transaction(self.executor.strategy.context.as_ref());
>>>>>>> 223807fe
                return self.result;
            }
        };

        let success =
            self.executor.is_raw_call_mut_success(self.address, &mut raw_call_result, false);
        self.result.single_result(success, reason, raw_call_result);
<<<<<<< HEAD
        self.executor.strategy.runner.reload_checkpoint();
=======
        self.executor.strategy.runner.rollback_transaction(self.executor.strategy.context.as_ref());
>>>>>>> 223807fe

        self.result
    }

    /// Runs a table test.
    /// The parameters dataset (table) is created from defined parameter fixtures, therefore each
    /// test table parameter should have the same number of fixtures defined.
    /// E.g. for table test
    /// - `table_test(uint256 amount, bool swap)` fixtures are defined as
    /// - `uint256[] public fixtureAmount = [2, 5]`
    /// - `bool[] public fixtureSwap = [true, false]` The `table_test` is then called with the pair
    ///   of args `(2, true)` and `(5, false)`.
    fn run_table_test(mut self, func: &Function) -> TestResult {
        if self.prepare_test(func).is_err() {
            return self.result;
        }

        // Extract and validate fixtures for the first table test parameter.
        let Some(first_param) = func.inputs.first() else {
            self.result.single_fail(Some("Table test should have at least one parameter".into()));
            return self.result;
        };

        let Some(first_param_fixtures) =
            &self.setup.fuzz_fixtures.param_fixtures(first_param.name())
        else {
            self.result.single_fail(Some("Table test should have fixtures defined".into()));
            return self.result;
        };

        if first_param_fixtures.is_empty() {
            self.result.single_fail(Some("Table test should have at least one fixture".into()));
            return self.result;
        }

        let fixtures_len = first_param_fixtures.len();
        let mut table_fixtures = vec![&first_param_fixtures[..]];

        // Collect fixtures for remaining parameters.
        for param in &func.inputs[1..] {
            let param_name = param.name();
            let Some(fixtures) = &self.setup.fuzz_fixtures.param_fixtures(param.name()) else {
                self.result.single_fail(Some(format!("No fixture defined for param {param_name}")));
                return self.result;
            };

            if fixtures.len() != fixtures_len {
                self.result.single_fail(Some(format!(
                    "{} fixtures defined for {param_name} (expected {})",
                    fixtures.len(),
                    fixtures_len
                )));
                return self.result;
            }

            table_fixtures.push(&fixtures[..]);
        }

        let progress = start_fuzz_progress(
            self.cr.progress,
            self.cr.name,
            &func.name,
            None,
            fixtures_len as u32,
        );

        for i in 0..fixtures_len {
            // Increment progress bar.
            if let Some(progress) = progress.as_ref() {
                progress.inc(1);
            }

            let args = table_fixtures.iter().map(|row| row[i].clone()).collect_vec();
            self.executor
                .strategy
                .runner
                .start_transaction(self.executor.strategy.context.as_ref());

            let (mut raw_call_result, reason) = match self.executor.call(
                self.sender,
                self.address,
                func,
                &args,
                U256::ZERO,
                Some(self.revert_decoder()),
            ) {
                Ok(res) => (res.raw, None),
                Err(EvmError::Execution(err)) => (err.raw, Some(err.reason)),
                Err(EvmError::Skip(reason)) => {
                    self.result.single_skip(reason);
                    self.executor
                        .strategy
                        .runner
                        .rollback_transaction(self.executor.strategy.context.as_ref());
                    return self.result;
                }
                Err(err) => {
                    self.result.single_fail(Some(err.to_string()));
                    self.executor
                        .strategy
                        .runner
                        .rollback_transaction(self.executor.strategy.context.as_ref());
                    return self.result;
                }
            };
            self.executor
                .strategy
                .runner
                .rollback_transaction(self.executor.strategy.context.as_ref());

            let is_success =
                self.executor.is_raw_call_mut_success(self.address, &mut raw_call_result, false);
            // Record counterexample if test fails.
            if !is_success {
                self.result.counterexample =
                    Some(CounterExample::Single(BaseCounterExample::from_fuzz_call(
                        Bytes::from(func.abi_encode_input(&args).unwrap()),
                        args,
                        raw_call_result.traces.clone(),
                    )));
                self.result.single_result(false, reason, raw_call_result);
                return self.result;
            }

            // If it's the last iteration and all other runs succeeded, then use last call result
            // for logs and traces.
            if i == fixtures_len - 1 {
                self.result.single_result(true, None, raw_call_result);
                return self.result;
            }
        }

        self.result
    }

    fn run_invariant_test(
        mut self,
        func: &Function,
        call_after_invariant: bool,
        identified_contracts: &ContractsByAddress,
        test_bytecode: &Bytes,
    ) -> TestResult {
        // First, run the test normally to see if it needs to be skipped.
        if let Err(EvmError::Skip(reason)) = self.executor.call(
            self.sender,
            self.address,
            func,
            &[],
            U256::ZERO,
            Some(self.revert_decoder()),
        ) {
            self.result.invariant_skip(reason);
            return self.result;
        };

        let runner = self.invariant_runner();
        let invariant_config = &self.config.invariant;

        let mut executor = self.clone_executor();
        // Enable edge coverage if running with coverage guided fuzzing or with edge coverage
        // metrics (useful for benchmarking the fuzzer).
        executor.inspector_mut().collect_edge_coverage(
            invariant_config.corpus_dir.is_some() || invariant_config.show_edge_coverage,
        );

        let mut evm = InvariantExecutor::new(
            executor,
            runner,
            invariant_config.clone(),
            identified_contracts,
            &self.cr.mcr.known_contracts,
        );
        let invariant_contract = InvariantContract {
            address: self.address,
            invariant_function: func,
            call_after_invariant,
            abi: &self.cr.contract.abi,
        };

        let (failure_dir, failure_file) = invariant_failure_paths(
            invariant_config,
            self.cr.name,
            &invariant_contract.invariant_function.name,
        );
        let show_solidity = invariant_config.show_solidity;

        // Try to replay recorded failure if any.
        if let Some(mut call_sequence) =
            persisted_call_sequence(failure_file.as_path(), test_bytecode)
        {
            // Create calls from failed sequence and check if invariant still broken.
            let txes = call_sequence
                .iter_mut()
                .map(|seq| {
                    seq.show_solidity = show_solidity;
                    BasicTxDetails {
                        sender: seq.sender.unwrap_or_default(),
                        call_details: CallDetails {
                            target: seq.addr.unwrap_or_default(),
                            calldata: seq.calldata.clone(),
                        },
                    }
                })
                .collect::<Vec<BasicTxDetails>>();
            if let Ok((success, replayed_entirely)) = check_sequence(
                self.clone_executor(),
                &txes,
                (0..min(txes.len(), invariant_config.depth as usize)).collect(),
                invariant_contract.address,
                invariant_contract.invariant_function.selector().to_vec().into(),
                invariant_config.fail_on_revert,
                invariant_contract.call_after_invariant,
            ) && !success
            {
                let _ = sh_warn!(
                    "\
                            Replayed invariant failure from {:?} file. \
                            Run `forge clean` or remove file to ignore failure and to continue invariant test campaign.",
                    failure_file.as_path()
                );
                // If sequence still fails then replay error to collect traces and
                // exit without executing new runs.
                let _ = replay_run(
                    &invariant_contract,
                    self.clone_executor(),
                    &self.cr.mcr.known_contracts,
                    identified_contracts.clone(),
                    &mut self.result.logs,
                    &mut self.result.traces,
                    &mut self.result.line_coverage,
                    &mut self.result.deprecated_cheatcodes,
                    &txes,
                    show_solidity,
                );
                self.result.invariant_replay_fail(
                    replayed_entirely,
                    &invariant_contract.invariant_function.name,
                    call_sequence,
                );
                return self.result;
            }
        }

        let progress = start_fuzz_progress(
            self.cr.progress,
            self.cr.name,
            &func.name,
            invariant_config.timeout,
            invariant_config.runs,
        );
        let invariant_result = match evm.invariant_fuzz(
            invariant_contract.clone(),
            &self.setup.fuzz_fixtures,
            &self.setup.deployed_libs,
            progress.as_ref(),
        ) {
            Ok(x) => x,
            Err(e) => {
                self.result.invariant_setup_fail(e);
                return self.result;
            }
        };
        // Merge coverage collected during invariant run with test setup coverage.
        self.result.merge_coverages(invariant_result.line_coverage);

        let mut counterexample = None;
        let success = invariant_result.error.is_none();
        let reason = invariant_result.error.as_ref().and_then(|err| err.revert_reason());

        match invariant_result.error {
            // If invariants were broken, replay the error to collect logs and traces
            Some(error) => match error {
                InvariantFuzzError::BrokenInvariant(case_data)
                | InvariantFuzzError::Revert(case_data) => {
                    // Replay error to create counterexample and to collect logs, traces and
                    // coverage.
                    match replay_error(
                        &case_data,
                        &invariant_contract,
                        self.clone_executor(),
                        &self.cr.mcr.known_contracts,
                        identified_contracts.clone(),
                        &mut self.result.logs,
                        &mut self.result.traces,
                        &mut self.result.line_coverage,
                        &mut self.result.deprecated_cheatcodes,
                        progress.as_ref(),
                        show_solidity,
                    ) {
                        Ok(call_sequence) => {
                            if !call_sequence.is_empty() {
                                // Persist error in invariant failure dir.
                                if let Err(err) = foundry_common::fs::create_dir_all(failure_dir) {
                                    error!(%err, "Failed to create invariant failure dir");
                                } else if let Err(err) = foundry_common::fs::write_json_file(
                                    failure_file.as_path(),
                                    &InvariantPersistedFailure {
                                        call_sequence: call_sequence.clone(),
                                        driver_bytecode: Some(test_bytecode.clone()),
                                    },
                                ) {
                                    error!(%err, "Failed to record call sequence");
                                }

                                let original_seq_len =
                                    if let TestError::Fail(_, calls) = &case_data.test_error {
                                        calls.len()
                                    } else {
                                        call_sequence.len()
                                    };

                                counterexample =
                                    Some(CounterExample::Sequence(original_seq_len, call_sequence))
                            }
                        }
                        Err(err) => {
                            error!(%err, "Failed to replay invariant error");
                        }
                    };
                }
                InvariantFuzzError::MaxAssumeRejects(_) => {}
            },

            // If invariants ran successfully, replay the last run to collect logs and
            // traces.
            _ => {
                if let Err(err) = replay_run(
                    &invariant_contract,
                    self.clone_executor(),
                    &self.cr.mcr.known_contracts,
                    identified_contracts.clone(),
                    &mut self.result.logs,
                    &mut self.result.traces,
                    &mut self.result.line_coverage,
                    &mut self.result.deprecated_cheatcodes,
                    &invariant_result.last_run_inputs,
                    show_solidity,
                ) {
                    error!(%err, "Failed to replay last invariant run");
                }
            }
        }

        self.result.invariant_result(
            invariant_result.gas_report_traces,
            success,
            reason,
            counterexample,
            invariant_result.cases,
            invariant_result.reverts,
            invariant_result.metrics,
            invariant_result.failed_corpus_replays,
        );
        self.result
    }

    /// Runs a fuzzed test.
    ///
    /// Applies the before test txes (if any), fuzzes the current function and returns the
    /// `TestResult`.
    ///
    /// Before test txes are applied in order and state modifications committed to the EVM database
    /// (therefore the fuzz test will use the modified state).
    /// State modifications of before test txes and fuzz test are discarded after test ends,
    /// similar to `eth_call`.
    fn run_fuzz_test(mut self, func: &Function) -> TestResult {
        let binding = self.executor.clone().into_owned();
        self.executor = Cow::Owned(binding);
        // Prepare fuzz test execution.
        if self.prepare_test(func).is_err() {
            return self.result;
        }

        let runner = self.fuzz_runner();
        let fuzz_config = self.config.fuzz.clone();

        let progress = start_fuzz_progress(
            self.cr.progress,
            self.cr.name,
            &func.name,
            fuzz_config.timeout,
            fuzz_config.runs,
        );

        // Run fuzz test.
        let fuzzed_executor =
            FuzzedExecutor::new(self.executor.into_owned(), runner, self.tcfg.sender, fuzz_config);
        let result = fuzzed_executor.fuzz(
            func,
            &self.setup.fuzz_fixtures,
            &self.setup.deployed_libs,
            self.address,
            &self.cr.mcr.revert_decoder,
            progress.as_ref(),
        );
        self.result.fuzz_result(result);

        self.result
    }

    /// Prepares single unit test and fuzz test execution:
    /// - set up the test result and executor
    /// - check if before test txes are configured and apply them in order
    ///
    /// Before test txes are arrays of arbitrary calldata obtained by calling the `beforeTest`
    /// function with test selector as a parameter.
    ///
    /// Unit tests within same contract (or even current test) are valid options for before test tx
    /// configuration. Test execution stops if any of before test txes fails.
    fn prepare_test(&mut self, func: &Function) -> Result<(), ()> {
        let address = self.setup.address;

        // Apply before test configured functions (if any).
        if self.cr.contract.abi.functions().filter(|func| func.name.is_before_test_setup()).count()
            == 1
        {
            for calldata in self.executor.call_sol_default(
                address,
                &ITest::beforeTestSetupCall { testSelector: func.selector() },
            ) {
                // Apply before test configured calldata.
                match self.executor.to_mut().transact_raw(
                    self.tcfg.sender,
                    address,
                    calldata,
                    U256::ZERO,
                ) {
                    Ok(call_result) => {
                        let reverted = call_result.reverted;

                        // Merge tx result traces in unit test result.
                        self.result.extend(call_result);

                        // To continue unit test execution the call should not revert.
                        if reverted {
                            self.result.single_fail(None);
                            return Err(());
                        }
                    }
                    Err(_) => {
                        self.result.single_fail(None);
                        return Err(());
                    }
                }
            }
        }
        Ok(())
    }

    fn fuzz_runner(&self) -> TestRunner {
        let config = &self.config.fuzz;
        let failure_persist_path = config
            .failure_persist_dir
            .as_ref()
            .unwrap()
            .join(config.failure_persist_file.as_ref().unwrap())
            .into_os_string()
            .into_string()
            .unwrap();
        fuzzer_with_cases(
            config.seed,
            config.runs,
            config.max_test_rejects,
            Some(Box::new(FileFailurePersistence::Direct(failure_persist_path.leak()))),
        )
    }

    fn invariant_runner(&self) -> TestRunner {
        let config = &self.config.invariant;
        fuzzer_with_cases(self.config.fuzz.seed, config.runs, config.max_assume_rejects, None)
    }

    fn clone_executor(&self) -> Executor {
        self.executor.clone().into_owned()
    }
}

fn fuzzer_with_cases(
    seed: Option<U256>,
    cases: u32,
    max_global_rejects: u32,
    file_failure_persistence: Option<Box<dyn FailurePersistence>>,
) -> TestRunner {
    let config = proptest::test_runner::Config {
        failure_persistence: file_failure_persistence,
        cases,
        max_global_rejects,
        // Disable proptest shrink: for fuzz tests we provide single counterexample,
        // for invariant tests we shrink outside proptest.
        max_shrink_iters: 0,
        ..Default::default()
    };

    if let Some(seed) = seed {
        trace!(target: "forge::test", %seed, "building deterministic fuzzer");
        let rng = TestRng::from_seed(RngAlgorithm::ChaCha, &seed.to_be_bytes::<32>());
        TestRunner::new_with_rng(config, rng)
    } else {
        trace!(target: "forge::test", "building stochastic fuzzer");
        TestRunner::new(config)
    }
}

/// Holds data about a persisted invariant failure.
#[derive(Serialize, Deserialize)]
struct InvariantPersistedFailure {
    /// Recorded counterexample.
    call_sequence: Vec<BaseCounterExample>,
    /// Bytecode of the test contract that generated the counterexample.
    #[serde(skip_serializing_if = "Option::is_none")]
    driver_bytecode: Option<Bytes>,
}

/// Helper function to load failed call sequence from file.
/// Ignores failure if generated with different test contract than the current one.
fn persisted_call_sequence(path: &Path, bytecode: &Bytes) -> Option<Vec<BaseCounterExample>> {
    foundry_common::fs::read_json_file::<InvariantPersistedFailure>(path).ok().and_then(
        |persisted_failure| {
            if let Some(persisted_bytecode) = &persisted_failure.driver_bytecode {
                // Ignore persisted sequence if test bytecode doesn't match.
                if !bytecode.eq(persisted_bytecode) {
                    let _= sh_warn!("\
                            Failure from {:?} file was ignored because test contract bytecode has changed.",
                        path
                    );
                    return None;
                }
            };
            Some(persisted_failure.call_sequence)
        },
    )
}

/// Helper functions to return canonicalized invariant failure paths.
fn invariant_failure_paths(
    config: &InvariantConfig,
    contract_name: &str,
    invariant_name: &str,
) -> (PathBuf, PathBuf) {
    let dir = config
        .failure_persist_dir
        .clone()
        .unwrap()
        .join("failures")
        .join(contract_name.split(':').next_back().unwrap());
    let dir = canonicalized(dir);
    let file = canonicalized(dir.join(invariant_name));
    (dir, file)
}<|MERGE_RESOLUTION|>--- conflicted
+++ resolved
@@ -545,20 +545,12 @@
     /// test ends, similar to `eth_call`.
     fn run_unit_test(mut self, func: &Function) -> TestResult {
         // Prepare unit test execution.
-<<<<<<< HEAD
-        self.executor.strategy.runner.checkpoint();
-
-        if self.prepare_test(func).is_err() {
-            self.executor.strategy.runner.reload_checkpoint();
-
-=======
         self.executor.strategy.runner.start_transaction(self.executor.strategy.context.as_ref());
         if self.prepare_test(func).is_err() {
             self.executor
                 .strategy
                 .runner
                 .rollback_transaction(self.executor.strategy.context.as_ref());
->>>>>>> 223807fe
             return self.result;
         }
 
@@ -575,28 +567,18 @@
             Err(EvmError::Execution(err)) => (err.raw, Some(err.reason)),
             Err(EvmError::Skip(reason)) => {
                 self.result.single_skip(reason);
-<<<<<<< HEAD
-                self.executor.strategy.runner.reload_checkpoint();
-
-=======
                 self.executor
                     .strategy
                     .runner
                     .rollback_transaction(self.executor.strategy.context.as_ref());
->>>>>>> 223807fe
                 return self.result;
             }
             Err(err) => {
                 self.result.single_fail(Some(err.to_string()));
-<<<<<<< HEAD
-                self.executor.strategy.runner.reload_checkpoint();
-
-=======
                 self.executor
                     .strategy
                     .runner
                     .rollback_transaction(self.executor.strategy.context.as_ref());
->>>>>>> 223807fe
                 return self.result;
             }
         };
@@ -604,11 +586,7 @@
         let success =
             self.executor.is_raw_call_mut_success(self.address, &mut raw_call_result, false);
         self.result.single_result(success, reason, raw_call_result);
-<<<<<<< HEAD
-        self.executor.strategy.runner.reload_checkpoint();
-=======
         self.executor.strategy.runner.rollback_transaction(self.executor.strategy.context.as_ref());
->>>>>>> 223807fe
 
         self.result
     }
