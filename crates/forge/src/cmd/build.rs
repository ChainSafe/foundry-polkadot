use super::{install, watch::WatchArgs};
use clap::Parser;
use eyre::{Result, eyre};
use forge_lint::{linter::Linter, sol::SolidityLinter};
use foundry_cli::{
    opts::{BuildOpts, solar_pcx_from_build_opts},
    utils::{LoadConfig, cache_local_signatures},
};
use foundry_common::{compile::ProjectCompiler, shell};
use foundry_compilers::{
    CompilationError, FileFilter, Project, ProjectCompileOutput,
    compilers::{Language, multi::MultiCompilerLanguage},
    solc::SolcLanguage,
    utils::source_files_iter,
};
use foundry_config::{
    Config, SkipBuildFilters,
    figment::{
        self, Metadata, Profile, Provider,
        error::Kind::InvalidType,
        value::{Dict, Map, Value},
    },
<<<<<<< HEAD
    revive, Config,
=======
    filter::expand_globs,
>>>>>>> fd677c89
};
use serde::Serialize;
use std::path::PathBuf;

foundry_config::merge_impl_figment_convert!(BuildArgs, build);

/// CLI arguments for `forge build`.
///
/// CLI arguments take the highest precedence in the Config/Figment hierarchy.
/// In order to override them in the foundry `Config` they need to be merged into an existing
/// `figment::Provider`, like `foundry_config::Config` is.
///
/// `BuildArgs` implements `figment::Provider` in which all config related fields are serialized and
/// then merged into an existing `Config`, effectively overwriting them.
///
/// Some arguments are marked as `#[serde(skip)]` and require manual processing in
/// `figment::Provider` implementation
#[derive(Clone, Debug, Default, Serialize, Parser)]
#[command(next_help_heading = "Build options", about = None, long_about = None)] // override doc
pub struct BuildArgs {
    /// Build source files from specified paths.
    #[serde(skip)]
    pub paths: Option<Vec<PathBuf>>,

    /// Print compiled contract names.
    #[arg(long)]
    #[serde(skip)]
    pub names: bool,

    /// Print compiled contract sizes.
    /// Constructor argument length is not included in the calculation of initcode size.
    #[arg(long)]
    #[serde(skip)]
    pub sizes: bool,

    /// Ignore initcode contract bytecode size limit introduced by EIP-3860.
    #[arg(long, alias = "ignore-initcode-size")]
    #[serde(skip)]
    pub ignore_eip_3860: bool,

    #[command(flatten)]
    #[serde(flatten)]
    pub build: BuildOpts,

    #[command(flatten)]
    #[serde(skip)]
    pub watch: WatchArgs,
}

impl BuildArgs {
    pub fn run(self) -> Result<ProjectCompileOutput> {
        let mut config = self.load_config()?;

        if install::install_missing_dependencies(&mut config) && config.auto_detect_remappings {
            // need to re-configure here to also catch additional remappings
            config = self.load_config()?;
        }

        let project = config.project()?;

        // Collect sources to compile if build subdirectories specified.
        let mut files = vec![];
        if let Some(paths) = &self.paths {
            for path in paths {
                let joined = project.root().join(path);
                let path = if joined.exists() { &joined } else { path };
                files.extend(source_files_iter(path, MultiCompilerLanguage::FILE_EXTENSIONS));
            }
            if files.is_empty() {
                eyre::bail!("No source files found in specified build paths.")
            }
        }

        let format_json = shell::is_json();
        let mut compiler = ProjectCompiler::new()
            .files(files)
            .dynamic_test_linking(config.dynamic_test_linking)
            .print_names(self.names)
            .print_sizes(self.sizes)
            .ignore_eip_3860(self.ignore_eip_3860)
            .bail(!format_json);

        if config.resolc.resolc_compile {
            compiler =
                compiler.size_limits(revive::CONTRACT_SIZE_LIMIT, revive::CONTRACT_SIZE_LIMIT);
        }

        let output = compiler.compile(&project)?;

        // Cache project selectors.
        cache_local_signatures(&output)?;

        if format_json && !self.names && !self.sizes {
            sh_println!("{}", serde_json::to_string_pretty(&output.output())?)?;
        }

        // Only run the `SolidityLinter` if lint on build and no compilation errors.
        if config.lint.lint_on_build && !output.output().errors.iter().any(|e| e.is_error()) {
            self.lint(&project, &config, self.paths.as_deref())
                .map_err(|err| eyre!("Lint failed: {err}"))?;
        }

        Ok(output)
    }

    fn lint(&self, project: &Project, config: &Config, files: Option<&[PathBuf]>) -> Result<()> {
        let format_json = shell::is_json();
        if project.compiler.solc.is_some() && !shell::is_quiet() {
            let linter = SolidityLinter::new(config.project_paths())
                .with_json_emitter(format_json)
                .with_description(!format_json)
                .with_severity(if config.lint.severity.is_empty() {
                    None
                } else {
                    Some(config.lint.severity.clone())
                })
                .without_lints(if config.lint.exclude_lints.is_empty() {
                    None
                } else {
                    Some(
                        config
                            .lint
                            .exclude_lints
                            .iter()
                            .filter_map(|s| forge_lint::sol::SolLint::try_from(s.as_str()).ok())
                            .collect(),
                    )
                });

            // Expand ignore globs and canonicalize from the get go
            let ignored = expand_globs(&config.root, config.lint.ignore.iter())?
                .iter()
                .flat_map(foundry_common::fs::canonicalize_path)
                .collect::<Vec<_>>();

            let skip = SkipBuildFilters::new(config.skip.clone(), config.root.clone());
            let curr_dir = std::env::current_dir()?;
            let input_files = config
                .project_paths::<SolcLanguage>()
                .input_files_iter()
                .filter(|p| {
                    // Lint only specified build files, if any.
                    if let Some(files) = files {
                        return files.iter().any(|file| &curr_dir.join(file) == p);
                    }
                    skip.is_match(p)
                        && !(ignored.contains(p) || ignored.contains(&curr_dir.join(p)))
                })
                .collect::<Vec<_>>();

            if !input_files.is_empty() {
                let sess = linter.init();

                let pcx = solar_pcx_from_build_opts(
                    &sess,
                    &self.build,
                    Some(project),
                    Some(&input_files),
                )?;
                linter.early_lint(&input_files, pcx);

                let pcx = solar_pcx_from_build_opts(
                    &sess,
                    &self.build,
                    Some(project),
                    Some(&input_files),
                )?;
                linter.late_lint(&input_files, pcx);
            }
        }

        Ok(())
    }

    /// Returns the `Project` for the current workspace
    ///
    /// This loads the `foundry_config::Config` for the current workspace (see
    /// [`foundry_config::utils::find_project_root`] and merges the cli `BuildArgs` into it before
    /// returning [`foundry_config::Config::project()`]
    pub fn project(&self) -> Result<Project> {
        self.build.project()
    }

    /// Returns whether `BuildArgs` was configured with `--watch`
    pub fn is_watch(&self) -> bool {
        self.watch.watch.is_some()
    }

    /// Returns the [`watchexec::Config`] necessary to bootstrap a new watch loop.
    pub(crate) fn watchexec_config(&self) -> Result<watchexec::Config> {
        // Use the path arguments or if none where provided the `src`, `test` and `script`
        // directories as well as the `foundry.toml` configuration file.
        self.watch.watchexec_config(|| {
            let config = self.load_config()?;
            let foundry_toml: PathBuf = config.root.join(Config::FILE_NAME);
            Ok([config.src, config.test, config.script, foundry_toml])
        })
    }
}

// Make this args a `figment::Provider` so that it can be merged into the `Config`
impl Provider for BuildArgs {
    fn metadata(&self) -> Metadata {
        Metadata::named("Build Args Provider")
    }

    fn data(&self) -> Result<Map<Profile, Dict>, figment::Error> {
        let value = Value::serialize(self)?;
        let error = InvalidType(value.to_actual(), "map".into());
        let mut dict = value.into_dict().ok_or(error)?;

        if self.names {
            dict.insert("names".to_string(), true.into());
        }

        if self.sizes {
            dict.insert("sizes".to_string(), true.into());
        }

        if self.ignore_eip_3860 {
            dict.insert("ignore_eip_3860".to_string(), true.into());
        }

        Ok(Map::from([(Config::selected_profile(), dict)]))
    }
}<|MERGE_RESOLUTION|>--- conflicted
+++ resolved
@@ -1,30 +1,27 @@
 use super::{install, watch::WatchArgs};
 use clap::Parser;
-use eyre::{Result, eyre};
+use eyre::{eyre, Result};
 use forge_lint::{linter::Linter, sol::SolidityLinter};
 use foundry_cli::{
-    opts::{BuildOpts, solar_pcx_from_build_opts},
-    utils::{LoadConfig, cache_local_signatures},
+    opts::{solar_pcx_from_build_opts, BuildOpts},
+    utils::{cache_local_signatures, LoadConfig},
 };
 use foundry_common::{compile::ProjectCompiler, shell};
 use foundry_compilers::{
-    CompilationError, FileFilter, Project, ProjectCompileOutput,
-    compilers::{Language, multi::MultiCompilerLanguage},
+    compilers::{multi::MultiCompilerLanguage, Language},
     solc::SolcLanguage,
     utils::source_files_iter,
+    CompilationError, FileFilter, Project, ProjectCompileOutput,
 };
 use foundry_config::{
-    Config, SkipBuildFilters,
     figment::{
-        self, Metadata, Profile, Provider,
+        self,
         error::Kind::InvalidType,
         value::{Dict, Map, Value},
+        Metadata, Profile, Provider,
     },
-<<<<<<< HEAD
-    revive, Config,
-=======
     filter::expand_globs,
->>>>>>> fd677c89
+    revive, Config, SkipBuildFilters,
 };
 use serde::Serialize;
 use std::path::PathBuf;
