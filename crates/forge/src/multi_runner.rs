--- conflicted
+++ resolved
@@ -1,21 +1,20 @@
 //! Forge test runner for multiple contracts.
 
 use crate::{
-    ContractRunner, TestFilter, progress::TestsProgress, result::SuiteResult,
-    runner::LIBRARY_DEPLOYER,
+    progress::TestsProgress, result::SuiteResult, runner::LIBRARY_DEPLOYER, ContractRunner,
+    TestFilter,
 };
 use alloy_json_abi::{Function, JsonAbi};
 use alloy_primitives::{Address, Bytes, U256};
 use eyre::Result;
-use foundry_common::{ContractsByArtifact, TestFunctionExt, get_contract_name, shell::verbosity};
+use foundry_common::{get_contract_name, shell::verbosity, ContractsByArtifact, TestFunctionExt};
 use foundry_compilers::{
-    Artifact, ArtifactId, ProjectCompileOutput,
     artifacts::{Contract, Libraries},
     compilers::Compiler,
+    Artifact, ArtifactId, ProjectCompileOutput,
 };
 use foundry_config::{Config, InlineConfig};
 use foundry_evm::{
-    Env,
     backend::Backend,
     decode::RevertDecoder,
     executors::{Executor, ExecutorBuilder, ExecutorStrategy},
@@ -23,6 +22,7 @@
     inspectors::CheatsConfig,
     opts::EvmOpts,
     traces::{InternalTraceMode, TraceMode},
+    Env,
 };
 use foundry_linking::{LinkOutput, Linker};
 use rayon::prelude::*;
@@ -32,7 +32,7 @@
     collections::BTreeMap,
     fmt::Debug,
     path::Path,
-    sync::{Arc, mpsc},
+    sync::{mpsc, Arc},
     time::Instant,
 };
 
@@ -255,20 +255,16 @@
 
         debug!("start executing all tests in contract");
 
-        let executor = self.tcfg.executor(self.known_contracts.clone(), artifact_id, db.clone());
+        let executor = self.tcfg.executor(
+            self.strategy.clone(),
+            self.known_contracts.clone(),
+            artifact_id,
+            db.clone(),
+        );
         let runner = ContractRunner::new(
             &identifier,
             contract,
-<<<<<<< HEAD
-            self.tcfg.executor(
-                self.strategy.clone(),
-                self.known_contracts.clone(),
-                artifact_id,
-                db.clone(),
-            ),
-=======
             executor,
->>>>>>> fd677c89
             progress,
             tokio_handle,
             span,
