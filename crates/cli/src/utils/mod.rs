--- conflicted
+++ resolved
@@ -1,18 +1,15 @@
 use alloy_json_abi::JsonAbi;
-use alloy_primitives::{U256, map::HashMap};
-use alloy_provider::{Provider, network::AnyNetwork};
+use alloy_primitives::{map::HashMap, U256};
+use alloy_provider::{network::AnyNetwork, Provider};
 use eyre::{ContextCompat, Result};
 use foundry_common::{
     provider::{ProviderBuilder, RetryProvider},
     shell,
 };
 use foundry_config::{Chain, Config};
-<<<<<<< HEAD
 use foundry_evm::executors::ExecutorStrategy;
-=======
 use itertools::Itertools;
 use regex::Regex;
->>>>>>> fd677c89
 use serde::de::DeserializeOwned;
 use std::{
     ffi::OsStr,
@@ -727,7 +724,11 @@
 
     // don't set this in cmd() because it's not wanted for all commands
     fn stderr(self) -> Stdio {
-        if self.quiet { Stdio::piped() } else { Stdio::inherit() }
+        if self.quiet {
+            Stdio::piped()
+        } else {
+            Stdio::inherit()
+        }
     }
 }
 
