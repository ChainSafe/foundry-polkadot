mod mock_handler;

use alloy_primitives::{Address, B256, Bytes, Log, hex, ruint::aliases::U256};
use alloy_rpc_types::BlobTransactionSidecar;
use alloy_sol_types::SolValue;
use foundry_cheatcodes::{
    Broadcast, BroadcastableTransactions, CheatcodeInspectorStrategy,
    CheatcodeInspectorStrategyContext, CheatcodeInspectorStrategyRunner, CheatsConfig, CheatsCtxt,
    CommonCreateInput, Ecx, EvmCheatcodeInspectorStrategyRunner, Result,
    Vm::{
<<<<<<< HEAD
        chainIdCall, dealCall, etchCall, getNonce_0Call, loadCall, pvmCall, resetNonceCall,
        rollCall, setNonceCall, setNonceUnsafeCall, storeCall, warpCall,
=======
        chainIdCall, coinbaseCall, dealCall, etchCall, getNonce_0Call, loadCall, polkadotSkipCall,
        pvmCall, resetNonceCall, revertToStateAndDeleteCall, revertToStateCall, rollCall,
        setBlockhashCall, setNonceCall, setNonceUnsafeCall, snapshotStateCall, storeCall, warpCall,
>>>>>>> 223807fe
    },
    journaled_account, precompile_error,
};

use foundry_compilers::resolc::dual_compiled_contracts::DualCompiledContracts;
use foundry_evm::constants::CHEATCODE_ADDRESS;
use revive_env::{AccountId, Runtime, System, Timestamp};
use std::{
    any::{Any, TypeId},
    sync::Arc,
};
use tracing::warn;

use alloy_eips::eip7702::SignedAuthorization;
use polkadot_sdk::{
    pallet_revive::{
<<<<<<< HEAD
        self, AccountInfo, AddressMapper, BalanceOf, BytecodeType, Code, ContractInfo,
        DebugSettings, ExecConfig, Executable, Pallet, evm::CallTrace,
=======
        AccountInfo, AddressMapper, BalanceOf, BytecodeType, Code, ContractInfo, DebugSettings,
        ExecConfig, Pallet, evm::CallTrace,
>>>>>>> 223807fe
    },
    polkadot_sdk_frame::prelude::OriginFor,
    sp_core::{self, H160, H256},
    sp_io,
    sp_weights::Weight,
};

use crate::{
    cheatcodes::mock_handler::MockHandlerImpl,
<<<<<<< HEAD
    execute_with_externalities,
=======
    state::TestEnv,
>>>>>>> 223807fe
    tracing::{Tracer, storage_tracer::AccountAccess},
};
use foundry_cheatcodes::Vm::{AccountAccess as FAccountAccess, ChainInfo};
use polkadot_sdk::pallet_revive::tracing::Tracing;

use revm::{
    bytecode::opcode as op,
    context::{CreateScheme, JournalTr},
    interpreter::{
        CallInputs, CallOutcome, CallScheme, CreateOutcome, Gas, InstructionResult, Interpreter,
        InterpreterResult, interpreter_types::Jumps,
    },
    state::Bytecode,
};
pub trait PvmCheatcodeInspectorStrategyBuilder {
    fn new_pvm(
        dual_compiled_contracts: DualCompiledContracts,
        runtime_mode: crate::ReviveRuntimeMode,
        externalities: TestEnv,
    ) -> Self;
}
impl PvmCheatcodeInspectorStrategyBuilder for CheatcodeInspectorStrategy {
    // Creates a new PVM strategy
    fn new_pvm(
        dual_compiled_contracts: DualCompiledContracts,
        runtime_mode: crate::ReviveRuntimeMode,
        externalities: TestEnv,
    ) -> Self {
        Self {
            runner: &PvmCheatcodeInspectorStrategyRunner,
            context: Box::new(PvmCheatcodeInspectorStrategyContext::new(
                dual_compiled_contracts,
                runtime_mode,
                externalities,
            )),
        }
    }
}

/// Controls the automatic migration to pallet-revive during test execution.
#[derive(Debug, Clone, Copy, PartialEq, Eq, Default)]
pub enum PvmStartupMigration {
    /// Defer database migration to a later execution point.
    /// This is the initial state - waiting for the test contract to be deployed.
    Defer,
    /// Allow database migration to pallet-revive (EVM or PVM mode).
    /// Set by `base_contract_deployed()` when the test contract is deployed.
    #[default]
    Allow,
    /// Database migration has already been performed.
    /// Prevents redundant migrations.
    Done,
}

impl PvmStartupMigration {
    /// Check if startup migration is allowed
    pub fn is_allowed(&self) -> bool {
        matches!(self, Self::Allow)
    }

    /// Allow migrating the database to PVM storage
    pub fn allow(&mut self) {
        *self = Self::Allow;
    }

    /// Mark the migration as completed
    pub fn done(&mut self) {
        *self = Self::Done;
    }
}
/// PVM-specific strategy context.
#[derive(Debug, Default, Clone)]
pub struct PvmCheatcodeInspectorStrategyContext {
    /// Whether we're currently using pallet-revive (migrated from REVM)
    pub using_pvm: bool,
    /// When in PVM context, execute the next CALL or CREATE in the EVM instead.
    pub skip_pvm: bool,
    /// Any contracts that were deployed in `skip_pvm` step.
    /// This makes it easier to dispatch calls to any of these addresses in PVM context, directly
    /// to EVM. Alternatively, we'd need to add `vm.polkadotSkip()` to these calls manually.
    pub skip_pvm_addresses: std::collections::HashSet<Address>,
    /// Records the next create address for `skip_pvm_addresses`.
    pub record_next_create_address: bool,
    /// Controls automatic migration to pallet-revive
    pub pvm_startup_migration: PvmStartupMigration,
    pub dual_compiled_contracts: DualCompiledContracts,
    /// Runtime backend mode when using pallet-revive (PVM or EVM)
    pub runtime_mode: crate::ReviveRuntimeMode,
    pub remove_recorded_access_at: Option<usize>,
    pub externalities: TestEnv,
}

impl PvmCheatcodeInspectorStrategyContext {
    pub fn new(
        dual_compiled_contracts: DualCompiledContracts,
        runtime_mode: crate::ReviveRuntimeMode,
        externalities: TestEnv,
    ) -> Self {
        Self {
            // Start in REVM mode by default
            using_pvm: false,
            skip_pvm: false,
            skip_pvm_addresses: Default::default(),
            record_next_create_address: Default::default(),
            // Will be set to Allow when test contract deploys
            pvm_startup_migration: PvmStartupMigration::Defer,
            dual_compiled_contracts,
            runtime_mode,
            remove_recorded_access_at: None,
            externalities,
        }
    }
}

impl CheatcodeInspectorStrategyContext for PvmCheatcodeInspectorStrategyContext {
    fn new_cloned(&self) -> Box<dyn CheatcodeInspectorStrategyContext> {
        Box::new(self.clone())
    }

    fn as_any_mut(&mut self) -> &mut dyn Any {
        self
    }

    fn as_any_ref(&self) -> &dyn Any {
        self
    }
}

<<<<<<< HEAD
fn set_nonce(address: Address, nonce: u64, ecx: Ecx<'_, '_, '_>, check_nonce: bool) {
    execute_with_externalities(|externalities| {
        externalities.execute_with(|| {
            let account_id =
                AccountId::to_fallback_account_id(&H160::from_slice(address.as_slice()));
            let current_nonce = System::account_nonce(&account_id);
            if check_nonce {
                assert!(
                    current_nonce as u64 <= nonce,
                    "Cannot set nonce lower than current nonce: {current_nonce} > {nonce}"
                );
            }

            polkadot_sdk::frame_system::Account::<Runtime>::mutate(&account_id, |a| {
                a.nonce = nonce.min(u32::MAX.into()).try_into().expect("shouldn't happen");
            });
        })
    });
    let account = ecx.journaled_state.load_account(address).expect("account loaded").data;
    account.mark_touch();
    account.info.nonce = nonce;
}

fn set_balance(address: Address, amount: U256, ecx: Ecx<'_, '_, '_>) -> U256 {
    let account = ecx.journaled_state.load_account(address).expect("account loaded").data;
    account.mark_touch();
    account.info.balance = amount;
    let amount_pvm = sp_core::U256::from_little_endian(&amount.as_le_bytes()).min(u128::MAX.into());

    let old_balance = execute_with_externalities(|externalities| {
        externalities.execute_with(|| {
            let h160_addr = H160::from_slice(address.as_slice());
            let old_balance = pallet_revive::Pallet::<Runtime>::evm_balance(&h160_addr);
            pallet_revive::Pallet::<Runtime>::set_evm_balance(&h160_addr, amount_pvm)
                .expect("failed to set evm balance");
            old_balance
        })
    });
    U256::from_limbs(old_balance.0)
}

fn set_block_number(new_height: U256, ecx: Ecx<'_, '_, '_>) {
    // Set block number in EVM context.
    ecx.block.number = new_height;

    // Set block number in pallet-revive runtime.
    execute_with_externalities(|externalities| {
        externalities.execute_with(|| {
            System::set_block_number(new_height.try_into().expect("Block number exceeds u64"));
        })
    });
}

// Implements the `etch` cheatcode for PVM.
fn etch_call(target: &Address, new_runtime_code: &Bytes, ecx: Ecx<'_, '_, '_>) -> Result {
    let origin_address = H160::from_slice(ecx.tx.caller.as_slice());
    let origin_account = AccountId::to_fallback_account_id(&origin_address);

    let target_address = H160::from_slice(target.as_slice());
    let target_account = AccountId::to_fallback_account_id(&target_address);

    execute_with_externalities(|externalities| {
        externalities.execute_with(|| {
            let code = new_runtime_code.to_vec();
            let code_type =
                if code.starts_with(b"PVM\0") { BytecodeType::Pvm } else { BytecodeType::Evm };
            let contract_blob = Pallet::<Runtime>::try_upload_code(
                origin_account.clone(),
                code,
                code_type,
                BalanceOf::<Runtime>::MAX,
                &ExecConfig::new_substrate_tx(),
            )
            .map_err(|_| <&str as Into<Error>>::into("Could not upload PVM code"))?
            .0;

            let mut contract_info = if let Some(contract_info) =
                AccountInfo::<Runtime>::load_contract(&target_address)
            {
                contract_info
            } else {
                let contract_info = ContractInfo::<Runtime>::new(
                    &target_address,
                    System::account_nonce(target_account),
                    *contract_blob.code_hash(),
                )
                .map_err(|err| {
                    tracing::error!("Could not create contract info: {:?}", err);
                    <&str as Into<Error>>::into("Could not create contract info")
                })?;
                System::inc_account_nonce(AccountId::to_fallback_account_id(&target_address));
                contract_info
            };
            contract_info.code_hash = *contract_blob.code_hash();
            AccountInfo::<Runtime>::insert_contract(
                &H160::from_slice(target.as_slice()),
                contract_info,
            );
            Ok::<(), Error>(())
        })
    })?;
    Ok(Default::default())
}

fn set_timestamp(new_timestamp: U256, ecx: Ecx<'_, '_, '_>) {
    // Set timestamp in EVM context (seconds).
    ecx.block.timestamp = new_timestamp;

    // Set timestamp in pallet-revive runtime (milliseconds).
    execute_with_externalities(|externalities| {
        externalities.execute_with(|| {
            let timestamp_ms = new_timestamp.saturating_to::<u64>().saturating_mul(1000);
            Timestamp::set_timestamp(timestamp_ms);
        })
    });
}

fn set_chain_id(new_chain_id: u64, ecx: Ecx<'_, '_, '_>) {
    // Set new chain id.
    ecx.cfg.chain_id = new_chain_id;

    // Set chain id in pallet-revive runtime.
    execute_with_externalities(|externalities| {
        externalities.execute_with(|| {
            <revive_env::Runtime as polkadot_sdk::pallet_revive::Config>::ChainId::set(
                &ecx.cfg.chain_id,
            );
        })
    });
}

=======
>>>>>>> 223807fe
/// Implements [CheatcodeInspectorStrategyRunner] for PVM.
#[derive(Debug, Default, Clone)]
pub struct PvmCheatcodeInspectorStrategyRunner;

impl PvmCheatcodeInspectorStrategyRunner {
    fn append_recorded_accesses(
        &self,
        state: &mut foundry_cheatcodes::Cheatcodes,
        ecx: Ecx<'_, '_, '_>,
        account_accesses: Vec<AccountAccess>,
    ) {
        if state.recording_accesses {
            for record in &account_accesses {
                for r in &record.storage_accesses {
                    if !r.isWrite {
                        state.accesses.record_read(
                            Address::from(record.account.0),
                            alloy_primitives::U256::from_be_slice(r.slot.clone().as_slice()),
                        );
                    } else {
                        state.accesses.record_write(
                            Address::from(record.account.0),
                            alloy_primitives::U256::from_be_slice(r.slot.clone().as_slice()),
                        );
                    }
                }
            }
        }

        if let Some(recorded_account_diffs_stack) = state.recorded_account_diffs_stack.as_mut() {
            // A duplicate entry is inserted on call/create start by the revm, and updated on
            // call/create end.
            //
            // If we are inside a nested call (stack depth > 1), the placeholder
            // lives in the *parent* frame.  Its index will be exactly the current
            // length of that parent vector (`len()`), so we record that length.
            //
            // If we are at the root (depth == 1), the placeholder is already the
            // last element of the root vector.  We therefore record `len() - 1`.
            //
            // `zksync_fix_recorded_accesses()` uses this index later to drop the
            // single duplicate.
            //
            // TODO(zk): This is currently a hack, as account access recording is
            // done in 4 parts - create/create_end and call/call_end. And these must all be
            // moved to strategy.

            let stack_insert_index = if recorded_account_diffs_stack.len() > 1 {
                recorded_account_diffs_stack
                    .get(recorded_account_diffs_stack.len() - 2)
                    .map_or(0, Vec::len)
            } else {
                // `len() - 1`
                recorded_account_diffs_stack.first().map_or(0, |v| v.len().saturating_sub(1))
            };

            if let Some(last) = recorded_account_diffs_stack.last_mut() {
                let ctx = get_context_ref_mut(state.strategy.context.as_mut());
                ctx.remove_recorded_access_at = Some(stack_insert_index);
                for record in account_accesses {
                    let access = FAccountAccess {
                        chainInfo: ChainInfo {
                            forkId: ecx
                                .journaled_state
                                .database
                                .active_fork_id()
                                .unwrap_or_default(),
                            chainId: U256::from(ecx.cfg.chain_id),
                        },
                        accessor: Address::from(record.accessor.0),
                        account: Address::from(record.account.0),
                        kind: record.kind,
                        initialized: true,
                        oldBalance: U256::from_limbs(record.old_balance.0),
                        newBalance: U256::from_limbs(record.new_balance.0),
                        value: U256::from_limbs(record.value.0),
                        data: record.data,
                        reverted: false,
                        deployedCode: if record.deployed_bytecode_hash.unwrap_or_default().is_zero()
                        {
                            Default::default()
                        } else {
                            Bytes::from(record.deployed_bytecode_hash.unwrap_or_default().0)
                        },
                        storageAccesses: record.storage_accesses,
                        depth: record.depth,
                    };
                    last.push(access);
                }
            }
        }
    }
}

impl CheatcodeInspectorStrategyRunner for PvmCheatcodeInspectorStrategyRunner {
    fn apply_full(
        &self,
        cheatcode: &dyn foundry_cheatcodes::DynCheatcode,
        ccx: &mut CheatsCtxt<'_, '_, '_, '_>,
        executor: &mut dyn foundry_cheatcodes::CheatcodesExecutor,
    ) -> Result {
        fn is<T: std::any::Any>(t: TypeId) -> bool {
            TypeId::of::<T>() == t
        }
        let ctx: &mut PvmCheatcodeInspectorStrategyContext =
            get_context_ref_mut(ccx.state.strategy.context.as_mut());
        let using_pvm = ctx.using_pvm;
        match cheatcode.as_any().type_id() {
            t if is::<pvmCall>(t) => {
                tracing::info!(cheatcode = ?cheatcode.as_debug() , using_pvm = ?using_pvm);
                let pvmCall { enabled } = cheatcode.as_any().downcast_ref().unwrap();
                let ctx: &mut PvmCheatcodeInspectorStrategyContext =
                    get_context_ref_mut(ccx.state.strategy.context.as_mut());
                if *enabled {
                    select_revive(ctx, ccx.ecx);
                } else {
                    select_evm(ctx, ccx.ecx);
                }
                Ok(Default::default())
            }
            t if is::<polkadotSkipCall>(t) => {
                let polkadotSkipCall { .. } = cheatcode.as_any().downcast_ref().unwrap();
                let ctx = get_context_ref_mut(ccx.state.strategy.context.as_mut());
                ctx.skip_pvm = true;
                Ok(Default::default())
            }
            t if using_pvm && is::<dealCall>(t) => {
                tracing::info!(cheatcode = ?cheatcode.as_debug() , using_pvm = ?using_pvm);
                let dealCall { account, newBalance } = cheatcode.as_any().downcast_ref().unwrap();

                ctx.externalities.set_balance(*account, *newBalance);
                cheatcode.dyn_apply(ccx, executor)
            }
            t if using_pvm && is::<setNonceCall>(t) => {
                tracing::info!(cheatcode = ?cheatcode.as_debug() , using_pvm = ?using_pvm);

                let &setNonceCall { account, newNonce } =
                    cheatcode.as_any().downcast_ref().unwrap();
<<<<<<< HEAD
                set_nonce(account, newNonce, ccx.ecx, false);
=======
                ctx.externalities.set_nonce(account, newNonce);
>>>>>>> 223807fe

                cheatcode.dyn_apply(ccx, executor)
            }
            t if using_pvm && is::<setNonceUnsafeCall>(t) => {
                tracing::info!(cheatcode = ?cheatcode.as_debug() , using_pvm = ?using_pvm);

                let &setNonceUnsafeCall { account, newNonce } =
                    cheatcode.as_any().downcast_ref().unwrap();
                ctx.externalities.set_nonce(account, newNonce);

                cheatcode.dyn_apply(ccx, executor)
            }
            t if using_pvm && is::<resetNonceCall>(t) => {
                tracing::info!(cheatcode = ?cheatcode.as_debug() , using_pvm = ?using_pvm);
                let &resetNonceCall { account } = cheatcode.as_any().downcast_ref().unwrap();
                ctx.externalities.set_nonce(account, 0);
                cheatcode.dyn_apply(ccx, executor)
            }
            t if using_pvm && is::<getNonce_0Call>(t) => {
                tracing::info!(cheatcode = ?cheatcode.as_debug() , using_pvm = ?using_pvm);
                let &getNonce_0Call { account } = cheatcode.as_any().downcast_ref().unwrap();
                let ctx = get_context_ref_mut(ccx.state.strategy.context.as_mut());
                let nonce = ctx.externalities.get_nonce(account);
                Ok(u64::from(nonce).abi_encode())
            }
            t if using_pvm && is::<rollCall>(t) => {
                let &rollCall { newHeight } = cheatcode.as_any().downcast_ref().unwrap();

                ctx.externalities.set_block_number(newHeight);

                cheatcode.dyn_apply(ccx, executor)
            }
            t if using_pvm && is::<snapshotStateCall>(t) => {
                ctx.externalities.start_snapshotting();
                cheatcode.dyn_apply(ccx, executor)
            }
            t if using_pvm && is::<revertToStateAndDeleteCall>(t) => {
                let &revertToStateAndDeleteCall { snapshotId } =
                    cheatcode.as_any().downcast_ref().unwrap();

                ctx.externalities.revert(snapshotId.try_into().unwrap());
                cheatcode.dyn_apply(ccx, executor)
            }
            t if using_pvm && is::<revertToStateCall>(t) => {
                let &revertToStateCall { snapshotId } = cheatcode.as_any().downcast_ref().unwrap();

                ctx.externalities.revert(snapshotId.try_into().unwrap());
                cheatcode.dyn_apply(ccx, executor)
            }
            t if using_pvm && is::<warpCall>(t) => {
                let &warpCall { newTimestamp } = cheatcode.as_any().downcast_ref().unwrap();

                tracing::info!(cheatcode = ?cheatcode.as_debug() , using_pvm = ?using_pvm);
                ctx.externalities.set_timestamp(newTimestamp);

                cheatcode.dyn_apply(ccx, executor)
            }

            t if using_pvm && is::<chainIdCall>(t) => {
                let &chainIdCall { newChainId } = cheatcode.as_any().downcast_ref().unwrap();

                tracing::info!(cheatcode = ?cheatcode.as_debug() , using_pvm = ?using_pvm);
                ctx.externalities.set_chain_id(newChainId.to());

                cheatcode.dyn_apply(ccx, executor)
            }
            t if using_pvm && is::<coinbaseCall>(t) => {
                let &coinbaseCall { newCoinbase } = cheatcode.as_any().downcast_ref().unwrap();

                tracing::info!(cheatcode = ?cheatcode.as_debug() , using_pvm = ?using_pvm);
                ctx.externalities.set_block_author(newCoinbase);

                cheatcode.dyn_apply(ccx, executor)
            }
            t if is::<setBlockhashCall>(t) => {
                let &setBlockhashCall { blockNumber, blockHash } =
                    cheatcode.as_any().downcast_ref().unwrap();

                tracing::info!(cheatcode = ?cheatcode.as_debug(), using_pvm = ?using_pvm);

                // Validate blockNumber is not in the future
                let current_block = ctx.externalities.get_block_number();
                if blockNumber > current_block {
                    return Err(foundry_cheatcodes::Error::from(
                        "block number must be less than or equal to the current block number",
                    ));
                }

                let block_num_u64 = blockNumber.to::<u64>();
                ctx.externalities.set_blockhash(block_num_u64, blockHash);

                cheatcode.dyn_apply(ccx, executor)
            }
            t if using_pvm && is::<etchCall>(t) => {
                let etchCall { target, newRuntimeBytecode } =
                    cheatcode.as_any().downcast_ref().unwrap();
                let ctx = get_context_ref_mut(ccx.state.strategy.context.as_mut());

                ctx.externalities.etch_call(target, newRuntimeBytecode, ccx.ecx)?;
                Ok(Default::default())
            }

<<<<<<< HEAD
            t if using_pvm && is::<chainIdCall>(t) => {
                let &chainIdCall { newChainId } = cheatcode.as_any().downcast_ref().unwrap();

                tracing::info!(cheatcode = ?cheatcode.as_debug() , using_pvm = ?using_pvm);
                set_chain_id(newChainId.to(), ccx.ecx);

                Ok(Default::default())
            }
            t if using_pvm && is::<etchCall>(t) => {
                let etchCall { target, newRuntimeBytecode } =
                    cheatcode.as_any().downcast_ref().unwrap();
                etch_call(target, newRuntimeBytecode, ccx.ecx)?;
                Ok(Default::default())
            }

=======
>>>>>>> 223807fe
            t if is::<etchCall>(t) => {
                let etchCall { target, newRuntimeBytecode: _ } =
                    cheatcode.as_any().downcast_ref().unwrap();
                // Etch could be called from the test contract constructor, so we allow it
                // even if we're not yet using revive yet and mark the target as persistent, so
                // the bytecode gets persisted.
                ccx.ecx.journaled_state.database.add_persistent_account(*target);
<<<<<<< HEAD
=======

>>>>>>> 223807fe
                cheatcode.dyn_apply(ccx, executor)
            }
            t if using_pvm && is::<loadCall>(t) => {
                tracing::info!(cheatcode = ?cheatcode.as_debug() , using_pvm = ?using_pvm);
                let &loadCall { target, slot } = cheatcode.as_any().downcast_ref().unwrap();

                // Check if target is the test contract - if so, read from REVM state instead
                if ccx
                    .ecx
                    .journaled_state
                    .database
                    .get_test_contract_address()
                    .map(|addr| target == addr)
                    .unwrap_or_default()
                {
                    cheatcode.dyn_apply(ccx, executor)
                } else {
                    let ctx = get_context_ref_mut(ccx.state.strategy.context.as_mut());
                    let storage_value = ctx.externalities.get_storage(target, slot)?;
                    let result = storage_value.map(|b| B256::from_slice(&b)).unwrap_or(B256::ZERO);
                    Ok(result.abi_encode())
                }
            }
            t if using_pvm && is::<storeCall>(t) => {
                tracing::info!(cheatcode = ?cheatcode.as_debug() , using_pvm = ?using_pvm);
                let &storeCall { target, slot, value } = cheatcode.as_any().downcast_ref().unwrap();
                if ccx.is_precompile(&target) {
                    return Err(precompile_error(&target));
                }
<<<<<<< HEAD
                if target == CHEATCODE_ADDRESS {
                    cheatcode.dyn_apply(ccx, executor)
                } else {
                    let target_address_h160 = H160::from_slice(target.as_slice());
                    let _ = execute_with_externalities(|externalities| {
                        externalities.execute_with(|| {
                            Pallet::<Runtime>::set_storage(
                                target_address_h160,
                                slot.into(),
                                Some(value.to_vec()),
                            )
                        })
                    })
                    .map_err(|_| <&str as Into<Error>>::into("Could not set storage"))?;
                    Ok(Default::default())
                }
=======
                let ctx = get_context_ref_mut(ccx.state.strategy.context.as_mut());
                if target != CHEATCODE_ADDRESS {
                    ctx.externalities.set_storage(target, slot, value)?;
                }
                cheatcode.dyn_apply(ccx, executor)
>>>>>>> 223807fe
            }
            // Not custom, just invoke the default behavior
            _ => cheatcode.dyn_apply(ccx, executor),
        }
    }

    fn base_contract_deployed(&self, ctx: &mut dyn CheatcodeInspectorStrategyContext) {
        let ctx = get_context_ref_mut(ctx);

        tracing::debug!("allowing startup PVM migration");
        ctx.pvm_startup_migration.allow();
    }

    fn record_broadcastable_create_transactions(
        &self,
        _ctx: &mut dyn CheatcodeInspectorStrategyContext,
        config: Arc<CheatsConfig>,
        input: &dyn CommonCreateInput,
        ecx_inner: Ecx<'_, '_, '_>,
        broadcast: &Broadcast,
        broadcastable_transactions: &mut BroadcastableTransactions,
    ) {
        // Use EVM implementation for now
        // Only intercept PVM-specific calls when needed in future implementations
        EvmCheatcodeInspectorStrategyRunner.record_broadcastable_create_transactions(
            _ctx,
            config,
            input,
            ecx_inner,
            broadcast,
            broadcastable_transactions,
        );
    }

    fn record_broadcastable_call_transactions(
        &self,
        _ctx: &mut dyn CheatcodeInspectorStrategyContext,
        config: Arc<CheatsConfig>,
        call: &CallInputs,
        ecx_inner: Ecx<'_, '_, '_>,
        broadcast: &Broadcast,
        broadcastable_transactions: &mut BroadcastableTransactions,
        active_delegations: Vec<SignedAuthorization>,
        active_blob_sidecar: Option<BlobTransactionSidecar>,
    ) {
        // Use EVM implementation for now
        // Only intercept PVM-specific calls when needed in future implementations
        EvmCheatcodeInspectorStrategyRunner.record_broadcastable_call_transactions(
            _ctx,
            config,
            call,
            ecx_inner,
            broadcast,
            broadcastable_transactions,
            active_delegations,
            active_blob_sidecar,
        );
    }

    fn post_initialize_interp(
        &self,
        ctx: &mut dyn CheatcodeInspectorStrategyContext,
        _interpreter: &mut Interpreter,
        ecx: Ecx<'_, '_, '_>,
    ) {
        let ctx = get_context_ref_mut(ctx);

        if ctx.pvm_startup_migration.is_allowed() && !ctx.using_pvm {
            tracing::info!("startup pallet-revive migration initiated");
            select_revive(ctx, ecx);
            ctx.pvm_startup_migration.done();
            tracing::info!("startup pallet-revive migration completed");
        }
    }

    fn pre_step_end(
        &self,
        ctx: &mut dyn CheatcodeInspectorStrategyContext,
        interpreter: &mut Interpreter,
        _ecx: Ecx<'_, '_, '_>,
    ) -> bool {
        let ctx = get_context_ref_mut(ctx);

        if !ctx.using_pvm {
            return false;
        }

        let address = match interpreter.bytecode.opcode() {
            op::SELFBALANCE => interpreter.input.target_address,
            op::BALANCE => {
                if interpreter.stack.is_empty() {
                    return true;
                }

                Address::from_word(B256::from(unsafe { interpreter.stack.pop_unsafe() }))
            }
            _ => return true,
        };

        let balance = ctx.externalities.get_balance(address);
        tracing::info!(operation = "get_balance" , using_pvm = ?ctx.using_pvm, target = ?address, balance = ?balance);

        // Skip the current BALANCE instruction since we've already handled it
        if interpreter.stack.push(balance) {
            interpreter.bytecode.relative_jump(1);
        } else {
            // stack overflow; nothing else to do here
        }

        false // Let EVM handle all operations
    }
}

fn select_revive(ctx: &mut PvmCheatcodeInspectorStrategyContext, data: Ecx<'_, '_, '_>) {
    if ctx.using_pvm {
        tracing::info!("already using pallet-revive");
        return;
    }

    tracing::info!("switching to pallet-revive ({} mode)", ctx.runtime_mode);
    ctx.using_pvm = true;

    let block_number = data.block.number;
    let timestamp = data.block.timestamp;

    ctx.externalities.execute_with(||{
            // Enable debug mode to bypass EIP-170 size checks during testing
            if data.cfg.limit_contract_code_size == Some(usize::MAX) {
                let debug_settings = DebugSettings::new(true, true, true);
                debug_settings.write_to_storage::<Runtime>();
            }
            System::set_block_number(block_number.saturating_to());
            Timestamp::set_timestamp(timestamp.saturating_to::<u64>() * 1000);
            <revive_env::Runtime as polkadot_sdk::pallet_revive::Config>::ChainId::set(
                &data.cfg.chain_id,
            );
            let persistent_accounts = data.journaled_state.database.persistent_accounts().clone();
            for address in persistent_accounts.into_iter().chain([data.tx.caller]) {
                let acc = data.journaled_state.load_account(address).expect("failed to load account");
                let amount = acc.data.info.balance;
                let nonce = acc.data.info.nonce;
                let account = H160::from_slice(address.as_slice());
                let account_id =
                    AccountId::to_fallback_account_id(&account);
                let amount_pvm = sp_core::U256::from_little_endian(&amount.as_le_bytes()).min(u128::MAX.into());
                Pallet::<Runtime>::set_evm_balance(&account, amount_pvm)
                    .expect("failed to set evm balance");

                polkadot_sdk::frame_system::Account::<Runtime>::mutate(&account_id, |a| {
                    a.nonce = nonce.min(u32::MAX.into()).try_into().expect("shouldn't happen");
                });

                if let Some(bytecode) = acc.data.info.code.as_ref() {
                    let account_h160 = H160::from_slice(address.as_slice());

                    // Skip if contract already exists in pallet-revive
                    if AccountInfo::<Runtime>::load_contract(&account_h160).is_none() {
                        // Find the matching dual-compiled contract by EVM bytecode
                        if let Some((_, contract)) = ctx.dual_compiled_contracts
                            .find_by_evm_deployed_bytecode_with_immutables(bytecode.original_byte_slice())
                        {
                            let (code_bytes, immutable_data, code_type) = match ctx.runtime_mode {
                                crate::ReviveRuntimeMode::Pvm => {
                                    let immutable_data = contract.evm_immutable_references
                                        .as_ref()
                                        .map(|immutable_refs| {
                                            let evm_bytecode = bytecode.original_byte_slice();

                                            // Collect all immutable bytes from their scattered offsets
                                            immutable_refs
<<<<<<< HEAD
                                                .values()
                                                .flatten()
=======
                                                .values().filter_map(|offsets| offsets.first())
>>>>>>> 223807fe
                                                .flat_map(|offset| {
                                                    let start = offset.start as usize;
                                                    let end = start + offset.length as usize;
                                                    evm_bytecode.get(start..end).unwrap_or_else(|| panic!("Immutable offset out of bounds: address={:?}, offset={}..{}, bytecode_len={}",
<<<<<<< HEAD
                                                        address, start, end, evm_bytecode.len()))
=======
                                                        address, start, end, evm_bytecode.len())).iter().rev()
>>>>>>> 223807fe
                                                })
                                                .copied()
                                                .collect::<Vec<u8>>()
                                        });
                                    (contract.resolc_deployed_bytecode.as_bytes().map(|b| b.to_vec()),immutable_data, BytecodeType::Pvm)
                                },
<<<<<<< HEAD
                                crate::ReviveRuntimeMode::Evm => (contract.evm_deployed_bytecode.as_bytes().map(|b| b.to_vec()), None, BytecodeType::Evm),
=======
                                crate::ReviveRuntimeMode::Evm => {
                                    (Some(bytecode.bytecode().to_vec()), None, BytecodeType::Evm)
                                },
>>>>>>> 223807fe
                            };

                            if let Some(code_bytes) = code_bytes {
                                let upload_result = Pallet::<Runtime>::try_upload_code(
                                    Pallet::<Runtime>::account_id(),
                                    code_bytes.clone(),
                                    code_type,
                                    u64::MAX.into(),
                                    &ExecConfig::new_substrate_tx(),
                                );
                                match upload_result {
                                    Ok(_) => {
                                        let code_hash = H256(sp_io::hashing::keccak_256(&code_bytes));
                                        let contract_info = ContractInfo::<Runtime>::new(&account_h160, nonce as u32, code_hash)
                                            .expect("Failed to create contract info");
                                        AccountInfo::<Runtime>::insert_contract(&account_h160, contract_info);
                                        if let Some(data) = immutable_data.and_then(|immutables| immutables.try_into().ok())
                                        {
                                            Pallet::<Runtime>::set_immutables(account_h160, data).expect("Failed to migrate immutables");
                                        }
                                    }
                                    Err(err) => {
                                        tracing::warn!(
                                            address = ?address,
                                            runtime_mode = ?ctx.runtime_mode,
                                            bytecode_len = code_bytes.len(),
                                            error = ?err,
                                            "Failed to upload bytecode to pallet-revive, skipping migration"
                                        );
                                    }
                                }
                            } else {
                                tracing::info!(
                                    address = ?address,
                                    "no PVM equivalent found for EVM bytecode, skipping migration"
                                );
                            }
                        } else {
                            tracing::info!("Setting evm bytecode stored in account {:?} balance: {:?}", address, amount);
                            // Even if no dual-compiled contract is found, we still upload the existing bytecode because it might be some EVM bytecode that got etched earlier.
                            let code_bytes = bytecode.original_byte_slice().to_vec();
                            let upload_result = Pallet::<Runtime>::try_upload_code(
                                Pallet::<Runtime>::account_id(),
                                code_bytes.clone(),
                                BytecodeType::Evm,
                                u64::MAX.into(),
<<<<<<< HEAD
                                &ExecConfig::new_substrate_tx(),
=======
                                &ExecConfig::new_substrate_tx_without_bump(),
>>>>>>> 223807fe
                            );
                            match upload_result {
                                Ok(_) => {
                                    let code_hash = H256(sp_io::hashing::keccak_256(&code_bytes));
                                    let contract_info = ContractInfo::<Runtime>::new(&account_h160, nonce as u32, code_hash)
                                        .expect("Failed to create contract info");
                                    AccountInfo::<Runtime>::insert_contract(&account_h160, contract_info);
                                }
                                Err(err) => {
                                    tracing::warn!(
                                        address = ?address,
                                        runtime_mode = ?ctx.runtime_mode,
                                        bytecode_len = code_bytes.len(),
                                        error = ?err,
                                        "Failed to upload bytecode to pallet-revive, skipping migration"
                                    );
                                }
                            }
                        }
<<<<<<< HEAD
                        // Migrate complete account state (storage) for newly created contract
                        for (slot, storage_slot) in &acc.data.storage {
=======
                    }
                    if  AccountInfo::<Runtime>::load_contract(&account_h160).is_some() {
                           // Migrate complete account state (storage) for newly created/existing contract
                           for (slot, storage_slot) in &acc.data.storage {
>>>>>>> 223807fe
                            let slot_bytes = slot.to_be_bytes::<32>();
                            let value_bytes = storage_slot.present_value.to_be_bytes::<32>();

                            if !storage_slot.present_value.is_zero() {
                                let _ = Pallet::<Runtime>::set_storage(
                                    account_h160,
                                    slot_bytes,
                                    Some(value_bytes.to_vec()),
                                );
                            }
                        }
                    }
                }
            }
        })
}

fn select_evm(ctx: &mut PvmCheatcodeInspectorStrategyContext, data: Ecx<'_, '_, '_>) {
    if !ctx.using_pvm {
        tracing::info!("already using REVM");
        return;
    }

    tracing::info!("switching from pallet-revive back to REVM");
    ctx.using_pvm = false;

    ctx.externalities.execute_with(|| {
        let block_number = System::block_number();
        let timestamp = Timestamp::get();

        data.block.number = U256::from(block_number);
        data.block.timestamp = U256::from(timestamp / 1000);

        let test_contract = data.journaled_state.database.get_test_contract_address();
        let persistent_accounts = data.journaled_state.database.persistent_accounts().clone();
        for address in persistent_accounts.into_iter().chain([data.tx.caller]) {
            let account_evm = H160::from_slice(address.as_slice());
            let pallet_evm_nonce = Pallet::<Runtime>::evm_nonce(&account_evm);
            let pallet_evm_balance = Pallet::<Runtime>::evm_balance(&account_evm);
            let amount_evm = U256::from_limbs(pallet_evm_balance.0);
            let account = journaled_account(data, address).expect("failed to load account");
            account.info.balance = amount_evm;
            account.info.nonce = pallet_evm_nonce as u64;

            // Migrate bytecode for deployed contracts (skip test contract)
            if test_contract != Some(address)
                && let Some(info) = AccountInfo::<Runtime>::load_contract(&account_evm)
            {
                let hash = hex::encode(info.code_hash);

                if let Some((code_hash, bytecode)) = match ctx.runtime_mode {
                    crate::ReviveRuntimeMode::Pvm => ctx
                        .dual_compiled_contracts
                        .find_by_resolc_bytecode_hash(hash)
                        .and_then(|(_, contract)| {
                            contract.evm_deployed_bytecode.as_bytes().map(|evm_bytecode| {
                                (
                                    contract.evm_bytecode_hash,
                                    Bytecode::new_raw(evm_bytecode.clone()),
                                )
                            })
                        }),
                    crate::ReviveRuntimeMode::Evm => ctx
                        .dual_compiled_contracts
                        .find_by_evm_bytecode_hash(hash)
                        .and_then(|(_, contract)| {
                            contract.evm_deployed_bytecode.as_bytes().map(|evm_bytecode| {
                                (
                                    contract.evm_bytecode_hash,
                                    Bytecode::new_raw(evm_bytecode.clone()),
                                )
                            })
                        }),
                } {
                    account.info.code_hash = code_hash;
                    account.info.code = Some(bytecode);
                } else {
                    tracing::info!(
                        address = ?address,
                        "no EVM equivalent found for PVM bytecode, skipping migration"
                    );
                }
            }
        }
    });
}

impl foundry_cheatcodes::CheatcodeInspectorStrategyExt for PvmCheatcodeInspectorStrategyRunner {
    fn is_pvm_enabled(&self, state: &mut foundry_cheatcodes::Cheatcodes) -> bool {
        let ctx = get_context_ref_mut(state.strategy.context.as_mut());

        ctx.using_pvm
    }

    /// Try handling the `CREATE` within PVM.
    ///
    /// If `Some` is returned then the result must be returned immediately, else the call must be
    /// handled in EVM.
    fn revive_try_create(
        &self,
        state: &mut foundry_cheatcodes::Cheatcodes,
        ecx: Ecx<'_, '_, '_>,
        input: &dyn CommonCreateInput,
        executor: &mut dyn foundry_cheatcodes::CheatcodesExecutor,
    ) -> Option<CreateOutcome> {
        let mock_handler =
            MockHandlerImpl::new(&ecx, &input.caller(), &ecx.tx.caller, None, None, state);

        let ctx: &mut PvmCheatcodeInspectorStrategyContext =
            get_context_ref_mut(state.strategy.context.as_mut());

        if !ctx.using_pvm {
            return None;
        }

        if ctx.skip_pvm {
            ctx.skip_pvm = false; // handled the skip, reset flag
            ctx.record_next_create_address = true;
            tracing::info!("running create in EVM, instead of pallet-revive (skipped)");
            return None;
        }

        if let Some(CreateScheme::Create) = input.scheme() {
            let caller = input.caller();
            let nonce = ecx
                .journaled_state
                .load_account(input.caller())
                .expect("to load caller account")
                .info
                .nonce;
            let address = caller.create(nonce);
            if ecx
                .journaled_state
                .database
                .get_test_contract_address()
                .map(|addr| address == addr)
                .unwrap_or_default()
            {
                tracing::info!(
                    "running create in EVM, instead of PVM (Test Contract) {:#?}",
                    address
                );
                return None;
            }
        }

        let init_code = input.init_code();

        // Determine which bytecode to use based on runtime mode
        let (code_bytes, constructor_args) = match ctx.runtime_mode {
            crate::ReviveRuntimeMode::Pvm => {
                // PVM mode: use resolc (PVM) bytecode
                tracing::info!("running create in PVM mode with PVM bytecode");
                let find_contract = ctx
                    .dual_compiled_contracts
                    .find_bytecode(&init_code.0)
                    .unwrap_or_else(|| panic!("failed finding contract for {init_code:?}"));
                let constructor_args = find_contract.constructor_args();
                let contract = find_contract.contract();
                (contract.resolc_bytecode.as_bytes().unwrap().to_vec(), constructor_args.to_vec())
            }
            crate::ReviveRuntimeMode::Evm => {
                // EVM mode: use EVM bytecode directly
                tracing::info!("running create in EVM mode with EVM bytecode");
                (init_code.0.to_vec(), vec![])
            }
        };

        let gas_price_pvm =
            sp_core::U256::from_little_endian(&U256::from(ecx.tx.gas_price).as_le_bytes());
<<<<<<< HEAD
        let mut tracer = Tracer::new(true);
        let res = execute_with_externalities(|externalities| {
            externalities.execute_with(|| {
                tracer.trace(|| {
                    let origin = OriginFor::<Runtime>::signed(AccountId::to_fallback_account_id(
                        &H160::from_slice(input.caller().as_slice()),
                    ));
                    let evm_value = sp_core::U256::from_little_endian(&input.value().as_le_bytes());

                    mock_handler.fund_pranked_accounts(input.caller());

                    // Pre-Dispatch Increments the nonce of the origin, so let's make sure we do
                    // that here too to replicate the same address generation.
                    System::inc_account_nonce(AccountId::to_fallback_account_id(
                        &H160::from_slice(input.caller().as_slice()),
                    ));

                    let exec_config = ExecConfig {
                        bump_nonce: true,
                        collect_deposit_from_hold: None,
                        effective_gas_price: Some(gas_price_pvm),
                        mock_handler: Some(Box::new(mock_handler.clone())),
                        is_dry_run: None,
                    };
                    let code = Code::Upload(code_bytes.clone());
                    let data = constructor_args;
                    let salt = match input.scheme() {
                        Some(CreateScheme::Create2 { salt }) => Some(
                            salt.as_limbs()
                                .iter()
                                .flat_map(|&x| x.to_le_bytes())
                                .collect::<Vec<u8>>()
                                .try_into()
                                .unwrap(),
                        ),
                        _ => None,
                    };

                    // If limits are set to max, enable debug mode to bypass them in revive
                    if ecx.cfg.limit_contract_code_size == Some(usize::MAX)
                        || ecx.cfg.limit_contract_initcode_size == Some(usize::MAX)
                    {
                        let debug_settings = DebugSettings::new(true);
                        debug_settings.write_to_storage::<Runtime>();
                    }

                    Pallet::<Runtime>::bare_instantiate(
                        origin,
                        evm_value,
                        Weight::MAX,
                        // TODO: fixing.
                        BalanceOf::<Runtime>::MAX,
                        code,
                        data,
                        salt,
                        exec_config,
                    )
                })
=======
        let mut tracer = Tracer::new(state.expected_calls.clone());
        let caller_h160 = H160::from_slice(input.caller().as_slice());

        let res = ctx.externalities.execute_with(|| {
            tracer.watch_address(&caller_h160);

            tracer.trace(|| {
                let origin_account_id = AccountId::to_fallback_account_id(&caller_h160);
                let origin = OriginFor::<Runtime>::signed(origin_account_id.clone());
                let evm_value = sp_core::U256::from_little_endian(&input.value().as_le_bytes());
                mock_handler.fund_pranked_accounts(input.caller());
                System::inc_account_nonce(&origin_account_id);
                let code = Code::Upload(code_bytes.clone());
                let data = constructor_args;
                let salt = match input.scheme() {
                    Some(CreateScheme::Create2 { salt }) => Some(
                        salt.as_limbs()
                            .iter()
                            .flat_map(|&x| x.to_le_bytes())
                            .collect::<Vec<u8>>()
                            .try_into()
                            .unwrap(),
                    ),
                    _ => None,
                };

                let exec_config = ExecConfig {
                    // IMPORTANT: Do NOT bump nonce here!
                    // When calling bare_instantiate directly (not through dispatch), the nonce
                    // has NOT been incremented pre-dispatch. Setting bump_nonce=true would cause
                    // pallet-revive to increment the nonce AFTER computing the CREATE address,
                    // but the address computation subtracts 1 from the nonce assuming it was
                    // already incremented. This causes all deployments to use nonce-1 for
                    // address computation, resulting in duplicate addresses.
                    bump_nonce: false,
                    collect_deposit_from_hold: None,
                    effective_gas_price: Some(gas_price_pvm),
                    mock_handler: Some(Box::new(mock_handler.clone())),
                    is_dry_run: None,
                };

                Pallet::<Runtime>::bare_instantiate(
                    origin,
                    evm_value,
                    Weight::MAX,
                    // TODO: fixing.
                    BalanceOf::<Runtime>::MAX,
                    code,
                    data,
                    salt,
                    exec_config,
                )
>>>>>>> 223807fe
            })
        });
        let mut gas = Gas::new(input.gas_limit());
        if res.result.as_ref().is_ok_and(|r| !r.result.did_revert()) {
            self.append_recorded_accesses(state, ecx, tracer.get_recorded_accesses());
        }
        post_exec(state, ecx, executor, &mut tracer, false);
        mock_handler.update_state_mocks(state);

        match &res.result {
            Ok(result) => {
                // Only record gas cost if gas metering is not paused.
                // When paused, the gas counter should remain frozen.
                if !state.gas_metering.paused {
                    let _ = gas.record_cost(res.gas_required.ref_time());
                }

                let outcome = if result.result.did_revert() {
                    CreateOutcome {
                        result: InterpreterResult {
                            result: InstructionResult::Revert,
                            output: result.result.data.clone().into(),
                            gas,
                        },
                        address: None,
                    }
                } else {
                    CreateOutcome {
                        result: InterpreterResult {
                            result: InstructionResult::Return,
                            output: code_bytes.into(),
                            gas,
                        },
                        address: Some(Address::from_slice(result.addr.as_bytes())),
                    }
                };

                Some(outcome)
            }
            Err(e) => {
                tracing::error!("Contract creation failed: {e:#?}");
                Some(CreateOutcome {
                    result: InterpreterResult {
                        result: InstructionResult::Revert,
                        output: Bytes::from_iter(
                            format!("Contract creation failed: {e:#?}").as_bytes(),
                        ),
                        gas,
                    },
                    address: None,
                })
            }
        }
    }

    /// Try handling the `CALL` within PVM.
    ///
    /// If `Some` is returned then the result must be returned immediately, else the call must be
    /// handled in EVM.
    fn revive_try_call(
        &self,
        state: &mut foundry_cheatcodes::Cheatcodes,
        ecx: Ecx<'_, '_, '_>,
        call: &CallInputs,
        executor: &mut dyn foundry_cheatcodes::CheatcodesExecutor,
    ) -> Option<CallOutcome> {
        let ctx = get_context_ref_mut(state.strategy.context.as_mut());
        let target_address = match call.scheme {
            CallScheme::DelegateCall => Some(call.target_address),
            _ => None,
        };

        if !ctx.using_pvm {
            return None;
        }

        if ctx.skip_pvm || ctx.skip_pvm_addresses.contains(&call.target_address) {
            ctx.skip_pvm = false; // handled the skip, reset flag
            tracing::info!("running call in EVM, instead of pallet-revive (skipped)");
            return None;
        }

        if ecx
            .journaled_state
            .database
            .get_test_contract_address()
            .map(|addr| call.bytecode_address == addr || call.target_address == addr)
            .unwrap_or_default()
        {
            tracing::info!(
                "running call in EVM, instead of pallet-revive (Test Contract) {:#?}",
                call.bytecode_address
            );
            return None;
        }

        tracing::info!("running call on pallet-revive with {} {:#?}", ctx.runtime_mode, call);
<<<<<<< HEAD

        let gas_price_pvm =
            sp_core::U256::from_little_endian(&U256::from(ecx.tx.gas_price).as_le_bytes());
        let mock_handler = MockHandlerImpl::new(
            &ecx,
            &call.caller,
            &ecx.tx.caller,
            target_address.as_ref(),
            Some(&call.bytecode_address),
            state,
        );

        let mut tracer = Tracer::new(true);
        let res = execute_with_externalities(|externalities| {
            externalities.execute_with(|| {
                tracer.trace(|| {
                    let origin = OriginFor::<Runtime>::signed(AccountId::to_fallback_account_id(
                        &H160::from_slice(call.caller.as_slice()),
                    ));

                    mock_handler.fund_pranked_accounts(call.caller);

                    let evm_value =
                        sp_core::U256::from_little_endian(&call.call_value().as_le_bytes());
                    let target = H160::from_slice(call.target_address.as_slice());
                    let exec_config = ExecConfig {
                        bump_nonce: true,
                        collect_deposit_from_hold: None,
                        effective_gas_price: Some(gas_price_pvm),
                        mock_handler: Some(Box::new(mock_handler.clone())),
                        is_dry_run: None,
                    };
                    // If limits are set to max, enable debug mode to bypass them in revive
                    if ecx.cfg.limit_contract_code_size == Some(usize::MAX)
                        || ecx.cfg.limit_contract_initcode_size == Some(usize::MAX)
                    {
                        let debug_settings = DebugSettings::new(true);
                        debug_settings.write_to_storage::<Runtime>();
                    }
                    Pallet::<Runtime>::bare_call(
                        origin,
                        target,
                        evm_value,
                        Weight::MAX,
                        // TODO: fixing.
                        BalanceOf::<Runtime>::MAX,
                        call.input.bytes(ecx).to_vec(),
                        exec_config,
                    )
                })
=======

        let gas_price_pvm =
            sp_core::U256::from_little_endian(&U256::from(ecx.tx.gas_price).as_le_bytes());
        let mock_handler = MockHandlerImpl::new(
            &ecx,
            &call.caller,
            &ecx.tx.caller,
            target_address.as_ref(),
            Some(&call.bytecode_address),
            state,
        );

        let ctx = get_context_ref_mut(state.strategy.context.as_mut());

        // Get nonce before execute_with closure
        let should_bump_nonce = !call.is_static;
        let caller_h160 = H160::from_slice(call.caller.as_slice());

        let mut tracer = Tracer::new(state.expected_calls.clone());
        let res = ctx.externalities.execute_with(|| {
            // Watch the caller's address so its nonce changes get tracked in prestate trace
            tracer.watch_address(&caller_h160);

            tracer.trace(|| {
                let origin =
                    OriginFor::<Runtime>::signed(AccountId::to_fallback_account_id(&caller_h160));
                mock_handler.fund_pranked_accounts(call.caller);

                let evm_value = sp_core::U256::from_little_endian(&call.call_value().as_le_bytes());
                let target = H160::from_slice(call.target_address.as_slice());
                let exec_config = ExecConfig {
                    bump_nonce: false, // only works for constructors
                    collect_deposit_from_hold: None,
                    effective_gas_price: Some(gas_price_pvm),
                    mock_handler: Some(Box::new(mock_handler.clone())),
                    is_dry_run: None,
                };
                if should_bump_nonce {
                    System::inc_account_nonce(AccountId::to_fallback_account_id(&caller_h160));
                }
                Pallet::<Runtime>::bare_call(
                    origin,
                    target,
                    evm_value,
                    Weight::MAX,
                    // TODO: fixing.
                    BalanceOf::<Runtime>::MAX,
                    call.input.bytes(ecx).to_vec(),
                    exec_config,
                )
>>>>>>> 223807fe
            })
        });
        mock_handler.update_state_mocks(state);
        let mut gas = Gas::new(call.gas_limit);
        if res.result.as_ref().is_ok_and(|r| !r.did_revert()) {
            self.append_recorded_accesses(state, ecx, tracer.get_recorded_accesses());
        }
        post_exec(state, ecx, executor, &mut tracer, call.is_static);

        match res.result {
            Ok(result) => {
                // Only record gas cost if gas metering is not paused.
                // When paused, the gas counter should remain frozen.
                if !state.gas_metering.paused {
                    let _ = gas.record_cost(res.gas_required.ref_time());
                }

                let outcome = if result.did_revert() {
                    tracing::info!("Contract call reverted");
                    CallOutcome {
                        result: InterpreterResult {
                            result: InstructionResult::Revert,
                            output: result.data.into(),
                            gas,
                        },
                        memory_offset: call.return_memory_offset.clone(),
                    }
                } else if result.data.is_empty() {
                    CallOutcome {
                        result: InterpreterResult {
                            result: InstructionResult::Stop,
                            output: result.data.into(),
                            gas,
                        },
                        memory_offset: call.return_memory_offset.clone(),
                    }
                } else {
                    CallOutcome {
                        result: InterpreterResult {
                            result: InstructionResult::Return,
                            output: result.data.into(),
                            gas,
                        },
                        memory_offset: call.return_memory_offset.clone(),
                    }
                };

                Some(outcome)
            }
            Err(e) => {
                tracing::error!("Contract call failed: {e:#?}");
                Some(CallOutcome {
                    result: InterpreterResult {
                        result: InstructionResult::Revert,
                        output: Bytes::from_iter(
                            format!("Contract call failed: {e:#?}").as_bytes(),
                        ),
                        gas,
                    },
                    memory_offset: call.return_memory_offset.clone(),
                })
            }
        }
    }

    fn revive_remove_duplicate_account_access(&self, state: &mut foundry_cheatcodes::Cheatcodes) {
        let ctx = get_context_ref_mut(state.strategy.context.as_mut());

        if let Some(index) = ctx.remove_recorded_access_at.take()
            && let Some(recorded_account_diffs_stack) = state.recorded_account_diffs_stack.as_mut()
            && let Some(last) = recorded_account_diffs_stack.last_mut()
        {
            // This entry has been inserted during CREATE/CALL operations in revm's
            // cheatcode inspector and must be removed.
            if index < last.len() {
                let _ = last.remove(index);
            } else {
                warn!(index, len = last.len(), "skipping duplicate access removal: out of bounds");
            }
        }
    }
<<<<<<< HEAD

=======
>>>>>>> 223807fe
    fn revive_call_end(
        &self,
        state: &mut foundry_cheatcodes::Cheatcodes,
        ecx: Ecx<'_, '_, '_>,
        call: &CallInputs,
    ) {
        let ctx = get_context_ref_mut(state.strategy.context.as_mut());

        // Skip storage sync if: in PVM mode AND no test contract
        if ctx.using_pvm
            && ecx
                .journaled_state
                .database
                .get_test_contract_address()
                .map(|addr| call.bytecode_address != addr && call.target_address != addr)
                .unwrap_or(true)
        {
            return;
        }

<<<<<<< HEAD
        apply_revm_storage_diff(ecx, call.target_address);
=======
        apply_revm_storage_diff(ctx, ecx, call.target_address);
    }

    fn revive_record_create_address(
        &self,
        state: &mut foundry_cheatcodes::Cheatcodes,
        outcome: &CreateOutcome,
    ) {
        let ctx = get_context_ref_mut(state.strategy.context.as_mut());

        if ctx.record_next_create_address {
            ctx.record_next_create_address = false;
            if let Some(address) = outcome.address {
                ctx.skip_pvm_addresses.insert(address);
                tracing::info!(
                    "recorded address {:?} for skip execution in the pallet-revive",
                    address
                );
            }
        }
>>>>>>> 223807fe
    }
}

fn post_exec(
    state: &mut foundry_cheatcodes::Cheatcodes,
    ecx: Ecx<'_, '_, '_>,
    executor: &mut dyn foundry_cheatcodes::CheatcodesExecutor,
    tracer: &mut Tracer,
    is_static_call: bool,
) {
    let ctx = &mut get_context_ref_mut(state.strategy.context.as_mut());

    let externalities = &mut ctx.externalities;
    let dual_compiled_contracts = &ctx.dual_compiled_contracts;

    let call_traces = externalities.execute_with(|| {
        tracer.apply_prestate_trace(ecx, dual_compiled_contracts);
        tracer.collect_call_traces()
    });
    if let Some(traces) = call_traces
        && !is_static_call
    {
        let mut logs: Vec<(u32, Log)> = vec![];
        logs.sort_by(|a, b| a.0.cmp(&b.0));
        if !state.expected_emits.is_empty() || state.recorded_logs.is_some() {
            logs = collect_logs(&traces);
        }
        if !state.expected_emits.is_empty() {
            logs.clone().into_iter().for_each(|(_, log)| {
                foundry_cheatcodes::handle_expect_emit(state, &log, &mut Default::default());
            })
        }
        if let Some(records) = &mut state.recorded_logs {
            records.extend(logs.iter().map(|(_, log)| foundry_cheatcodes::Vm::Log {
                data: log.data.data.clone(),
                emitter: log.address,
                topics: log.topics().to_owned(),
            }));
        };
        executor.trace_revive(state, ecx, Box::new(traces));
    }

    if let Some(expected_revert) = &mut state.expected_revert {
        expected_revert.max_depth = std::cmp::max(
            ecx.journaled_state.depth() + tracer.revert_tracer.max_depth,
            expected_revert.max_depth,
        );
        expected_revert.reverted_by = tracer.revert_tracer.has_reverted.map(|x| Address::from(x.0));
    }
    state.expected_calls = tracer.expect_call_tracer.data.clone();
}

struct LogWithIndex {
    log: CallTrace,
    index: Vec<(Log, u32)>,
}

impl From<CallTrace> for LogWithIndex {
    fn from(value: CallTrace) -> Self {
        Self { log: value, index: vec![] }
    }
}

fn assign_indexes(trace: &mut LogWithIndex, mut index: u32) -> (u32, Vec<(Log, u32)>) {
    let mut sub_call_index = 0;
    for (i, _) in trace.log.logs.clone().iter().enumerate() {
        while sub_call_index < trace.log.logs[i].position {
            let (new_index, logs) =
                assign_indexes(&mut trace.log.calls[sub_call_index as usize].clone().into(), index);
            index = new_index;
            trace.index.extend(logs.into_iter());
            sub_call_index += 1;
        }
        let log = trace.log.logs[i].clone();
        trace.index.push((
            Log::new_unchecked(
                Address::from(log.address.0),
                log.topics.iter().map(|x| U256::from_be_slice(x.as_bytes()).into()).collect(),
                Bytes::from(log.data.0),
            ),
            index,
        ));
        index += 1;
    }
    while (sub_call_index as usize) < trace.log.calls.len() {
        let (new_index, logs) =
            assign_indexes(&mut trace.log.calls[sub_call_index as usize].clone().into(), index);
        index = new_index;
        trace.index.extend(logs.into_iter());
        sub_call_index += 1;
    }
    (index, trace.index.clone())
}

fn collect_logs(trace: &CallTrace) -> Vec<(u32, Log)> {
    let (_, mut l) = assign_indexes(&mut trace.clone().into(), 0);
    l.sort_by(|a, b| a.1.cmp(&b.1));
    l.into_iter().map(|x| (x.1, x.0)).collect()
}

fn get_context_ref_mut(
    ctx: &mut dyn CheatcodeInspectorStrategyContext,
) -> &mut PvmCheatcodeInspectorStrategyContext {
    ctx.as_any_mut().downcast_mut().expect("expected PvmCheatcodeInspectorStrategyContext")
}

<<<<<<< HEAD
/// Applies REVM storage diffs to pallet-revive (REVM → pallet-revive sync)
/// Note: Balance/nonce are NOT synced here as they're handled by migration in select_revive()
fn apply_revm_storage_diff(ecx: Ecx<'_, '_, '_>, address: Address) {
=======
fn apply_revm_storage_diff(
    ctx: &mut PvmCheatcodeInspectorStrategyContext,
    ecx: Ecx<'_, '_, '_>,
    address: Address,
) {
>>>>>>> 223807fe
    let Some(account_state) = ecx.journaled_state.state.get(&address) else {
        return;
    };

    let h160_address = H160::from_slice(address.as_slice());

    // Check if contract exists in pallet-revive before applying storage diffs
<<<<<<< HEAD
    let contract_exists = execute_with_externalities(|externalities| {
        externalities
            .execute_with(|| AccountInfo::<Runtime>::load_contract(&h160_address).is_some())
    });
=======
    let contract_exists = ctx
        .externalities
        .execute_with(|| AccountInfo::<Runtime>::load_contract(&h160_address).is_some());
>>>>>>> 223807fe

    if !contract_exists {
        return;
    }

<<<<<<< HEAD
    execute_with_externalities(|externalities| {
        externalities.execute_with(|| {
            for (slot, storage_slot) in &account_state.storage {
                if storage_slot.is_changed() {
                    let slot_bytes = slot.to_be_bytes::<32>();
                    let new_value = storage_slot.present_value;

                    if !new_value.is_zero() {
                        let _ = Pallet::<Runtime>::set_storage(
                            h160_address,
                            slot_bytes,
                            Some(new_value.to_be_bytes::<32>().to_vec()),
                        );
                    } else {
                        let _ = Pallet::<Runtime>::set_storage(h160_address, slot_bytes, None);
                    }
                }
            }
        })
=======
    ctx.externalities.execute_with(|| {
        for (slot, storage_slot) in &account_state.storage {
            if storage_slot.is_changed() {
                let slot_bytes = slot.to_be_bytes::<32>();
                let new_value = storage_slot.present_value;

                if !new_value.is_zero() {
                    let _ = Pallet::<Runtime>::set_storage(
                        h160_address,
                        slot_bytes,
                        Some(new_value.to_be_bytes::<32>().to_vec()),
                    );
                } else {
                    let _ = Pallet::<Runtime>::set_storage(h160_address, slot_bytes, None);
                }
            }
        }
>>>>>>> 223807fe
    });
}<|MERGE_RESOLUTION|>--- conflicted
+++ resolved
@@ -8,14 +8,9 @@
     CheatcodeInspectorStrategyContext, CheatcodeInspectorStrategyRunner, CheatsConfig, CheatsCtxt,
     CommonCreateInput, Ecx, EvmCheatcodeInspectorStrategyRunner, Result,
     Vm::{
-<<<<<<< HEAD
-        chainIdCall, dealCall, etchCall, getNonce_0Call, loadCall, pvmCall, resetNonceCall,
-        rollCall, setNonceCall, setNonceUnsafeCall, storeCall, warpCall,
-=======
         chainIdCall, coinbaseCall, dealCall, etchCall, getNonce_0Call, loadCall, polkadotSkipCall,
         pvmCall, resetNonceCall, revertToStateAndDeleteCall, revertToStateCall, rollCall,
         setBlockhashCall, setNonceCall, setNonceUnsafeCall, snapshotStateCall, storeCall, warpCall,
->>>>>>> 223807fe
     },
     journaled_account, precompile_error,
 };
@@ -32,13 +27,8 @@
 use alloy_eips::eip7702::SignedAuthorization;
 use polkadot_sdk::{
     pallet_revive::{
-<<<<<<< HEAD
-        self, AccountInfo, AddressMapper, BalanceOf, BytecodeType, Code, ContractInfo,
-        DebugSettings, ExecConfig, Executable, Pallet, evm::CallTrace,
-=======
         AccountInfo, AddressMapper, BalanceOf, BytecodeType, Code, ContractInfo, DebugSettings,
         ExecConfig, Pallet, evm::CallTrace,
->>>>>>> 223807fe
     },
     polkadot_sdk_frame::prelude::OriginFor,
     sp_core::{self, H160, H256},
@@ -48,11 +38,7 @@
 
 use crate::{
     cheatcodes::mock_handler::MockHandlerImpl,
-<<<<<<< HEAD
-    execute_with_externalities,
-=======
     state::TestEnv,
->>>>>>> 223807fe
     tracing::{Tracer, storage_tracer::AccountAccess},
 };
 use foundry_cheatcodes::Vm::{AccountAccess as FAccountAccess, ChainInfo};
@@ -181,140 +167,6 @@
     }
 }
 
-<<<<<<< HEAD
-fn set_nonce(address: Address, nonce: u64, ecx: Ecx<'_, '_, '_>, check_nonce: bool) {
-    execute_with_externalities(|externalities| {
-        externalities.execute_with(|| {
-            let account_id =
-                AccountId::to_fallback_account_id(&H160::from_slice(address.as_slice()));
-            let current_nonce = System::account_nonce(&account_id);
-            if check_nonce {
-                assert!(
-                    current_nonce as u64 <= nonce,
-                    "Cannot set nonce lower than current nonce: {current_nonce} > {nonce}"
-                );
-            }
-
-            polkadot_sdk::frame_system::Account::<Runtime>::mutate(&account_id, |a| {
-                a.nonce = nonce.min(u32::MAX.into()).try_into().expect("shouldn't happen");
-            });
-        })
-    });
-    let account = ecx.journaled_state.load_account(address).expect("account loaded").data;
-    account.mark_touch();
-    account.info.nonce = nonce;
-}
-
-fn set_balance(address: Address, amount: U256, ecx: Ecx<'_, '_, '_>) -> U256 {
-    let account = ecx.journaled_state.load_account(address).expect("account loaded").data;
-    account.mark_touch();
-    account.info.balance = amount;
-    let amount_pvm = sp_core::U256::from_little_endian(&amount.as_le_bytes()).min(u128::MAX.into());
-
-    let old_balance = execute_with_externalities(|externalities| {
-        externalities.execute_with(|| {
-            let h160_addr = H160::from_slice(address.as_slice());
-            let old_balance = pallet_revive::Pallet::<Runtime>::evm_balance(&h160_addr);
-            pallet_revive::Pallet::<Runtime>::set_evm_balance(&h160_addr, amount_pvm)
-                .expect("failed to set evm balance");
-            old_balance
-        })
-    });
-    U256::from_limbs(old_balance.0)
-}
-
-fn set_block_number(new_height: U256, ecx: Ecx<'_, '_, '_>) {
-    // Set block number in EVM context.
-    ecx.block.number = new_height;
-
-    // Set block number in pallet-revive runtime.
-    execute_with_externalities(|externalities| {
-        externalities.execute_with(|| {
-            System::set_block_number(new_height.try_into().expect("Block number exceeds u64"));
-        })
-    });
-}
-
-// Implements the `etch` cheatcode for PVM.
-fn etch_call(target: &Address, new_runtime_code: &Bytes, ecx: Ecx<'_, '_, '_>) -> Result {
-    let origin_address = H160::from_slice(ecx.tx.caller.as_slice());
-    let origin_account = AccountId::to_fallback_account_id(&origin_address);
-
-    let target_address = H160::from_slice(target.as_slice());
-    let target_account = AccountId::to_fallback_account_id(&target_address);
-
-    execute_with_externalities(|externalities| {
-        externalities.execute_with(|| {
-            let code = new_runtime_code.to_vec();
-            let code_type =
-                if code.starts_with(b"PVM\0") { BytecodeType::Pvm } else { BytecodeType::Evm };
-            let contract_blob = Pallet::<Runtime>::try_upload_code(
-                origin_account.clone(),
-                code,
-                code_type,
-                BalanceOf::<Runtime>::MAX,
-                &ExecConfig::new_substrate_tx(),
-            )
-            .map_err(|_| <&str as Into<Error>>::into("Could not upload PVM code"))?
-            .0;
-
-            let mut contract_info = if let Some(contract_info) =
-                AccountInfo::<Runtime>::load_contract(&target_address)
-            {
-                contract_info
-            } else {
-                let contract_info = ContractInfo::<Runtime>::new(
-                    &target_address,
-                    System::account_nonce(target_account),
-                    *contract_blob.code_hash(),
-                )
-                .map_err(|err| {
-                    tracing::error!("Could not create contract info: {:?}", err);
-                    <&str as Into<Error>>::into("Could not create contract info")
-                })?;
-                System::inc_account_nonce(AccountId::to_fallback_account_id(&target_address));
-                contract_info
-            };
-            contract_info.code_hash = *contract_blob.code_hash();
-            AccountInfo::<Runtime>::insert_contract(
-                &H160::from_slice(target.as_slice()),
-                contract_info,
-            );
-            Ok::<(), Error>(())
-        })
-    })?;
-    Ok(Default::default())
-}
-
-fn set_timestamp(new_timestamp: U256, ecx: Ecx<'_, '_, '_>) {
-    // Set timestamp in EVM context (seconds).
-    ecx.block.timestamp = new_timestamp;
-
-    // Set timestamp in pallet-revive runtime (milliseconds).
-    execute_with_externalities(|externalities| {
-        externalities.execute_with(|| {
-            let timestamp_ms = new_timestamp.saturating_to::<u64>().saturating_mul(1000);
-            Timestamp::set_timestamp(timestamp_ms);
-        })
-    });
-}
-
-fn set_chain_id(new_chain_id: u64, ecx: Ecx<'_, '_, '_>) {
-    // Set new chain id.
-    ecx.cfg.chain_id = new_chain_id;
-
-    // Set chain id in pallet-revive runtime.
-    execute_with_externalities(|externalities| {
-        externalities.execute_with(|| {
-            <revive_env::Runtime as polkadot_sdk::pallet_revive::Config>::ChainId::set(
-                &ecx.cfg.chain_id,
-            );
-        })
-    });
-}
-
-=======
->>>>>>> 223807fe
 /// Implements [CheatcodeInspectorStrategyRunner] for PVM.
 #[derive(Debug, Default, Clone)]
 pub struct PvmCheatcodeInspectorStrategyRunner;
@@ -453,11 +305,7 @@
 
                 let &setNonceCall { account, newNonce } =
                     cheatcode.as_any().downcast_ref().unwrap();
-<<<<<<< HEAD
-                set_nonce(account, newNonce, ccx.ecx, false);
-=======
                 ctx.externalities.set_nonce(account, newNonce);
->>>>>>> 223807fe
 
                 cheatcode.dyn_apply(ccx, executor)
             }
@@ -560,24 +408,6 @@
                 Ok(Default::default())
             }
 
-<<<<<<< HEAD
-            t if using_pvm && is::<chainIdCall>(t) => {
-                let &chainIdCall { newChainId } = cheatcode.as_any().downcast_ref().unwrap();
-
-                tracing::info!(cheatcode = ?cheatcode.as_debug() , using_pvm = ?using_pvm);
-                set_chain_id(newChainId.to(), ccx.ecx);
-
-                Ok(Default::default())
-            }
-            t if using_pvm && is::<etchCall>(t) => {
-                let etchCall { target, newRuntimeBytecode } =
-                    cheatcode.as_any().downcast_ref().unwrap();
-                etch_call(target, newRuntimeBytecode, ccx.ecx)?;
-                Ok(Default::default())
-            }
-
-=======
->>>>>>> 223807fe
             t if is::<etchCall>(t) => {
                 let etchCall { target, newRuntimeBytecode: _ } =
                     cheatcode.as_any().downcast_ref().unwrap();
@@ -585,10 +415,7 @@
                 // even if we're not yet using revive yet and mark the target as persistent, so
                 // the bytecode gets persisted.
                 ccx.ecx.journaled_state.database.add_persistent_account(*target);
-<<<<<<< HEAD
-=======
-
->>>>>>> 223807fe
+
                 cheatcode.dyn_apply(ccx, executor)
             }
             t if using_pvm && is::<loadCall>(t) => {
@@ -618,30 +445,11 @@
                 if ccx.is_precompile(&target) {
                     return Err(precompile_error(&target));
                 }
-<<<<<<< HEAD
-                if target == CHEATCODE_ADDRESS {
-                    cheatcode.dyn_apply(ccx, executor)
-                } else {
-                    let target_address_h160 = H160::from_slice(target.as_slice());
-                    let _ = execute_with_externalities(|externalities| {
-                        externalities.execute_with(|| {
-                            Pallet::<Runtime>::set_storage(
-                                target_address_h160,
-                                slot.into(),
-                                Some(value.to_vec()),
-                            )
-                        })
-                    })
-                    .map_err(|_| <&str as Into<Error>>::into("Could not set storage"))?;
-                    Ok(Default::default())
-                }
-=======
                 let ctx = get_context_ref_mut(ccx.state.strategy.context.as_mut());
                 if target != CHEATCODE_ADDRESS {
                     ctx.externalities.set_storage(target, slot, value)?;
                 }
                 cheatcode.dyn_apply(ccx, executor)
->>>>>>> 223807fe
             }
             // Not custom, just invoke the default behavior
             _ => cheatcode.dyn_apply(ccx, executor),
@@ -812,34 +620,21 @@
 
                                             // Collect all immutable bytes from their scattered offsets
                                             immutable_refs
-<<<<<<< HEAD
-                                                .values()
-                                                .flatten()
-=======
                                                 .values().filter_map(|offsets| offsets.first())
->>>>>>> 223807fe
                                                 .flat_map(|offset| {
                                                     let start = offset.start as usize;
                                                     let end = start + offset.length as usize;
                                                     evm_bytecode.get(start..end).unwrap_or_else(|| panic!("Immutable offset out of bounds: address={:?}, offset={}..{}, bytecode_len={}",
-<<<<<<< HEAD
-                                                        address, start, end, evm_bytecode.len()))
-=======
                                                         address, start, end, evm_bytecode.len())).iter().rev()
->>>>>>> 223807fe
                                                 })
                                                 .copied()
                                                 .collect::<Vec<u8>>()
                                         });
                                     (contract.resolc_deployed_bytecode.as_bytes().map(|b| b.to_vec()),immutable_data, BytecodeType::Pvm)
                                 },
-<<<<<<< HEAD
-                                crate::ReviveRuntimeMode::Evm => (contract.evm_deployed_bytecode.as_bytes().map(|b| b.to_vec()), None, BytecodeType::Evm),
-=======
                                 crate::ReviveRuntimeMode::Evm => {
                                     (Some(bytecode.bytecode().to_vec()), None, BytecodeType::Evm)
                                 },
->>>>>>> 223807fe
                             };
 
                             if let Some(code_bytes) = code_bytes {
@@ -886,11 +681,7 @@
                                 code_bytes.clone(),
                                 BytecodeType::Evm,
                                 u64::MAX.into(),
-<<<<<<< HEAD
-                                &ExecConfig::new_substrate_tx(),
-=======
                                 &ExecConfig::new_substrate_tx_without_bump(),
->>>>>>> 223807fe
                             );
                             match upload_result {
                                 Ok(_) => {
@@ -910,15 +701,10 @@
                                 }
                             }
                         }
-<<<<<<< HEAD
-                        // Migrate complete account state (storage) for newly created contract
-                        for (slot, storage_slot) in &acc.data.storage {
-=======
                     }
                     if  AccountInfo::<Runtime>::load_contract(&account_h160).is_some() {
                            // Migrate complete account state (storage) for newly created/existing contract
                            for (slot, storage_slot) in &acc.data.storage {
->>>>>>> 223807fe
                             let slot_bytes = slot.to_be_bytes::<32>();
                             let value_bytes = storage_slot.present_value.to_be_bytes::<32>();
 
@@ -1089,66 +875,6 @@
 
         let gas_price_pvm =
             sp_core::U256::from_little_endian(&U256::from(ecx.tx.gas_price).as_le_bytes());
-<<<<<<< HEAD
-        let mut tracer = Tracer::new(true);
-        let res = execute_with_externalities(|externalities| {
-            externalities.execute_with(|| {
-                tracer.trace(|| {
-                    let origin = OriginFor::<Runtime>::signed(AccountId::to_fallback_account_id(
-                        &H160::from_slice(input.caller().as_slice()),
-                    ));
-                    let evm_value = sp_core::U256::from_little_endian(&input.value().as_le_bytes());
-
-                    mock_handler.fund_pranked_accounts(input.caller());
-
-                    // Pre-Dispatch Increments the nonce of the origin, so let's make sure we do
-                    // that here too to replicate the same address generation.
-                    System::inc_account_nonce(AccountId::to_fallback_account_id(
-                        &H160::from_slice(input.caller().as_slice()),
-                    ));
-
-                    let exec_config = ExecConfig {
-                        bump_nonce: true,
-                        collect_deposit_from_hold: None,
-                        effective_gas_price: Some(gas_price_pvm),
-                        mock_handler: Some(Box::new(mock_handler.clone())),
-                        is_dry_run: None,
-                    };
-                    let code = Code::Upload(code_bytes.clone());
-                    let data = constructor_args;
-                    let salt = match input.scheme() {
-                        Some(CreateScheme::Create2 { salt }) => Some(
-                            salt.as_limbs()
-                                .iter()
-                                .flat_map(|&x| x.to_le_bytes())
-                                .collect::<Vec<u8>>()
-                                .try_into()
-                                .unwrap(),
-                        ),
-                        _ => None,
-                    };
-
-                    // If limits are set to max, enable debug mode to bypass them in revive
-                    if ecx.cfg.limit_contract_code_size == Some(usize::MAX)
-                        || ecx.cfg.limit_contract_initcode_size == Some(usize::MAX)
-                    {
-                        let debug_settings = DebugSettings::new(true);
-                        debug_settings.write_to_storage::<Runtime>();
-                    }
-
-                    Pallet::<Runtime>::bare_instantiate(
-                        origin,
-                        evm_value,
-                        Weight::MAX,
-                        // TODO: fixing.
-                        BalanceOf::<Runtime>::MAX,
-                        code,
-                        data,
-                        salt,
-                        exec_config,
-                    )
-                })
-=======
         let mut tracer = Tracer::new(state.expected_calls.clone());
         let caller_h160 = H160::from_slice(input.caller().as_slice());
 
@@ -1201,7 +927,6 @@
                     salt,
                     exec_config,
                 )
->>>>>>> 223807fe
             })
         });
         let mut gas = Gas::new(input.gas_limit());
@@ -1299,58 +1024,6 @@
         }
 
         tracing::info!("running call on pallet-revive with {} {:#?}", ctx.runtime_mode, call);
-<<<<<<< HEAD
-
-        let gas_price_pvm =
-            sp_core::U256::from_little_endian(&U256::from(ecx.tx.gas_price).as_le_bytes());
-        let mock_handler = MockHandlerImpl::new(
-            &ecx,
-            &call.caller,
-            &ecx.tx.caller,
-            target_address.as_ref(),
-            Some(&call.bytecode_address),
-            state,
-        );
-
-        let mut tracer = Tracer::new(true);
-        let res = execute_with_externalities(|externalities| {
-            externalities.execute_with(|| {
-                tracer.trace(|| {
-                    let origin = OriginFor::<Runtime>::signed(AccountId::to_fallback_account_id(
-                        &H160::from_slice(call.caller.as_slice()),
-                    ));
-
-                    mock_handler.fund_pranked_accounts(call.caller);
-
-                    let evm_value =
-                        sp_core::U256::from_little_endian(&call.call_value().as_le_bytes());
-                    let target = H160::from_slice(call.target_address.as_slice());
-                    let exec_config = ExecConfig {
-                        bump_nonce: true,
-                        collect_deposit_from_hold: None,
-                        effective_gas_price: Some(gas_price_pvm),
-                        mock_handler: Some(Box::new(mock_handler.clone())),
-                        is_dry_run: None,
-                    };
-                    // If limits are set to max, enable debug mode to bypass them in revive
-                    if ecx.cfg.limit_contract_code_size == Some(usize::MAX)
-                        || ecx.cfg.limit_contract_initcode_size == Some(usize::MAX)
-                    {
-                        let debug_settings = DebugSettings::new(true);
-                        debug_settings.write_to_storage::<Runtime>();
-                    }
-                    Pallet::<Runtime>::bare_call(
-                        origin,
-                        target,
-                        evm_value,
-                        Weight::MAX,
-                        // TODO: fixing.
-                        BalanceOf::<Runtime>::MAX,
-                        call.input.bytes(ecx).to_vec(),
-                        exec_config,
-                    )
-                })
-=======
 
         let gas_price_pvm =
             sp_core::U256::from_little_endian(&U256::from(ecx.tx.gas_price).as_le_bytes());
@@ -1401,7 +1074,6 @@
                     call.input.bytes(ecx).to_vec(),
                     exec_config,
                 )
->>>>>>> 223807fe
             })
         });
         mock_handler.update_state_mocks(state);
@@ -1483,10 +1155,6 @@
             }
         }
     }
-<<<<<<< HEAD
-
-=======
->>>>>>> 223807fe
     fn revive_call_end(
         &self,
         state: &mut foundry_cheatcodes::Cheatcodes,
@@ -1507,9 +1175,6 @@
             return;
         }
 
-<<<<<<< HEAD
-        apply_revm_storage_diff(ecx, call.target_address);
-=======
         apply_revm_storage_diff(ctx, ecx, call.target_address);
     }
 
@@ -1530,7 +1195,6 @@
                 );
             }
         }
->>>>>>> 223807fe
     }
 }
 
@@ -1637,17 +1301,11 @@
     ctx.as_any_mut().downcast_mut().expect("expected PvmCheatcodeInspectorStrategyContext")
 }
 
-<<<<<<< HEAD
-/// Applies REVM storage diffs to pallet-revive (REVM → pallet-revive sync)
-/// Note: Balance/nonce are NOT synced here as they're handled by migration in select_revive()
-fn apply_revm_storage_diff(ecx: Ecx<'_, '_, '_>, address: Address) {
-=======
 fn apply_revm_storage_diff(
     ctx: &mut PvmCheatcodeInspectorStrategyContext,
     ecx: Ecx<'_, '_, '_>,
     address: Address,
 ) {
->>>>>>> 223807fe
     let Some(account_state) = ecx.journaled_state.state.get(&address) else {
         return;
     };
@@ -1655,42 +1313,14 @@
     let h160_address = H160::from_slice(address.as_slice());
 
     // Check if contract exists in pallet-revive before applying storage diffs
-<<<<<<< HEAD
-    let contract_exists = execute_with_externalities(|externalities| {
-        externalities
-            .execute_with(|| AccountInfo::<Runtime>::load_contract(&h160_address).is_some())
-    });
-=======
     let contract_exists = ctx
         .externalities
         .execute_with(|| AccountInfo::<Runtime>::load_contract(&h160_address).is_some());
->>>>>>> 223807fe
 
     if !contract_exists {
         return;
     }
 
-<<<<<<< HEAD
-    execute_with_externalities(|externalities| {
-        externalities.execute_with(|| {
-            for (slot, storage_slot) in &account_state.storage {
-                if storage_slot.is_changed() {
-                    let slot_bytes = slot.to_be_bytes::<32>();
-                    let new_value = storage_slot.present_value;
-
-                    if !new_value.is_zero() {
-                        let _ = Pallet::<Runtime>::set_storage(
-                            h160_address,
-                            slot_bytes,
-                            Some(new_value.to_be_bytes::<32>().to_vec()),
-                        );
-                    } else {
-                        let _ = Pallet::<Runtime>::set_storage(h160_address, slot_bytes, None);
-                    }
-                }
-            }
-        })
-=======
     ctx.externalities.execute_with(|| {
         for (slot, storage_slot) in &account_state.storage {
             if storage_slot.is_changed() {
@@ -1708,6 +1338,5 @@
                 }
             }
         }
->>>>>>> 223807fe
     });
 }