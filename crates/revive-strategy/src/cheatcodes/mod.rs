mod mock_handler;

use alloy_primitives::{Address, B256, Bytes, Log, hex, ruint::aliases::U256};
use alloy_rpc_types::BlobTransactionSidecar;
use alloy_sol_types::SolValue;
use foundry_cheatcodes::{
    Broadcast, BroadcastableTransactions, CheatcodeInspectorStrategy,
    CheatcodeInspectorStrategyContext, CheatcodeInspectorStrategyRunner, CheatsConfig, CheatsCtxt,
    CommonCreateInput, DealRecord, Ecx, Error, EvmCheatcodeInspectorStrategyRunner, Result,
    Vm::{
<<<<<<< HEAD
        dealCall, etchCall, getNonce_0Call, loadCall, pvmCall, resetNonceCall, rollCall,
        setNonceCall, setNonceUnsafeCall, storeCall, warpCall,
=======
        chainIdCall, dealCall, etchCall, getNonce_0Call, loadCall, pvmCall, resetNonceCall,
        rollCall, setNonceCall, setNonceUnsafeCall, storeCall, warpCall,
>>>>>>> 79895faa
    },
    journaled_account, precompile_error,
};

use foundry_compilers::resolc::dual_compiled_contracts::DualCompiledContracts;
use foundry_evm::constants::CHEATCODE_ADDRESS;
use revive_env::{AccountId, Runtime, System, Timestamp};
use std::{
    any::{Any, TypeId},
    fmt::Debug,
    sync::Arc,
};
use tracing::warn;

use alloy_eips::eip7702::SignedAuthorization;
use polkadot_sdk::{
    pallet_revive::{
        self, AccountInfo, AddressMapper, BalanceOf, BytecodeType, Code, ContractInfo,
        DebugSettings, ExecConfig, Executable, Pallet, evm::CallTrace,
    },
    polkadot_sdk_frame::prelude::OriginFor,
    sp_core::{self, H160, H256},
    sp_io,
    sp_weights::Weight,
};

use crate::{
    cheatcodes::mock_handler::MockHandlerImpl,
    execute_with_externalities,
    tracing::{Tracer, storage_tracer::AccountAccess},
};
use foundry_cheatcodes::Vm::{AccountAccess as FAccountAccess, ChainInfo};

use revm::{
    bytecode::opcode as op,
    context::{CreateScheme, JournalTr},
    interpreter::{
        CallInputs, CallOutcome, CallScheme, CreateOutcome, Gas, InstructionResult, Interpreter,
        InterpreterResult, interpreter_types::Jumps,
    },
    state::Bytecode,
};
pub trait PvmCheatcodeInspectorStrategyBuilder {
    fn new_pvm(
        dual_compiled_contracts: DualCompiledContracts,
        runtime_mode: crate::ReviveRuntimeMode,
    ) -> Self;
}
impl PvmCheatcodeInspectorStrategyBuilder for CheatcodeInspectorStrategy {
    // Creates a new PVM strategy
    fn new_pvm(
        dual_compiled_contracts: DualCompiledContracts,
        runtime_mode: crate::ReviveRuntimeMode,
    ) -> Self {
        Self {
            runner: &PvmCheatcodeInspectorStrategyRunner,
            context: Box::new(PvmCheatcodeInspectorStrategyContext::new(
                dual_compiled_contracts,
                runtime_mode,
            )),
        }
    }
}

/// Controls the automatic migration to pallet-revive during test execution.
#[derive(Debug, Clone, Copy, PartialEq, Eq, Default)]
pub enum PvmStartupMigration {
    /// Defer database migration to a later execution point.
    /// This is the initial state - waiting for the test contract to be deployed.
    Defer,
    /// Allow database migration to pallet-revive (EVM or PVM mode).
    /// Set by `base_contract_deployed()` when the test contract is deployed.
    #[default]
    Allow,
    /// Database migration has already been performed.
    /// Prevents redundant migrations.
    Done,
}

impl PvmStartupMigration {
    /// Check if startup migration is allowed
    pub fn is_allowed(&self) -> bool {
        matches!(self, Self::Allow)
    }

    /// Allow migrating the database to PVM storage
    pub fn allow(&mut self) {
        *self = Self::Allow;
    }

    /// Mark the migration as completed
    pub fn done(&mut self) {
        *self = Self::Done;
    }
}
/// PVM-specific strategy context.
#[derive(Debug, Default, Clone)]
pub struct PvmCheatcodeInspectorStrategyContext {
    /// Whether we're currently using pallet-revive (migrated from REVM)
    pub using_pvm: bool,
    /// Controls automatic migration to pallet-revive
    pub pvm_startup_migration: PvmStartupMigration,
    pub dual_compiled_contracts: DualCompiledContracts,
    /// Runtime backend mode when using pallet-revive (PVM or EVM)
    pub runtime_mode: crate::ReviveRuntimeMode,
    pub remove_recorded_access_at: Option<usize>,
}

impl PvmCheatcodeInspectorStrategyContext {
    pub fn new(
        dual_compiled_contracts: DualCompiledContracts,
        runtime_mode: crate::ReviveRuntimeMode,
    ) -> Self {
        Self {
            // Start in REVM mode by default
            using_pvm: false,
            // Will be set to Allow when test contract deploys
            pvm_startup_migration: PvmStartupMigration::Defer,
            dual_compiled_contracts,
            runtime_mode,
            remove_recorded_access_at: None,
        }
    }
}

impl CheatcodeInspectorStrategyContext for PvmCheatcodeInspectorStrategyContext {
    fn new_cloned(&self) -> Box<dyn CheatcodeInspectorStrategyContext> {
        Box::new(self.clone())
    }

    fn as_any_mut(&mut self) -> &mut dyn Any {
        self
    }

    fn as_any_ref(&self) -> &dyn Any {
        self
    }
}

fn set_nonce(address: Address, nonce: u64, ecx: Ecx<'_, '_, '_>, check_nonce: bool) {
    execute_with_externalities(|externalities| {
        externalities.execute_with(|| {
            let account_id =
                AccountId::to_fallback_account_id(&H160::from_slice(address.as_slice()));
            let current_nonce = System::account_nonce(&account_id);
            if check_nonce {
                assert!(
                    current_nonce as u64 <= nonce,
                    "Cannot set nonce lower than current nonce: {current_nonce} > {nonce}"
                );
            }

            polkadot_sdk::frame_system::Account::<Runtime>::mutate(&account_id, |a| {
                a.nonce = nonce.min(u32::MAX.into()).try_into().expect("shouldn't happen");
            });
        })
    });
    let account = ecx.journaled_state.load_account(address).expect("account loaded").data;
    account.mark_touch();
    account.info.nonce = nonce;
}

fn set_balance(address: Address, amount: U256, ecx: Ecx<'_, '_, '_>) -> U256 {
    let account = ecx.journaled_state.load_account(address).expect("account loaded").data;
    account.mark_touch();
    account.info.balance = amount;
    let amount_pvm = sp_core::U256::from_little_endian(&amount.as_le_bytes()).min(u128::MAX.into());

    let old_balance = execute_with_externalities(|externalities| {
        externalities.execute_with(|| {
            let h160_addr = H160::from_slice(address.as_slice());
            let old_balance = pallet_revive::Pallet::<Runtime>::evm_balance(&h160_addr);
            pallet_revive::Pallet::<Runtime>::set_evm_balance(&h160_addr, amount_pvm)
                .expect("failed to set evm balance");
            old_balance
        })
    });
    U256::from_limbs(old_balance.0)
}

fn set_block_number(new_height: U256, ecx: Ecx<'_, '_, '_>) {
    // Set block number in EVM context.
    ecx.block.number = new_height;

    // Set block number in pallet-revive runtime.
    execute_with_externalities(|externalities| {
        externalities.execute_with(|| {
            System::set_block_number(new_height.try_into().expect("Block number exceeds u64"));
        })
    });
}

// Implements the `etch` cheatcode for PVM.
fn etch_call(target: &Address, new_runtime_code: &Bytes, ecx: Ecx<'_, '_, '_>) -> Result {
    let origin_address = H160::from_slice(ecx.tx.caller.as_slice());
    let origin_account = AccountId::to_fallback_account_id(&origin_address);

<<<<<<< HEAD
=======
    let target_address = H160::from_slice(target.as_slice());
    let target_account = AccountId::to_fallback_account_id(&target_address);

>>>>>>> 79895faa
    execute_with_externalities(|externalities| {
        externalities.execute_with(|| {
            let code = new_runtime_code.to_vec();
            let code_type =
                if code.starts_with(b"PVM\0") { BytecodeType::Pvm } else { BytecodeType::Evm };
            let contract_blob = Pallet::<Runtime>::try_upload_code(
                origin_account.clone(),
                code,
                code_type,
                BalanceOf::<Runtime>::MAX,
                &ExecConfig::new_substrate_tx(),
            )
            .map_err(|_| <&str as Into<Error>>::into("Could not upload PVM code"))?
            .0;

            let mut contract_info = if let Some(contract_info) =
<<<<<<< HEAD
                AccountInfo::<Runtime>::load_contract(&H160::from_slice(target.as_slice()))
            {
                contract_info
            } else {
                ContractInfo::<Runtime>::new(
                    &origin_address,
                    System::account_nonce(origin_account),
                    *contract_blob.code_hash(),
                )
                .map_err(|_| <&str as Into<Error>>::into("Could not create contract info"))?
=======
                AccountInfo::<Runtime>::load_contract(&target_address)
            {
                contract_info
            } else {
                let contract_info = ContractInfo::<Runtime>::new(
                    &target_address,
                    System::account_nonce(target_account),
                    *contract_blob.code_hash(),
                )
                .map_err(|err| {
                    tracing::error!("Could not create contract info: {:?}", err);
                    <&str as Into<Error>>::into("Could not create contract info")
                })?;
                System::inc_account_nonce(AccountId::to_fallback_account_id(&target_address));
                contract_info
>>>>>>> 79895faa
            };
            contract_info.code_hash = *contract_blob.code_hash();
            AccountInfo::<Runtime>::insert_contract(
                &H160::from_slice(target.as_slice()),
                contract_info,
            );
            Ok::<(), Error>(())
        })
    })?;
    Ok(Default::default())
}

fn set_timestamp(new_timestamp: U256, ecx: Ecx<'_, '_, '_>) {
    // Set timestamp in EVM context (seconds).
    ecx.block.timestamp = new_timestamp;

    // Set timestamp in pallet-revive runtime (milliseconds).
    execute_with_externalities(|externalities| {
        externalities.execute_with(|| {
            let timestamp_ms = new_timestamp.saturating_to::<u64>().saturating_mul(1000);
            Timestamp::set_timestamp(timestamp_ms);
        })
    });
}

fn set_chain_id(new_chain_id: u64, ecx: Ecx<'_, '_, '_>) {
    // Set new chain id.
    ecx.cfg.chain_id = new_chain_id;

    // Set chain id in pallet-revive runtime.
    execute_with_externalities(|externalities| {
        externalities.execute_with(|| {
            <revive_env::Runtime as polkadot_sdk::pallet_revive::Config>::ChainId::set(
                &ecx.cfg.chain_id,
            );
        })
    });
}

/// Implements [CheatcodeInspectorStrategyRunner] for PVM.
#[derive(Debug, Default, Clone)]
pub struct PvmCheatcodeInspectorStrategyRunner;

impl PvmCheatcodeInspectorStrategyRunner {
    fn append_recorded_accesses(
        &self,
        state: &mut foundry_cheatcodes::Cheatcodes,
        ecx: Ecx<'_, '_, '_>,
        account_accesses: Vec<AccountAccess>,
    ) {
        if state.recording_accesses {
            for record in &account_accesses {
                for r in &record.storage_accesses {
                    if !r.isWrite {
                        state.accesses.record_read(
                            Address::from(record.account.0),
                            alloy_primitives::U256::from_be_slice(r.slot.clone().as_slice()),
                        );
                    } else {
                        state.accesses.record_write(
                            Address::from(record.account.0),
                            alloy_primitives::U256::from_be_slice(r.slot.clone().as_slice()),
                        );
                    }
                }
            }
        }

        if let Some(recorded_account_diffs_stack) = state.recorded_account_diffs_stack.as_mut() {
            // A duplicate entry is inserted on call/create start by the revm, and updated on
            // call/create end.
            //
            // If we are inside a nested call (stack depth > 1), the placeholder
            // lives in the *parent* frame.  Its index will be exactly the current
            // length of that parent vector (`len()`), so we record that length.
            //
            // If we are at the root (depth == 1), the placeholder is already the
            // last element of the root vector.  We therefore record `len() - 1`.
            //
            // `zksync_fix_recorded_accesses()` uses this index later to drop the
            // single duplicate.
            //
            // TODO(zk): This is currently a hack, as account access recording is
            // done in 4 parts - create/create_end and call/call_end. And these must all be
            // moved to strategy.

            let stack_insert_index = if recorded_account_diffs_stack.len() > 1 {
                recorded_account_diffs_stack
                    .get(recorded_account_diffs_stack.len() - 2)
                    .map_or(0, Vec::len)
            } else {
                // `len() - 1`
                recorded_account_diffs_stack.first().map_or(0, |v| v.len().saturating_sub(1))
            };

            if let Some(last) = recorded_account_diffs_stack.last_mut() {
                let ctx = get_context_ref_mut(state.strategy.context.as_mut());
                ctx.remove_recorded_access_at = Some(stack_insert_index);
                for record in account_accesses {
                    let access = FAccountAccess {
                        chainInfo: ChainInfo {
                            forkId: ecx
                                .journaled_state
                                .database
                                .active_fork_id()
                                .unwrap_or_default(),
                            chainId: U256::from(ecx.cfg.chain_id),
                        },
                        accessor: Address::from(record.accessor.0),
                        account: Address::from(record.account.0),
                        kind: record.kind,
                        initialized: true,
                        oldBalance: U256::from_limbs(record.old_balance.0),
                        newBalance: U256::from_limbs(record.new_balance.0),
                        value: U256::from_limbs(record.value.0),
                        data: record.data,
                        reverted: false,
                        deployedCode: if record.deployed_bytecode_hash.unwrap_or_default().is_zero()
                        {
                            Default::default()
                        } else {
                            Bytes::from(record.deployed_bytecode_hash.unwrap_or_default().0)
                        },
                        storageAccesses: record.storage_accesses,
                        depth: record.depth,
                    };
                    last.push(access);
                }
            }
        }
    }
}

impl CheatcodeInspectorStrategyRunner for PvmCheatcodeInspectorStrategyRunner {
    fn apply_full(
        &self,
        cheatcode: &dyn foundry_cheatcodes::DynCheatcode,
        ccx: &mut CheatsCtxt<'_, '_, '_, '_>,
        executor: &mut dyn foundry_cheatcodes::CheatcodesExecutor,
    ) -> Result {
        fn is<T: std::any::Any>(t: TypeId) -> bool {
            TypeId::of::<T>() == t
        }
        let using_pvm = get_context_ref_mut(ccx.state.strategy.context.as_mut()).using_pvm;

        match cheatcode.as_any().type_id() {
            t if is::<pvmCall>(t) => {
                tracing::info!(cheatcode = ?cheatcode.as_debug() , using_pvm = ?using_pvm);
                let pvmCall { enabled } = cheatcode.as_any().downcast_ref().unwrap();
                let ctx: &mut PvmCheatcodeInspectorStrategyContext =
                    get_context_ref_mut(ccx.state.strategy.context.as_mut());
                if *enabled {
                    select_revive(ctx, ccx.ecx);
                } else {
                    select_evm(ctx, ccx.ecx);
                }
                Ok(Default::default())
            }
            t if using_pvm && is::<dealCall>(t) => {
                tracing::info!(cheatcode = ?cheatcode.as_debug() , using_pvm = ?using_pvm);

                let &dealCall { account, newBalance } = cheatcode.as_any().downcast_ref().unwrap();

                let old_balance = set_balance(account, newBalance, ccx.ecx);
                let record = DealRecord { address: account, old_balance, new_balance: newBalance };
                ccx.state.eth_deals.push(record);
                Ok(Default::default())
            }
            t if using_pvm && is::<setNonceCall>(t) => {
                tracing::info!(cheatcode = ?cheatcode.as_debug() , using_pvm = ?using_pvm);

                let &setNonceCall { account, newNonce } =
                    cheatcode.as_any().downcast_ref().unwrap();
                set_nonce(account, newNonce, ccx.ecx, false);

                Ok(Default::default())
            }
            t if using_pvm && is::<setNonceUnsafeCall>(t) => {
                tracing::info!(cheatcode = ?cheatcode.as_debug() , using_pvm = ?using_pvm);

                let &setNonceUnsafeCall { account, newNonce } =
                    cheatcode.as_any().downcast_ref().unwrap();
                set_nonce(account, newNonce, ccx.ecx, false);

                Ok(Default::default())
            }
            t if using_pvm && is::<resetNonceCall>(t) => {
                tracing::info!(cheatcode = ?cheatcode.as_debug() , using_pvm = ?using_pvm);
                let &resetNonceCall { account } = cheatcode.as_any().downcast_ref().unwrap();
                set_nonce(account, 0, ccx.ecx, false);
                Ok(Default::default())
            }
            t if using_pvm && is::<getNonce_0Call>(t) => {
                tracing::info!(cheatcode = ?cheatcode.as_debug() , using_pvm = ?using_pvm);
                let &getNonce_0Call { account } = cheatcode.as_any().downcast_ref().unwrap();
                let nonce = execute_with_externalities(|externalities| {
                    externalities.execute_with(|| {
                        System::account_nonce(AccountId::to_fallback_account_id(&H160::from_slice(
                            account.as_slice(),
                        )))
                    })
                });
                Ok(u64::from(nonce).abi_encode())
            }
            t if using_pvm && is::<rollCall>(t) => {
                let &rollCall { newHeight } = cheatcode.as_any().downcast_ref().unwrap();

                set_block_number(newHeight, ccx.ecx);

                Ok(Default::default())
            }
            t if using_pvm && is::<warpCall>(t) => {
                let &warpCall { newTimestamp } = cheatcode.as_any().downcast_ref().unwrap();

                tracing::info!(cheatcode = ?cheatcode.as_debug() , using_pvm = ?using_pvm);
                set_timestamp(newTimestamp, ccx.ecx);

                Ok(Default::default())
            }
<<<<<<< HEAD
=======

            t if using_pvm && is::<chainIdCall>(t) => {
                let &chainIdCall { newChainId } = cheatcode.as_any().downcast_ref().unwrap();

                tracing::info!(cheatcode = ?cheatcode.as_debug() , using_pvm = ?using_pvm);
                set_chain_id(newChainId.to(), ccx.ecx);

                Ok(Default::default())
            }
>>>>>>> 79895faa
            t if using_pvm && is::<etchCall>(t) => {
                let etchCall { target, newRuntimeBytecode } =
                    cheatcode.as_any().downcast_ref().unwrap();
                etch_call(target, newRuntimeBytecode, ccx.ecx)?;
                Ok(Default::default())
            }
<<<<<<< HEAD
=======

            t if is::<etchCall>(t) => {
                let etchCall { target, newRuntimeBytecode: _ } =
                    cheatcode.as_any().downcast_ref().unwrap();
                // Etch could be called from the test contract constructor, so we allow it
                // even if we're not yet using revive yet and mark the target as persistent, so
                // the bytecode gets persisted.
                ccx.ecx.journaled_state.database.add_persistent_account(*target);
                cheatcode.dyn_apply(ccx, executor)
            }
>>>>>>> 79895faa
            t if using_pvm && is::<loadCall>(t) => {
                tracing::info!(cheatcode = ?cheatcode.as_debug() , using_pvm = ?using_pvm);
                let &loadCall { target, slot } = cheatcode.as_any().downcast_ref().unwrap();
                let target_address_h160 = H160::from_slice(target.as_slice());
                let storage_value = execute_with_externalities(|externalities| {
                    externalities.execute_with(|| {
                        Pallet::<Runtime>::get_storage(target_address_h160, slot.into())
                    })
                });
                let result = storage_value
                    .ok()
                    .flatten()
                    .map(|b| B256::from_slice(&b))
                    .unwrap_or(B256::ZERO);
                Ok(result.abi_encode())
            }
            t if using_pvm && is::<storeCall>(t) => {
                tracing::info!(cheatcode = ?cheatcode.as_debug() , using_pvm = ?using_pvm);
                let &storeCall { target, slot, value } = cheatcode.as_any().downcast_ref().unwrap();
                if ccx.is_precompile(&target) {
                    return Err(precompile_error(&target));
                }
                if target == CHEATCODE_ADDRESS {
                    cheatcode.dyn_apply(ccx, executor)
                } else {
                    let target_address_h160 = H160::from_slice(target.as_slice());
                    let _ = execute_with_externalities(|externalities| {
                        externalities.execute_with(|| {
                            Pallet::<Runtime>::set_storage(
                                target_address_h160,
                                slot.into(),
                                Some(value.to_vec()),
                            )
                        })
                    })
                    .map_err(|_| <&str as Into<Error>>::into("Could not set storage"))?;
                    Ok(Default::default())
                }
            }
            // Not custom, just invoke the default behavior
            _ => cheatcode.dyn_apply(ccx, executor),
        }
    }

    fn base_contract_deployed(&self, ctx: &mut dyn CheatcodeInspectorStrategyContext) {
        let ctx = get_context_ref_mut(ctx);

        tracing::debug!("allowing startup PVM migration");
        ctx.pvm_startup_migration.allow();
    }

    fn record_broadcastable_create_transactions(
        &self,
        _ctx: &mut dyn CheatcodeInspectorStrategyContext,
        config: Arc<CheatsConfig>,
        input: &dyn CommonCreateInput,
        ecx_inner: Ecx<'_, '_, '_>,
        broadcast: &Broadcast,
        broadcastable_transactions: &mut BroadcastableTransactions,
    ) {
        // Use EVM implementation for now
        // Only intercept PVM-specific calls when needed in future implementations
        EvmCheatcodeInspectorStrategyRunner.record_broadcastable_create_transactions(
            _ctx,
            config,
            input,
            ecx_inner,
            broadcast,
            broadcastable_transactions,
        );
    }

    fn record_broadcastable_call_transactions(
        &self,
        _ctx: &mut dyn CheatcodeInspectorStrategyContext,
        config: Arc<CheatsConfig>,
        call: &CallInputs,
        ecx_inner: Ecx<'_, '_, '_>,
        broadcast: &Broadcast,
        broadcastable_transactions: &mut BroadcastableTransactions,
        active_delegations: Vec<SignedAuthorization>,
        active_blob_sidecar: Option<BlobTransactionSidecar>,
    ) {
        // Use EVM implementation for now
        // Only intercept PVM-specific calls when needed in future implementations
        EvmCheatcodeInspectorStrategyRunner.record_broadcastable_call_transactions(
            _ctx,
            config,
            call,
            ecx_inner,
            broadcast,
            broadcastable_transactions,
            active_delegations,
            active_blob_sidecar,
        );
    }

    fn post_initialize_interp(
        &self,
        ctx: &mut dyn CheatcodeInspectorStrategyContext,
        _interpreter: &mut Interpreter,
        ecx: Ecx<'_, '_, '_>,
    ) {
        let ctx = get_context_ref_mut(ctx);

        if ctx.pvm_startup_migration.is_allowed() && !ctx.using_pvm {
            tracing::info!("startup pallet-revive migration initiated");
            select_revive(ctx, ecx);
            ctx.pvm_startup_migration.done();
            tracing::info!("startup pallet-revive migration completed");
        }
    }

    fn pre_step_end(
        &self,
        ctx: &mut dyn CheatcodeInspectorStrategyContext,
        interpreter: &mut Interpreter,
        _ecx: Ecx<'_, '_, '_>,
    ) -> bool {
        let ctx = get_context_ref_mut(ctx);

        if !ctx.using_pvm {
            return false;
        }

        let address = match interpreter.bytecode.opcode() {
            op::SELFBALANCE => interpreter.input.target_address,
            op::BALANCE => {
                if interpreter.stack.is_empty() {
                    return true;
                }

                Address::from_word(B256::from(unsafe { interpreter.stack.pop_unsafe() }))
            }
            _ => return true,
        };

        let balance = execute_with_externalities(|externalities| {
            externalities.execute_with(|| {
                Pallet::<Runtime>::evm_balance(&H160::from_slice(address.as_slice()))
            })
        });
        let balance = U256::from_limbs(balance.0);
        tracing::info!(operation = "get_balance" , using_pvm = ?ctx.using_pvm, target = ?address, balance = ?balance);

        // Skip the current BALANCE instruction since we've already handled it
        if interpreter.stack.push(balance) {
            interpreter.bytecode.relative_jump(1);
        } else {
            // stack overflow; nothing else to do here
        }

        false // Let EVM handle all operations
    }
}

fn select_revive(ctx: &mut PvmCheatcodeInspectorStrategyContext, data: Ecx<'_, '_, '_>) {
    if ctx.using_pvm {
        tracing::info!("already using pallet-revive");
        return;
    }

    tracing::info!("switching to pallet-revive ({} mode)", ctx.runtime_mode);
    ctx.using_pvm = true;

    let block_number = data.block.number;
    let timestamp = data.block.timestamp;

    execute_with_externalities(|externalities| {
        externalities.execute_with(|| {
            System::set_block_number(block_number.saturating_to());
            Timestamp::set_timestamp(timestamp.saturating_to::<u64>() * 1000);
<<<<<<< HEAD

=======
            <revive_env::Runtime as polkadot_sdk::pallet_revive::Config>::ChainId::set(
                &data.cfg.chain_id,
            );
>>>>>>> 79895faa
            let persistent_accounts = data.journaled_state.database.persistent_accounts().clone();
            for address in persistent_accounts.into_iter().chain([data.tx.caller]) {
                let acc = data.journaled_state.load_account(address).expect("failed to load account");
                let amount = acc.data.info.balance;
                let nonce = acc.data.info.nonce;
                let account = H160::from_slice(address.as_slice());
                let account_id =
                    AccountId::to_fallback_account_id(&account);
                let amount_pvm = sp_core::U256::from_little_endian(&amount.as_le_bytes()).min(u128::MAX.into());
                Pallet::<Runtime>::set_evm_balance(&account, amount_pvm)
                    .expect("failed to set evm balance");

                polkadot_sdk::frame_system::Account::<Runtime>::mutate(&account_id, |a| {
                    a.nonce = nonce.min(u32::MAX.into()).try_into().expect("shouldn't happen");
                });

                if let Some(bytecode) = acc.data.info.code.as_ref() {
                    let account_h160 = H160::from_slice(address.as_slice());

                    // Skip if contract already exists in pallet-revive
                    if AccountInfo::<Runtime>::load_contract(&account_h160).is_none() {
                        // Find the matching dual-compiled contract by EVM bytecode
                        if let Some((_, contract)) = ctx.dual_compiled_contracts
                            .find_by_evm_deployed_bytecode_with_immutables(bytecode.original_byte_slice())
                        {
                            let (code_bytes, immutable_data, code_type) = match ctx.runtime_mode {
                                crate::ReviveRuntimeMode::Pvm => {
                                    let immutable_data = contract.evm_immutable_references
                                        .as_ref()
                                        .map(|immutable_refs| {
                                            let evm_bytecode = bytecode.original_byte_slice();

                                            // Collect all immutable bytes from their scattered offsets
                                            immutable_refs
                                                .values()
                                                .flatten()
                                                .flat_map(|offset| {
                                                    let start = offset.start as usize;
                                                    let end = start + offset.length as usize;
                                                    evm_bytecode.get(start..end).unwrap_or_else(|| panic!("Immutable offset out of bounds: address={:?}, offset={}..{}, bytecode_len={}",
                                                        address, start, end, evm_bytecode.len()))
                                                })
                                                .copied()
                                                .collect::<Vec<u8>>()
                                        });
                                    (contract.resolc_deployed_bytecode.as_bytes().map(|b| b.to_vec()),immutable_data, BytecodeType::Pvm)
                                },
                                crate::ReviveRuntimeMode::Evm => (contract.evm_deployed_bytecode.as_bytes().map(|b| b.to_vec()), None, BytecodeType::Evm),
                            };

                            if let Some(code_bytes) = code_bytes {
                                let upload_result = Pallet::<Runtime>::try_upload_code(
                                    Pallet::<Runtime>::account_id(),
                                    code_bytes.clone(),
                                    code_type,
                                    u64::MAX.into(),
                                    &ExecConfig::new_substrate_tx(),
                                );
                                match upload_result {
                                    Ok(_) => {
                                        let code_hash = H256(sp_io::hashing::keccak_256(&code_bytes));
                                        let contract_info = ContractInfo::<Runtime>::new(&account_h160, nonce as u32, code_hash)
                                            .expect("Failed to create contract info");
                                        AccountInfo::<Runtime>::insert_contract(&account_h160, contract_info);
                                        if let Some(data) = immutable_data.and_then(|immutables| immutables.try_into().ok())
                                        {
                                            Pallet::<Runtime>::set_immutables(account_h160, data).expect("Failed to migrate immutables");
                                        }
                                    }
                                    Err(err) => {
                                        tracing::warn!(
                                            address = ?address,
                                            runtime_mode = ?ctx.runtime_mode,
                                            bytecode_len = code_bytes.len(),
                                            error = ?err,
                                            "Failed to upload bytecode to pallet-revive, skipping migration"
                                        );
                                    }
<<<<<<< HEAD
=======
                                }
                            } else {
                                tracing::info!(
                                    address = ?address,
                                    "no PVM equivalent found for EVM bytecode, skipping migration"
                                );
                            }
                        } else {
                            tracing::info!("Setting evm bytecode stored in account {:?} balance: {:?}", address, amount);
                            // Even if no dual-compiled contract is found, we still upload the existing bytecode because it might be some EVM bytecode that got etched earlier.
                            let code_bytes = bytecode.original_byte_slice().to_vec();
                            let upload_result = Pallet::<Runtime>::try_upload_code(
                                Pallet::<Runtime>::account_id(),
                                code_bytes.clone(),
                                BytecodeType::Evm,
                                u64::MAX.into(),
                                &ExecConfig::new_substrate_tx(),
                            );
                            match upload_result {
                                Ok(_) => {
                                    let code_hash = H256(sp_io::hashing::keccak_256(&code_bytes));
                                    let contract_info = ContractInfo::<Runtime>::new(&account_h160, nonce as u32, code_hash)
                                        .expect("Failed to create contract info");
                                    AccountInfo::<Runtime>::insert_contract(&account_h160, contract_info);
                                }
                                Err(err) => {
                                    tracing::warn!(
                                        address = ?address,
                                        runtime_mode = ?ctx.runtime_mode,
                                        bytecode_len = code_bytes.len(),
                                        error = ?err,
                                        "Failed to upload bytecode to pallet-revive, skipping migration"
                                    );
>>>>>>> 79895faa
                                }
                            } else {
                                tracing::info!(
                                    address = ?address,
                                    "no PVM equivalent found for EVM bytecode, skipping migration"
                                );
                            }
<<<<<<< HEAD
=======
                        }
                        // Migrate complete account state (storage) for newly created contract
                        for (slot, storage_slot) in &acc.data.storage {
                            let slot_bytes = slot.to_be_bytes::<32>();
                            let value_bytes = storage_slot.present_value.to_be_bytes::<32>();

                            if !storage_slot.present_value.is_zero() {
                                let _ = Pallet::<Runtime>::set_storage(
                                    account_h160,
                                    slot_bytes,
                                    Some(value_bytes.to_vec()),
                                );
                            }
>>>>>>> 79895faa
                        }
                    }
                }
            }
        })
    });
}

fn select_evm(ctx: &mut PvmCheatcodeInspectorStrategyContext, data: Ecx<'_, '_, '_>) {
    if !ctx.using_pvm {
        tracing::info!("already using REVM");
        return;
    }

    tracing::info!("switching from pallet-revive back to REVM");
    ctx.using_pvm = false;

    execute_with_externalities(|externalities| {
        externalities.execute_with(|| {
            let block_number = System::block_number();
            let timestamp = Timestamp::get();

            data.block.number = U256::from(block_number);
            data.block.timestamp = U256::from(timestamp / 1000);

            let test_contract = data.journaled_state.database.get_test_contract_address();
            let persistent_accounts = data.journaled_state.database.persistent_accounts().clone();
            for address in persistent_accounts.into_iter().chain([data.tx.caller]) {
                let account_evm = H160::from_slice(address.as_slice());
                let pallet_evm_nonce = Pallet::<Runtime>::evm_nonce(&account_evm);
                let pallet_evm_balance = Pallet::<Runtime>::evm_balance(&account_evm);
                let amount_evm = U256::from_limbs(pallet_evm_balance.0);
                let account = journaled_account(data, address).expect("failed to load account");
                account.info.balance = amount_evm;
                account.info.nonce = pallet_evm_nonce as u64;

                // Migrate bytecode for deployed contracts (skip test contract)
                if test_contract != Some(address)
                    && let Some(info) = AccountInfo::<Runtime>::load_contract(&account_evm)
                {
                    let hash = hex::encode(info.code_hash);

                    if let Some((code_hash, bytecode)) = match ctx.runtime_mode {
                        crate::ReviveRuntimeMode::Pvm => ctx
                            .dual_compiled_contracts
                            .find_by_resolc_bytecode_hash(hash)
                            .and_then(|(_, contract)| {
                                contract.evm_deployed_bytecode.as_bytes().map(|evm_bytecode| {
                                    (
                                        contract.evm_bytecode_hash,
                                        Bytecode::new_raw(evm_bytecode.clone()),
                                    )
                                })
                            }),
                        crate::ReviveRuntimeMode::Evm => ctx
                            .dual_compiled_contracts
                            .find_by_evm_bytecode_hash(hash)
                            .and_then(|(_, contract)| {
                                contract.evm_deployed_bytecode.as_bytes().map(|evm_bytecode| {
                                    (
                                        contract.evm_bytecode_hash,
                                        Bytecode::new_raw(evm_bytecode.clone()),
                                    )
                                })
                            }),
                    } {
                        account.info.code_hash = code_hash;
                        account.info.code = Some(bytecode);
                    } else {
                        tracing::info!(
                            address = ?address,
                            "no EVM equivalent found for PVM bytecode, skipping migration"
                        );
                    }
                }
            }
        })
    });
}

impl foundry_cheatcodes::CheatcodeInspectorStrategyExt for PvmCheatcodeInspectorStrategyRunner {
    fn is_pvm_enabled(&self, state: &mut foundry_cheatcodes::Cheatcodes) -> bool {
        let ctx = get_context_ref_mut(state.strategy.context.as_mut());

        ctx.using_pvm
    }

    /// Try handling the `CREATE` within PVM.
    ///
    /// If `Some` is returned then the result must be returned immediately, else the call must be
    /// handled in EVM.
    fn revive_try_create(
        &self,
        state: &mut foundry_cheatcodes::Cheatcodes,
        ecx: Ecx<'_, '_, '_>,
        input: &dyn CommonCreateInput,
        executor: &mut dyn foundry_cheatcodes::CheatcodesExecutor,
    ) -> Option<CreateOutcome> {
<<<<<<< HEAD
        let mock_handler = MockHandlerImpl::new(&ecx, &input.caller(), None, None, state);
=======
        let mock_handler =
            MockHandlerImpl::new(&ecx, &input.caller(), &ecx.tx.caller, None, None, state);
>>>>>>> 79895faa

        let ctx: &mut PvmCheatcodeInspectorStrategyContext =
            get_context_ref_mut(state.strategy.context.as_mut());

        if !ctx.using_pvm {
            return None;
        }

        if let Some(CreateScheme::Create) = input.scheme() {
            let caller = input.caller();
            let nonce = ecx
                .journaled_state
                .load_account(input.caller())
                .expect("to load caller account")
                .info
                .nonce;
            let address = caller.create(nonce);
            if ecx
                .journaled_state
                .database
                .get_test_contract_address()
                .map(|addr| address == addr)
                .unwrap_or_default()
            {
                tracing::info!(
                    "running create in EVM, instead of PVM (Test Contract) {:#?}",
                    address
                );
                return None;
            }
        }

        let init_code = input.init_code();

        // Determine which bytecode to use based on runtime mode
        let (code_bytes, constructor_args) = match ctx.runtime_mode {
            crate::ReviveRuntimeMode::Pvm => {
                // PVM mode: use resolc (PVM) bytecode
                tracing::info!("running create in PVM mode with PVM bytecode");
                let find_contract = ctx
                    .dual_compiled_contracts
                    .find_bytecode(&init_code.0)
                    .unwrap_or_else(|| panic!("failed finding contract for {init_code:?}"));
                let constructor_args = find_contract.constructor_args();
                let contract = find_contract.contract();
                (contract.resolc_bytecode.as_bytes().unwrap().to_vec(), constructor_args.to_vec())
            }
            crate::ReviveRuntimeMode::Evm => {
                // EVM mode: use EVM bytecode directly
                tracing::info!("running create in EVM mode with EVM bytecode");
                (init_code.0.to_vec(), vec![])
            }
        };

        let gas_price_pvm =
            sp_core::U256::from_little_endian(&U256::from(ecx.tx.gas_price).as_le_bytes());
        let mut tracer = Tracer::new(true);
        let res = execute_with_externalities(|externalities| {
            externalities.execute_with(|| {
                tracer.trace(|| {
                    let origin = OriginFor::<Runtime>::signed(AccountId::to_fallback_account_id(
                        &H160::from_slice(ecx.tx.caller.as_slice()),
                    ));
                    let evm_value = sp_core::U256::from_little_endian(&input.value().as_le_bytes());

<<<<<<< HEAD
                    mock_handler.fund_pranked_accounts(ecx.tx.caller);
=======
                    mock_handler.fund_pranked_accounts(input.caller());
>>>>>>> 79895faa

                    // Pre-Dispatch Increments the nonce of the origin, so let's make sure we do
                    // that here too to replicate the same address generation.
                    System::inc_account_nonce(AccountId::to_fallback_account_id(
<<<<<<< HEAD
                        &H160::from_slice(ecx.tx.caller.as_slice()),
=======
                        &H160::from_slice(input.caller().as_slice()),
>>>>>>> 79895faa
                    ));

                    let exec_config = ExecConfig {
                        bump_nonce: true,
                        collect_deposit_from_hold: None,
                        effective_gas_price: Some(gas_price_pvm),
                        mock_handler: Some(Box::new(mock_handler.clone())),
                        is_dry_run: None,
                    };
                    let code = Code::Upload(code_bytes.clone());
                    let data = constructor_args;
                    let salt = match input.scheme() {
                        Some(CreateScheme::Create2 { salt }) => Some(
                            salt.as_limbs()
                                .iter()
                                .flat_map(|&x| x.to_le_bytes())
                                .collect::<Vec<u8>>()
                                .try_into()
                                .unwrap(),
                        ),
                        _ => None,
                    };

                    // If limits are set to max, enable debug mode to bypass them in revive
                    if ecx.cfg.limit_contract_code_size == Some(usize::MAX)
                        || ecx.cfg.limit_contract_initcode_size == Some(usize::MAX)
                    {
                        let debug_settings = DebugSettings::new(true);
                        debug_settings.write_to_storage::<Runtime>();
                    }
<<<<<<< HEAD
=======

>>>>>>> 79895faa
                    Pallet::<Runtime>::bare_instantiate(
                        origin,
                        evm_value,
                        Weight::MAX,
                        // TODO: fixing.
                        BalanceOf::<Runtime>::MAX,
                        code,
                        data,
                        salt,
                        exec_config,
                    )
                })
            })
        });
        let mut gas = Gas::new(input.gas_limit());
        if res.result.as_ref().is_ok_and(|r| !r.result.did_revert()) {
            self.append_recorded_accesses(state, ecx, tracer.get_recorded_accesses());
        }
        post_exec(state, ecx, executor, &mut tracer, false);
        mock_handler.update_state_mocks(state);

        match &res.result {
            Ok(result) => {
                // Only record gas cost if gas metering is not paused.
                // When paused, the gas counter should remain frozen.
                if !state.gas_metering.paused {
                    let _ = gas.record_cost(res.gas_required.ref_time());
                }

                let outcome = if result.result.did_revert() {
                    CreateOutcome {
                        result: InterpreterResult {
                            result: InstructionResult::Revert,
                            output: result.result.data.clone().into(),
                            gas,
                        },
                        address: None,
                    }
                } else {
                    CreateOutcome {
                        result: InterpreterResult {
                            result: InstructionResult::Return,
                            output: code_bytes.into(),
                            gas,
                        },
                        address: Some(Address::from_slice(result.addr.as_bytes())),
                    }
                };

                Some(outcome)
            }
            Err(e) => {
                tracing::error!("Contract creation failed: {e:#?}");
                Some(CreateOutcome {
                    result: InterpreterResult {
                        result: InstructionResult::Revert,
                        output: Bytes::from_iter(
                            format!("Contract creation failed: {e:#?}").as_bytes(),
                        ),
                        gas,
                    },
                    address: None,
                })
            }
        }
    }

    /// Try handling the `CALL` within PVM.
    ///
    /// If `Some` is returned then the result must be returned immediately, else the call must be
    /// handled in EVM.
    fn revive_try_call(
        &self,
        state: &mut foundry_cheatcodes::Cheatcodes,
        ecx: Ecx<'_, '_, '_>,
        call: &CallInputs,
        executor: &mut dyn foundry_cheatcodes::CheatcodesExecutor,
    ) -> Option<CallOutcome> {
        let ctx = get_context_ref_mut(state.strategy.context.as_mut());
        let target_address = match call.scheme {
            CallScheme::DelegateCall => Some(call.target_address),
            _ => None,
        };

        if !ctx.using_pvm {
            return None;
        }

        if ecx
            .journaled_state
            .database
            .get_test_contract_address()
            .map(|addr| call.bytecode_address == addr || call.target_address == addr)
            .unwrap_or_default()
        {
            tracing::info!(
                "running call in EVM, instead of pallet-revive (Test Contract) {:#?}",
                call.bytecode_address
            );
            return None;
        }

        tracing::info!("running call on pallet-revive with {} {:#?}", ctx.runtime_mode, call);

        let gas_price_pvm =
            sp_core::U256::from_little_endian(&U256::from(ecx.tx.gas_price).as_le_bytes());
        let mock_handler = MockHandlerImpl::new(
            &ecx,
            &call.caller,
<<<<<<< HEAD
=======
            &ecx.tx.caller,
>>>>>>> 79895faa
            target_address.as_ref(),
            Some(&call.bytecode_address),
            state,
        );

        let mut tracer = Tracer::new(true);
        let res = execute_with_externalities(|externalities| {
            externalities.execute_with(|| {
                tracer.trace(|| {
                    let origin = OriginFor::<Runtime>::signed(AccountId::to_fallback_account_id(
                        &H160::from_slice(ecx.tx.caller.as_slice()),
                    ));

<<<<<<< HEAD
                    mock_handler.fund_pranked_accounts(ecx.tx.caller);
=======
                    mock_handler.fund_pranked_accounts(call.caller);
>>>>>>> 79895faa

                    let evm_value =
                        sp_core::U256::from_little_endian(&call.call_value().as_le_bytes());
                    let target = H160::from_slice(call.target_address.as_slice());
                    let exec_config = ExecConfig {
                        bump_nonce: true,
                        collect_deposit_from_hold: None,
                        effective_gas_price: Some(gas_price_pvm),
                        mock_handler: Some(Box::new(mock_handler.clone())),
                        is_dry_run: None,
                    };
                    // If limits are set to max, enable debug mode to bypass them in revive
                    if ecx.cfg.limit_contract_code_size == Some(usize::MAX)
                        || ecx.cfg.limit_contract_initcode_size == Some(usize::MAX)
                    {
                        let debug_settings = DebugSettings::new(true);
                        debug_settings.write_to_storage::<Runtime>();
                    }
<<<<<<< HEAD

=======
>>>>>>> 79895faa
                    Pallet::<Runtime>::bare_call(
                        origin,
                        target,
                        evm_value,
                        Weight::MAX,
                        // TODO: fixing.
                        BalanceOf::<Runtime>::MAX,
                        call.input.bytes(ecx).to_vec(),
                        exec_config,
                    )
                })
            })
        });
        mock_handler.update_state_mocks(state);
        let mut gas = Gas::new(call.gas_limit);
        if res.result.as_ref().is_ok_and(|r| !r.did_revert()) {
            self.append_recorded_accesses(state, ecx, tracer.get_recorded_accesses());
        }
        post_exec(state, ecx, executor, &mut tracer, call.is_static);
        match res.result {
            Ok(result) => {
                // Only record gas cost if gas metering is not paused.
                // When paused, the gas counter should remain frozen.
                if !state.gas_metering.paused {
                    let _ = gas.record_cost(res.gas_required.ref_time());
                }

                let outcome = if result.did_revert() {
                    tracing::info!("Contract call reverted");
                    CallOutcome {
                        result: InterpreterResult {
                            result: InstructionResult::Revert,
                            output: result.data.into(),
                            gas,
                        },
                        memory_offset: call.return_memory_offset.clone(),
                    }
                } else if result.data.is_empty() {
                    CallOutcome {
                        result: InterpreterResult {
                            result: InstructionResult::Stop,
                            output: result.data.into(),
                            gas,
                        },
                        memory_offset: call.return_memory_offset.clone(),
                    }
                } else {
                    CallOutcome {
                        result: InterpreterResult {
                            result: InstructionResult::Return,
                            output: result.data.into(),
                            gas,
                        },
                        memory_offset: call.return_memory_offset.clone(),
                    }
                };

                Some(outcome)
            }
            Err(e) => {
                tracing::error!("Contract call failed: {e:#?}");
                Some(CallOutcome {
                    result: InterpreterResult {
                        result: InstructionResult::Revert,
                        output: Bytes::from_iter(
                            format!("Contract call failed: {e:#?}").as_bytes(),
                        ),
                        gas,
                    },
                    memory_offset: call.return_memory_offset.clone(),
                })
            }
        }
    }

    fn revive_remove_duplicate_account_access(&self, state: &mut foundry_cheatcodes::Cheatcodes) {
        let ctx = get_context_ref_mut(state.strategy.context.as_mut());

        if let Some(index) = ctx.remove_recorded_access_at.take()
            && let Some(recorded_account_diffs_stack) = state.recorded_account_diffs_stack.as_mut()
            && let Some(last) = recorded_account_diffs_stack.last_mut()
        {
            // This entry has been inserted during CREATE/CALL operations in revm's
            // cheatcode inspector and must be removed.
            if index < last.len() {
                let _ = last.remove(index);
            } else {
                warn!(index, len = last.len(), "skipping duplicate access removal: out of bounds");
            }
        }
    }

    fn revive_call_end(
        &self,
        state: &mut foundry_cheatcodes::Cheatcodes,
        ecx: Ecx<'_, '_, '_>,
        call: &CallInputs,
    ) {
        let ctx = get_context_ref_mut(state.strategy.context.as_mut());

        // Skip storage sync if: in PVM mode AND no test contract
        if ctx.using_pvm
            && ecx
                .journaled_state
                .database
                .get_test_contract_address()
                .map(|addr| call.bytecode_address != addr && call.target_address != addr)
                .unwrap_or(true)
        {
            return;
        }

        apply_revm_storage_diff(ecx, call.target_address);
    }
}

fn post_exec(
    state: &mut foundry_cheatcodes::Cheatcodes,
    ecx: Ecx<'_, '_, '_>,
    executor: &mut dyn foundry_cheatcodes::CheatcodesExecutor,
    tracer: &mut Tracer,
    is_static_call: bool,
) {
    tracer.apply_prestate_trace(ecx);
    if let Some(traces) = tracer.collect_call_traces()
        && !is_static_call
    {
        let mut logs = vec![];
        if !state.expected_emits.is_empty() || state.recorded_logs.is_some() {
            collect_logs(&mut logs, &traces);
        }
        if !state.expected_emits.is_empty() {
            logs.clone().into_iter().for_each(|log| {
                foundry_cheatcodes::handle_expect_emit(state, &log, &mut Default::default());
            })
        }
        if let Some(records) = &mut state.recorded_logs {
            records.extend(logs.iter().map(|log| foundry_cheatcodes::Vm::Log {
                data: log.data.data.clone(),
                emitter: log.address,
                topics: log.topics().to_owned(),
            }));
        };
        executor.trace_revive(state, ecx, Box::new(traces));
    }

    if let Some(expected_revert) = &mut state.expected_revert {
        expected_revert.max_depth =
            std::cmp::max(ecx.journaled_state.depth() + 1, expected_revert.max_depth);
    }
}

fn collect_logs(accumulator: &mut Vec<Log>, trace: &CallTrace) {
    accumulator.extend(trace.logs.iter().map(|log| {
        let log = log.clone();
        Log::new_unchecked(
            Address::from(log.address.0),
            log.topics.iter().map(|x| U256::from_be_slice(x.as_bytes()).into()).collect(),
            Bytes::from(log.data.0),
        )
    }));
    for call in &trace.calls {
        collect_logs(accumulator, call);
    }
}

fn get_context_ref_mut(
    ctx: &mut dyn CheatcodeInspectorStrategyContext,
) -> &mut PvmCheatcodeInspectorStrategyContext {
    ctx.as_any_mut().downcast_mut().expect("expected PvmCheatcodeInspectorStrategyContext")
}

/// Applies REVM storage diffs to pallet-revive (REVM → pallet-revive sync)
/// Note: Balance/nonce are NOT synced here as they're handled by migration in select_revive()
fn apply_revm_storage_diff(ecx: Ecx<'_, '_, '_>, address: Address) {
    let Some(account_state) = ecx.journaled_state.state.get(&address) else {
        return;
    };

    let h160_address = H160::from_slice(address.as_slice());

    // Check if contract exists in pallet-revive before applying storage diffs
    let contract_exists = execute_with_externalities(|externalities| {
        externalities
            .execute_with(|| AccountInfo::<Runtime>::load_contract(&h160_address).is_some())
    });

    if !contract_exists {
        return;
    }

    execute_with_externalities(|externalities| {
        externalities.execute_with(|| {
            for (slot, storage_slot) in &account_state.storage {
                if storage_slot.is_changed() {
                    let slot_bytes = slot.to_be_bytes::<32>();
                    let new_value = storage_slot.present_value;

                    if !new_value.is_zero() {
                        let _ = Pallet::<Runtime>::set_storage(
                            h160_address,
                            slot_bytes,
                            Some(new_value.to_be_bytes::<32>().to_vec()),
                        );
                    } else {
                        let _ = Pallet::<Runtime>::set_storage(h160_address, slot_bytes, None);
                    }
                }
            }
        })
    });
}<|MERGE_RESOLUTION|>--- conflicted
+++ resolved
@@ -8,13 +8,8 @@
     CheatcodeInspectorStrategyContext, CheatcodeInspectorStrategyRunner, CheatsConfig, CheatsCtxt,
     CommonCreateInput, DealRecord, Ecx, Error, EvmCheatcodeInspectorStrategyRunner, Result,
     Vm::{
-<<<<<<< HEAD
-        dealCall, etchCall, getNonce_0Call, loadCall, pvmCall, resetNonceCall, rollCall,
-        setNonceCall, setNonceUnsafeCall, storeCall, warpCall,
-=======
         chainIdCall, dealCall, etchCall, getNonce_0Call, loadCall, pvmCall, resetNonceCall,
         rollCall, setNonceCall, setNonceUnsafeCall, storeCall, warpCall,
->>>>>>> 79895faa
     },
     journaled_account, precompile_error,
 };
@@ -212,12 +207,9 @@
     let origin_address = H160::from_slice(ecx.tx.caller.as_slice());
     let origin_account = AccountId::to_fallback_account_id(&origin_address);
 
-<<<<<<< HEAD
-=======
     let target_address = H160::from_slice(target.as_slice());
     let target_account = AccountId::to_fallback_account_id(&target_address);
 
->>>>>>> 79895faa
     execute_with_externalities(|externalities| {
         externalities.execute_with(|| {
             let code = new_runtime_code.to_vec();
@@ -234,18 +226,6 @@
             .0;
 
             let mut contract_info = if let Some(contract_info) =
-<<<<<<< HEAD
-                AccountInfo::<Runtime>::load_contract(&H160::from_slice(target.as_slice()))
-            {
-                contract_info
-            } else {
-                ContractInfo::<Runtime>::new(
-                    &origin_address,
-                    System::account_nonce(origin_account),
-                    *contract_blob.code_hash(),
-                )
-                .map_err(|_| <&str as Into<Error>>::into("Could not create contract info"))?
-=======
                 AccountInfo::<Runtime>::load_contract(&target_address)
             {
                 contract_info
@@ -261,7 +241,6 @@
                 })?;
                 System::inc_account_nonce(AccountId::to_fallback_account_id(&target_address));
                 contract_info
->>>>>>> 79895faa
             };
             contract_info.code_hash = *contract_blob.code_hash();
             AccountInfo::<Runtime>::insert_contract(
@@ -481,8 +460,6 @@
 
                 Ok(Default::default())
             }
-<<<<<<< HEAD
-=======
 
             t if using_pvm && is::<chainIdCall>(t) => {
                 let &chainIdCall { newChainId } = cheatcode.as_any().downcast_ref().unwrap();
@@ -492,15 +469,12 @@
 
                 Ok(Default::default())
             }
->>>>>>> 79895faa
             t if using_pvm && is::<etchCall>(t) => {
                 let etchCall { target, newRuntimeBytecode } =
                     cheatcode.as_any().downcast_ref().unwrap();
                 etch_call(target, newRuntimeBytecode, ccx.ecx)?;
                 Ok(Default::default())
             }
-<<<<<<< HEAD
-=======
 
             t if is::<etchCall>(t) => {
                 let etchCall { target, newRuntimeBytecode: _ } =
@@ -511,7 +485,6 @@
                 ccx.ecx.journaled_state.database.add_persistent_account(*target);
                 cheatcode.dyn_apply(ccx, executor)
             }
->>>>>>> 79895faa
             t if using_pvm && is::<loadCall>(t) => {
                 tracing::info!(cheatcode = ?cheatcode.as_debug() , using_pvm = ?using_pvm);
                 let &loadCall { target, slot } = cheatcode.as_any().downcast_ref().unwrap();
@@ -684,13 +657,9 @@
         externalities.execute_with(|| {
             System::set_block_number(block_number.saturating_to());
             Timestamp::set_timestamp(timestamp.saturating_to::<u64>() * 1000);
-<<<<<<< HEAD
-
-=======
             <revive_env::Runtime as polkadot_sdk::pallet_revive::Config>::ChainId::set(
                 &data.cfg.chain_id,
             );
->>>>>>> 79895faa
             let persistent_accounts = data.journaled_state.database.persistent_accounts().clone();
             for address in persistent_accounts.into_iter().chain([data.tx.caller]) {
                 let acc = data.journaled_state.load_account(address).expect("failed to load account");
@@ -769,8 +738,6 @@
                                             "Failed to upload bytecode to pallet-revive, skipping migration"
                                         );
                                     }
-<<<<<<< HEAD
-=======
                                 }
                             } else {
                                 tracing::info!(
@@ -804,16 +771,8 @@
                                         error = ?err,
                                         "Failed to upload bytecode to pallet-revive, skipping migration"
                                     );
->>>>>>> 79895faa
                                 }
-                            } else {
-                                tracing::info!(
-                                    address = ?address,
-                                    "no PVM equivalent found for EVM bytecode, skipping migration"
-                                );
                             }
-<<<<<<< HEAD
-=======
                         }
                         // Migrate complete account state (storage) for newly created contract
                         for (slot, storage_slot) in &acc.data.storage {
@@ -827,7 +786,6 @@
                                     Some(value_bytes.to_vec()),
                                 );
                             }
->>>>>>> 79895faa
                         }
                     }
                 }
@@ -926,12 +884,8 @@
         input: &dyn CommonCreateInput,
         executor: &mut dyn foundry_cheatcodes::CheatcodesExecutor,
     ) -> Option<CreateOutcome> {
-<<<<<<< HEAD
-        let mock_handler = MockHandlerImpl::new(&ecx, &input.caller(), None, None, state);
-=======
         let mock_handler =
             MockHandlerImpl::new(&ecx, &input.caller(), &ecx.tx.caller, None, None, state);
->>>>>>> 79895faa
 
         let ctx: &mut PvmCheatcodeInspectorStrategyContext =
             get_context_ref_mut(state.strategy.context.as_mut());
@@ -993,24 +947,16 @@
             externalities.execute_with(|| {
                 tracer.trace(|| {
                     let origin = OriginFor::<Runtime>::signed(AccountId::to_fallback_account_id(
-                        &H160::from_slice(ecx.tx.caller.as_slice()),
+                        &H160::from_slice(input.caller().as_slice()),
                     ));
                     let evm_value = sp_core::U256::from_little_endian(&input.value().as_le_bytes());
 
-<<<<<<< HEAD
-                    mock_handler.fund_pranked_accounts(ecx.tx.caller);
-=======
                     mock_handler.fund_pranked_accounts(input.caller());
->>>>>>> 79895faa
 
                     // Pre-Dispatch Increments the nonce of the origin, so let's make sure we do
                     // that here too to replicate the same address generation.
                     System::inc_account_nonce(AccountId::to_fallback_account_id(
-<<<<<<< HEAD
-                        &H160::from_slice(ecx.tx.caller.as_slice()),
-=======
                         &H160::from_slice(input.caller().as_slice()),
->>>>>>> 79895faa
                     ));
 
                     let exec_config = ExecConfig {
@@ -1041,10 +987,7 @@
                         let debug_settings = DebugSettings::new(true);
                         debug_settings.write_to_storage::<Runtime>();
                     }
-<<<<<<< HEAD
-=======
-
->>>>>>> 79895faa
+
                     Pallet::<Runtime>::bare_instantiate(
                         origin,
                         evm_value,
@@ -1154,10 +1097,7 @@
         let mock_handler = MockHandlerImpl::new(
             &ecx,
             &call.caller,
-<<<<<<< HEAD
-=======
             &ecx.tx.caller,
->>>>>>> 79895faa
             target_address.as_ref(),
             Some(&call.bytecode_address),
             state,
@@ -1168,14 +1108,10 @@
             externalities.execute_with(|| {
                 tracer.trace(|| {
                     let origin = OriginFor::<Runtime>::signed(AccountId::to_fallback_account_id(
-                        &H160::from_slice(ecx.tx.caller.as_slice()),
+                        &H160::from_slice(call.caller.as_slice()),
                     ));
 
-<<<<<<< HEAD
-                    mock_handler.fund_pranked_accounts(ecx.tx.caller);
-=======
                     mock_handler.fund_pranked_accounts(call.caller);
->>>>>>> 79895faa
 
                     let evm_value =
                         sp_core::U256::from_little_endian(&call.call_value().as_le_bytes());
@@ -1194,10 +1130,6 @@
                         let debug_settings = DebugSettings::new(true);
                         debug_settings.write_to_storage::<Runtime>();
                     }
-<<<<<<< HEAD
-
-=======
->>>>>>> 79895faa
                     Pallet::<Runtime>::bare_call(
                         origin,
                         target,
