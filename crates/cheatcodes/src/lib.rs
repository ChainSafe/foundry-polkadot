//! # foundry-cheatcodes
//!
//! Foundry cheatcodes implementations.

#![cfg_attr(not(test), warn(unused_crate_dependencies))]
#![cfg_attr(docsrs, feature(doc_cfg, doc_auto_cfg))]
#![allow(elided_lifetimes_in_paths)] // Cheats context uses 3 lifetimes

#[macro_use]
extern crate foundry_common;

#[macro_use]
pub extern crate foundry_cheatcodes_spec as spec;

#[macro_use]
extern crate tracing;

use alloy_evm::eth::EthEvmContext;
use alloy_primitives::Address;
use foundry_evm_core::backend::DatabaseExt;
use spec::Status;

pub use Vm::ForgeContext;
pub use config::CheatsConfig;
pub use error::{Error, ErrorKind, Result};
pub use inspector::{
    BroadcastableTransaction, BroadcastableTransactions, Cheatcodes, CheatcodesExecutor,
};
pub use spec::{CheatcodeDef, Vm};

#[macro_use]
mod error;

mod base64;

mod config;

mod crypto;

mod version;

mod env;
pub use env::set_execution_context;

mod evm;

mod fs;

mod inspector;
pub use inspector::{CommonCreateInput, Ecx, InnerEcx};

mod json;

mod script;
pub use script::{Broadcast, Wallets, WalletsInner};

mod strategy;
pub use strategy::{
    CheatcodeInspectorStrategy, CheatcodeInspectorStrategyContext, CheatcodeInspectorStrategyExt,
    CheatcodeInspectorStrategyRunner, CheatcodesStrategy, EvmCheatcodeInspectorStrategyRunner,
};

mod string;

mod test;
pub use test::expect::ExpectedCallTracker;

mod toml;

mod utils;

/// Cheatcode implementation.
pub(crate) trait Cheatcode: CheatcodeDef + DynCheatcode {
    /// Applies this cheatcode to the given state.
    ///
    /// Implement this function if you don't need access to the EVM data.
    fn apply(&self, state: &mut Cheatcodes) -> Result {
        let _ = state;
        unimplemented!("{}", Self::CHEATCODE.func.id)
    }

    /// Applies this cheatcode to the given context.
    ///
    /// Implement this function if you need access to the EVM data.
    #[inline(always)]
    fn apply_stateful(&self, ccx: &mut CheatsCtxt) -> Result {
        self.apply(ccx.state)
    }

    /// Applies this cheatcode to the given context and executor.
    ///
    /// Implement this function if you need access to the executor.
    #[inline(always)]
    fn apply_full(&self, ccx: &mut CheatsCtxt, executor: &mut dyn CheatcodesExecutor) -> Result {
        let _ = executor;
        self.apply_stateful(ccx)
    }
}

pub trait DynCheatcode: 'static + std::any::Any {
    fn cheatcode(&self) -> &'static spec::Cheatcode<'static>;

    fn as_debug(&self) -> &dyn std::fmt::Debug;

    fn dyn_apply(&self, ccx: &mut CheatsCtxt, executor: &mut dyn CheatcodesExecutor) -> Result;

    fn as_any(&self) -> &dyn std::any::Any;
}

impl<T: Cheatcode> DynCheatcode for T {
    #[inline]
    fn cheatcode(&self) -> &'static spec::Cheatcode<'static> {
        Self::CHEATCODE
    }

    #[inline]
    fn as_debug(&self) -> &dyn std::fmt::Debug {
        self
    }

    #[inline]
    fn dyn_apply(&self, ccx: &mut CheatsCtxt, executor: &mut dyn CheatcodesExecutor) -> Result {
        self.apply_full(ccx, executor)
    }

    #[inline]
    fn as_any(&self) -> &dyn std::any::Any {
        self
    }
}

impl dyn DynCheatcode {
    pub(crate) fn name(&self) -> &'static str {
        self.cheatcode().func.signature.split('(').next().unwrap()
    }

    pub(crate) fn id(&self) -> &'static str {
        self.cheatcode().func.id
    }

    pub(crate) fn signature(&self) -> &'static str {
        self.cheatcode().func.signature
    }

    pub(crate) fn status(&self) -> &Status<'static> {
        &self.cheatcode().status
    }
}

/// The cheatcode context, used in `Cheatcode`.
pub struct CheatsCtxt<'cheats, 'evm, 'db, 'db2> {
    /// The cheatcodes inspector state.
    pub state: &'cheats mut Cheatcodes,
    /// The EVM data.
<<<<<<< HEAD
    pub ecx: &'evm mut InnerEvmContext<&'db mut (dyn DatabaseExt + 'db2)>,
    /// The precompiles context.
    pub(crate) precompiles: &'evm mut ContextPrecompiles<&'db mut (dyn DatabaseExt + 'db2)>,
=======
    pub(crate) ecx: &'evm mut EthEvmContext<&'db mut (dyn DatabaseExt + 'db2)>,
>>>>>>> fd677c89
    /// The original `msg.sender`.
    pub(crate) caller: Address,
    /// Gas limit of the current cheatcode call.
    pub(crate) gas_limit: u64,
}

impl<'db, 'db2> std::ops::Deref for CheatsCtxt<'_, '_, 'db, 'db2> {
    type Target = EthEvmContext<&'db mut (dyn DatabaseExt + 'db2)>;

    #[inline(always)]
    fn deref(&self) -> &Self::Target {
        self.ecx
    }
}

impl std::ops::DerefMut for CheatsCtxt<'_, '_, '_, '_> {
    #[inline(always)]
    fn deref_mut(&mut self) -> &mut Self::Target {
        &mut *self.ecx
    }
}

impl CheatsCtxt<'_, '_, '_, '_> {
    #[inline]
    pub(crate) fn is_precompile(&self, address: &Address) -> bool {
        self.ecx.journaled_state.inner.precompiles.contains(address)
    }
}<|MERGE_RESOLUTION|>--- conflicted
+++ resolved
@@ -152,13 +152,7 @@
     /// The cheatcodes inspector state.
     pub state: &'cheats mut Cheatcodes,
     /// The EVM data.
-<<<<<<< HEAD
-    pub ecx: &'evm mut InnerEvmContext<&'db mut (dyn DatabaseExt + 'db2)>,
-    /// The precompiles context.
-    pub(crate) precompiles: &'evm mut ContextPrecompiles<&'db mut (dyn DatabaseExt + 'db2)>,
-=======
     pub(crate) ecx: &'evm mut EthEvmContext<&'db mut (dyn DatabaseExt + 'db2)>,
->>>>>>> fd677c89
     /// The original `msg.sender`.
     pub(crate) caller: Address,
     /// Gas limit of the current cheatcode call.
