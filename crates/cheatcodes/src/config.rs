--- conflicted
+++ resolved
@@ -123,23 +123,15 @@
 
     /// Returns a new `CheatsConfig` configured with the given `Config` and `EvmOpts`.
     pub fn clone_with(&self, config: &Config, evm_opts: EvmOpts) -> Self {
-<<<<<<< HEAD
-        Self::new(
-=======
         let mut new_config = Self::new(
->>>>>>> 7cc09eb8
             self.strategy.clone(),
             config,
             evm_opts,
             self.available_artifacts.clone(),
             self.running_artifact.clone(),
-<<<<<<< HEAD
-        )
-=======
         );
         new_config.pvm_enabled = self.pvm_enabled;
         new_config
->>>>>>> 7cc09eb8
     }
 
     /// Attempts to canonicalize (see [std::fs::canonicalize]) the path.
