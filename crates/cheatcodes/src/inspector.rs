//! Cheatcode EVM inspector.

use crate::{
    CheatsConfig, CheatsCtxt, DynCheatcode, Error, Result,
    Vm::{self, AccountAccess},
    evm::{
        DealRecord, GasRecord, RecordAccess,
        mapping::{self, MappingSlots},
        mock::{MockCallDataContext, MockCallReturnData},
        prank::Prank,
    },
    script::{Broadcast, Wallets},
    strategy::CheatcodeInspectorStrategy,
    test::{
        assume::AssumeNoRevert,
        expect::{
            self, ExpectedCallData, ExpectedCallTracker, ExpectedCallType, ExpectedCreate,
            ExpectedEmitTracker, ExpectedRevert, ExpectedRevertKind,
        },
        revert_handlers,
    },
    utils::IgnoredTraces,
};
use alloy_consensus::BlobTransactionSidecar;
use alloy_evm::eth::EthEvmContext;
use alloy_network::TransactionBuilder4844;
use alloy_primitives::{
    Address, B256, Bytes, Log, TxKind, U256, hex,
    map::{AddressHashMap, HashMap, HashSet},
};
use alloy_rpc_types::{
    AccessList,
    request::{TransactionInput, TransactionRequest},
};
use alloy_sol_types::{SolCall, SolInterface, SolValue};
use foundry_common::{SELECTOR_LEN, TransactionMaybeSigned, evm::Breakpoints};
use foundry_evm_core::{
    InspectorExt,
    abi::Vm::stopExpectSafeMemoryCall,
    backend::{DatabaseError, DatabaseExt, RevertDiagnostic},
    constants::{CHEATCODE_ADDRESS, HARDHAT_CONSOLE_ADDRESS, MAGIC_ASSUME},
    evm::{FoundryEvm, new_evm_with_existing_context},
};
use foundry_evm_traces::{TracingInspector, TracingInspectorConfig};
use foundry_wallets::multi_wallet::MultiWallet;
use itertools::Itertools;
use proptest::test_runner::{RngAlgorithm, TestRng, TestRunner};
use rand::Rng;
use revm::{
    Inspector, Journal,
    bytecode::opcode as op,
    context::{BlockEnv, JournalTr, LocalContext, TransactionType, result::EVMError},
    context_interface::{CreateScheme, transaction::SignedAuthorization},
    handler::FrameResult,
    interpreter::{
        CallInputs, CallOutcome, CallScheme, CreateInputs, CreateOutcome, FrameInput, Gas, Host,
        InstructionResult, Interpreter, InterpreterAction, InterpreterResult,
        interpreter_types::{Jumps, LoopControl, MemoryTr},
    },
    state::EvmStorageSlot,
};
use serde_json::Value;
use std::{
    cmp::max,
    collections::{BTreeMap, VecDeque},
    fs::File,
    io::BufReader,
    ops::Range,
    path::PathBuf,
    sync::Arc,
};

mod utils;
pub use utils::CommonCreateInput;

pub type Ecx<'a, 'b, 'c> = &'a mut EthEvmContext<&'b mut (dyn DatabaseExt + 'c)>;

/// Helper trait for obtaining complete [revm::Inspector] instance from mutable reference to
/// [Cheatcodes].
///
/// This is needed for cases when inspector itself needs mutable access to [Cheatcodes] state and
/// allows us to correctly execute arbitrary EVM frames from inside cheatcode implementations.
pub trait CheatcodesExecutor {
    /// Core trait method accepting mutable reference to [Cheatcodes] and returning
    /// [revm::Inspector].
    fn get_inspector<'a>(&'a mut self, cheats: &'a mut Cheatcodes) -> Box<dyn InspectorExt + 'a>;

    /// Obtains [FoundryEvm] instance and executes the given CREATE frame.
    fn exec_create(
        &mut self,
        inputs: CreateInputs,
        ccx: &mut CheatsCtxt,
    ) -> Result<CreateOutcome, EVMError<DatabaseError>> {
        with_evm(self, ccx, |evm| {
            evm.inner.ctx.journaled_state.depth += 1;

            let frame = FrameInput::Create(Box::new(inputs));

            let outcome = match evm.run_execution(frame)? {
                FrameResult::Call(_) => unreachable!(),
                FrameResult::Create(create) => create,
            };

            evm.inner.ctx.journaled_state.depth -= 1;

            Ok(outcome)
        })
    }

    fn console_log(&mut self, ccx: &mut CheatsCtxt, msg: &str) {
        self.get_inspector(ccx.state).console_log(msg);
    }

    /// Returns a mutable reference to the tracing inspector if it is available.
    fn tracing_inspector(&mut self) -> Option<&mut Option<TracingInspector>> {
        None
    }
}

/// Constructs [FoundryEvm] and runs a given closure with it.
fn with_evm<E, F, O>(
    executor: &mut E,
    ccx: &mut CheatsCtxt,
    f: F,
) -> Result<O, EVMError<DatabaseError>>
where
    E: CheatcodesExecutor + ?Sized,
    F: for<'a, 'b> FnOnce(
        &mut FoundryEvm<'a, &'b mut dyn InspectorExt>,
    ) -> Result<O, EVMError<DatabaseError>>,
{
    let mut inspector = executor.get_inspector(ccx.state);
    let error = std::mem::replace(&mut ccx.ecx.error, Ok(()));

    let ctx = EthEvmContext {
        block: ccx.ecx.block.clone(),
        cfg: ccx.ecx.cfg.clone(),
        tx: ccx.ecx.tx.clone(),
        journaled_state: Journal {
            inner: ccx.ecx.journaled_state.inner.clone(),
            database: &mut *ccx.ecx.journaled_state.database as &mut dyn DatabaseExt,
        },
        local: LocalContext::default(),
        chain: (),
        error,
    };

    let mut evm = new_evm_with_existing_context(ctx, &mut *inspector);

    let res = f(&mut evm)?;

    ccx.ecx.journaled_state.inner = evm.inner.ctx.journaled_state.inner;
    ccx.ecx.block = evm.inner.ctx.block;
    ccx.ecx.tx = evm.inner.ctx.tx;
    ccx.ecx.cfg = evm.inner.ctx.cfg;
    ccx.ecx.error = evm.inner.ctx.error;

    Ok(res)
}

/// Basic implementation of [CheatcodesExecutor] that simply returns the [Cheatcodes] instance as an
/// inspector.
#[derive(Debug, Default, Clone, Copy)]
struct TransparentCheatcodesExecutor;

impl CheatcodesExecutor for TransparentCheatcodesExecutor {
    fn get_inspector<'a>(&'a mut self, cheats: &'a mut Cheatcodes) -> Box<dyn InspectorExt + 'a> {
        Box::new(cheats)
    }
}

macro_rules! try_or_return {
    ($e:expr) => {
        match $e {
            Ok(v) => v,
            Err(_) => return,
        }
    };
}

/// Contains additional, test specific resources that should be kept for the duration of the test
#[derive(Debug, Default)]
pub struct TestContext {
    /// Buffered readers for files opened for reading (path => BufReader mapping)
    pub opened_read_files: HashMap<PathBuf, BufReader<File>>,
}

/// Every time we clone `Context`, we want it to be empty
impl Clone for TestContext {
    fn clone(&self) -> Self {
        Default::default()
    }
}

impl TestContext {
    /// Clears the context.
    #[inline]
    pub fn clear(&mut self) {
        self.opened_read_files.clear();
    }
}

/// Helps collecting transactions from different forks.
#[derive(Clone, Debug)]
pub struct BroadcastableTransaction {
    /// The optional RPC URL.
    pub rpc: Option<String>,
    /// The transaction to broadcast.
    pub transaction: TransactionMaybeSigned,
}

#[derive(Clone, Debug, Copy)]
pub struct RecordDebugStepInfo {
    /// The debug trace node index when the recording starts.
    pub start_node_idx: usize,
    /// The original tracer config when the recording starts.
    pub original_tracer_config: TracingInspectorConfig,
}

/// Holds gas metering state.
#[derive(Clone, Debug, Default)]
pub struct GasMetering {
    /// True if gas metering is paused.
    pub paused: bool,
    /// True if gas metering was resumed or reset during the test.
    /// Used to reconcile gas when frame ends (if spent less than refunded).
    pub touched: bool,
    /// True if gas metering should be reset to frame limit.
    pub reset: bool,
    /// Stores paused gas frames.
    pub paused_frames: Vec<Gas>,

    /// The group and name of the active snapshot.
    pub active_gas_snapshot: Option<(String, String)>,

    /// Cache of the amount of gas used in previous call.
    /// This is used by the `lastCallGas` cheatcode.
    pub last_call_gas: Option<crate::Vm::Gas>,

    /// True if gas recording is enabled.
    pub recording: bool,
    /// The gas used in the last frame.
    pub last_gas_used: u64,
    /// Gas records for the active snapshots.
    pub gas_records: Vec<GasRecord>,
}

impl GasMetering {
    /// Start the gas recording.
    pub fn start(&mut self) {
        self.recording = true;
    }

    /// Stop the gas recording.
    pub fn stop(&mut self) {
        self.recording = false;
    }

    /// Resume paused gas metering.
    pub fn resume(&mut self) {
        if self.paused {
            self.paused = false;
            self.touched = true;
        }
        self.paused_frames.clear();
    }

    /// Reset gas to limit.
    pub fn reset(&mut self) {
        self.paused = false;
        self.touched = true;
        self.reset = true;
        self.paused_frames.clear();
    }
}

/// Holds data about arbitrary storage.
#[derive(Clone, Debug, Default)]
pub struct ArbitraryStorage {
    /// Mapping of arbitrary storage addresses to generated values (slot, arbitrary value).
    /// (SLOADs return random value if storage slot wasn't accessed).
    /// Changed values are recorded and used to copy storage to different addresses.
    pub values: HashMap<Address, HashMap<U256, U256>>,
    /// Mapping of address with storage copied to arbitrary storage address source.
    pub copies: HashMap<Address, Address>,
    /// Address with storage slots that should be overwritten even if previously set.
    pub overwrites: HashSet<Address>,
}

impl ArbitraryStorage {
    /// Marks an address with arbitrary storage.
    pub fn mark_arbitrary(&mut self, address: &Address, overwrite: bool) {
        self.values.insert(*address, HashMap::default());
        if overwrite {
            self.overwrites.insert(*address);
        } else {
            self.overwrites.remove(address);
        }
    }

    /// Maps an address that copies storage with the arbitrary storage address.
    pub fn mark_copy(&mut self, from: &Address, to: &Address) {
        if self.values.contains_key(from) {
            self.copies.insert(*to, *from);
        }
    }

    /// Saves arbitrary storage value for a given address:
    /// - store value in changed values cache.
    /// - update account's storage with given value.
    pub fn save(&mut self, ecx: Ecx, address: Address, slot: U256, data: U256) {
        self.values.get_mut(&address).expect("missing arbitrary address entry").insert(slot, data);
        if let Ok(mut account) = ecx.journaled_state.load_account(address) {
            account.storage.insert(slot, EvmStorageSlot::new(data, 0));
        }
    }

    /// Copies arbitrary storage value from source address to the given target address:
    /// - if a value is present in arbitrary values cache, then update target storage and return
    ///   existing value.
    /// - if no value was yet generated for given slot, then save new value in cache and update both
    ///   source and target storages.
    pub fn copy(&mut self, ecx: Ecx, target: Address, slot: U256, new_value: U256) -> U256 {
        let source = self.copies.get(&target).expect("missing arbitrary copy target entry");
        let storage_cache = self.values.get_mut(source).expect("missing arbitrary source storage");
        let value = match storage_cache.get(&slot) {
            Some(value) => *value,
            None => {
                storage_cache.insert(slot, new_value);
                // Update source storage with new value.
                if let Ok(mut source_account) = ecx.journaled_state.load_account(*source) {
                    source_account.storage.insert(slot, EvmStorageSlot::new(new_value, 0));
                }
                new_value
            }
        };
        // Update target storage with new value.
        if let Ok(mut target_account) = ecx.journaled_state.load_account(target) {
            target_account.storage.insert(slot, EvmStorageSlot::new(value, 0));
        }
        value
    }
}

/// List of transactions that can be broadcasted.
pub type BroadcastableTransactions = VecDeque<BroadcastableTransaction>;

/// An EVM inspector that handles calls to various cheatcodes, each with their own behavior.
///
/// Cheatcodes can be called by contracts during execution to modify the VM environment, such as
/// mocking addresses, signatures and altering call reverts.
///
/// Executing cheatcodes can be very powerful. Most cheatcodes are limited to evm internals, but
/// there are also cheatcodes like `ffi` which can execute arbitrary commands or `writeFile` and
/// `readFile` which can manipulate files of the filesystem. Therefore, several restrictions are
/// implemented for these cheatcodes:
/// - `ffi`, and file cheatcodes are _always_ opt-in (via foundry config) and never enabled by
///   default: all respective cheatcode handlers implement the appropriate checks
/// - File cheatcodes require explicit permissions which paths are allowed for which operation, see
///   `Config.fs_permission`
/// - Only permitted accounts are allowed to execute cheatcodes in forking mode, this ensures no
///   contract deployed on the live network is able to execute cheatcodes by simply calling the
///   cheatcode address: by default, the caller, test contract and newly deployed contracts are
///   allowed to execute cheatcodes
#[derive(Clone, Debug)]
pub struct Cheatcodes {
    /// The block environment
    ///
    /// Used in the cheatcode handler to overwrite the block environment separately from the
    /// execution block environment.
    pub block: Option<BlockEnv>,

    /// Currently active EIP-7702 delegations that will be consumed when building the next
    /// transaction. Set by `vm.attachDelegation()` and consumed via `.take()` during
    /// transaction construction.
    pub active_delegations: Vec<SignedAuthorization>,

    /// The active EIP-4844 blob that will be attached to the next call.
    pub active_blob_sidecar: Option<BlobTransactionSidecar>,

    /// The gas price.
    ///
    /// Used in the cheatcode handler to overwrite the gas price separately from the gas price
    /// in the execution environment.
    pub gas_price: Option<u128>,

    /// Address labels
    pub labels: AddressHashMap<String>,

    /// Prank information, mapped to the call depth where pranks were added.
    pub pranks: BTreeMap<usize, Prank>,

    /// Expected revert information
    pub expected_revert: Option<ExpectedRevert>,

    /// Assume next call can revert and discard fuzz run if it does.
    pub assume_no_revert: Option<AssumeNoRevert>,

    /// Additional diagnostic for reverts
    pub fork_revert_diagnostic: Option<RevertDiagnostic>,

    /// Recorded storage reads and writes
    pub accesses: RecordAccess,

    /// Whether storage access recording is currently active
    pub recording_accesses: bool,

    /// Recorded account accesses (calls, creates) organized by relative call depth, where the
    /// topmost vector corresponds to accesses at the depth at which account access recording
    /// began. Each vector in the matrix represents a list of accesses at a specific call
    /// depth. Once that call context has ended, the last vector is removed from the matrix and
    /// merged into the previous vector.
    pub recorded_account_diffs_stack: Option<Vec<Vec<AccountAccess>>>,

    /// The information of the debug step recording.
    pub record_debug_steps_info: Option<RecordDebugStepInfo>,

    /// Recorded logs
    pub recorded_logs: Option<Vec<crate::Vm::Log>>,

    /// Mocked calls
    // **Note**: inner must a BTreeMap because of special `Ord` impl for `MockCallDataContext`
    pub mocked_calls: HashMap<Address, BTreeMap<MockCallDataContext, VecDeque<MockCallReturnData>>>,

    /// Mocked functions. Maps target address to be mocked to pair of (calldata, mock address).
    pub mocked_functions: HashMap<Address, HashMap<Bytes, Address>>,

    /// Expected calls
    pub expected_calls: ExpectedCallTracker,
    /// Expected emits
    pub expected_emits: ExpectedEmitTracker,
    /// Expected creates
    pub expected_creates: Vec<ExpectedCreate>,

    /// Map of context depths to memory offset ranges that may be written to within the call depth.
    pub allowed_mem_writes: HashMap<u64, Vec<Range<u64>>>,

    /// Current broadcasting information
    pub broadcast: Option<Broadcast>,

    /// Scripting based transactions
    pub broadcastable_transactions: BroadcastableTransactions,

    /// Current EIP-2930 access lists.
    pub access_list: Option<AccessList>,

    /// Additional, user configurable context this Inspector has access to when inspecting a call.
    pub config: Arc<CheatsConfig>,

    /// Test-scoped context holding data that needs to be reset every test run
    pub test_context: TestContext,

    /// Whether to commit FS changes such as file creations, writes and deletes.
    /// Used to prevent duplicate changes file executing non-committing calls.
    pub fs_commit: bool,

    /// Serialized JSON values.
    // **Note**: both must a BTreeMap to ensure the order of the keys is deterministic.
    pub serialized_jsons: BTreeMap<String, BTreeMap<String, Value>>,

    /// All recorded ETH `deal`s.
    pub eth_deals: Vec<DealRecord>,

    /// Gas metering state.
    pub gas_metering: GasMetering,

    /// Contains gas snapshots made over the course of a test suite.
    // **Note**: both must a BTreeMap to ensure the order of the keys is deterministic.
    pub gas_snapshots: BTreeMap<String, BTreeMap<String, String>>,

    /// Mapping slots.
    pub mapping_slots: Option<AddressHashMap<MappingSlots>>,

    /// The current program counter.
    pub pc: usize,
    /// Breakpoints supplied by the `breakpoint` cheatcode.
    /// `char -> (address, pc)`
    pub breakpoints: Breakpoints,

    /// Whether the next contract creation should be intercepted to return its initcode.
    pub intercept_next_create_call: bool,

    /// Optional cheatcodes `TestRunner`. Used for generating random values from uint and int
    /// strategies.
    test_runner: Option<TestRunner>,

    /// Ignored traces.
    pub ignored_traces: IgnoredTraces,

    /// Addresses with arbitrary storage.
    pub arbitrary_storage: Option<ArbitraryStorage>,

    /// Deprecated cheatcodes mapped to the reason. Used to report warnings on test results.
    pub deprecated: HashMap<&'static str, Option<&'static str>>,
    /// Unlocked wallets used in scripts and testing of scripts.
    pub wallets: Option<Wallets>,

    /// Cheatcode inspector behavior.
    pub strategy: CheatcodeInspectorStrategy,
}

// This is not derived because calling this in `fn new` with `..Default::default()` creates a second
// `CheatsConfig` which is unused, and inside it `ProjectPathsConfig` is relatively expensive to
// create.
impl Default for Cheatcodes {
    fn default() -> Self {
        Self::new(Arc::default())
    }
}

impl Cheatcodes {
    /// Creates a new `Cheatcodes` with the given settings.
    pub fn new(config: Arc<CheatsConfig>) -> Self {
        Self {
            strategy: config.strategy.clone(),
            fs_commit: true,
            labels: config.labels.clone(),
            config,
            block: Default::default(),
            active_delegations: Default::default(),
            active_blob_sidecar: Default::default(),
            gas_price: Default::default(),
            pranks: Default::default(),
            expected_revert: Default::default(),
            assume_no_revert: Default::default(),
            fork_revert_diagnostic: Default::default(),
            accesses: Default::default(),
            recording_accesses: Default::default(),
            recorded_account_diffs_stack: Default::default(),
            recorded_logs: Default::default(),
            record_debug_steps_info: Default::default(),
            mocked_calls: Default::default(),
            mocked_functions: Default::default(),
            expected_calls: Default::default(),
            expected_emits: Default::default(),
            expected_creates: Default::default(),
            allowed_mem_writes: Default::default(),
            broadcast: Default::default(),
            broadcastable_transactions: Default::default(),
            access_list: Default::default(),
            test_context: Default::default(),
            serialized_jsons: Default::default(),
            eth_deals: Default::default(),
            gas_metering: Default::default(),
            gas_snapshots: Default::default(),
            mapping_slots: Default::default(),
            pc: Default::default(),
            breakpoints: Default::default(),
            intercept_next_create_call: Default::default(),
            test_runner: Default::default(),
            ignored_traces: Default::default(),
            arbitrary_storage: Default::default(),
            deprecated: Default::default(),
            wallets: Default::default(),
        }
    }

    /// Returns the configured prank at given depth or the first prank configured at a lower depth.
    /// For example, if pranks configured for depth 1, 3 and 5, the prank for depth 4 is the one
    /// configured at depth 3.
    pub fn get_prank(&self, depth: usize) -> Option<&Prank> {
        self.pranks.range(..=depth).last().map(|(_, prank)| prank)
    }

    /// Returns the configured wallets if available, else creates a new instance.
    pub fn wallets(&mut self) -> &Wallets {
        self.wallets.get_or_insert_with(|| Wallets::new(MultiWallet::default(), None))
    }

    /// Sets the unlocked wallets.
    pub fn set_wallets(&mut self, wallets: Wallets) {
        self.wallets = Some(wallets);
    }

    /// Adds a delegation to the active delegations list.
    pub fn add_delegation(&mut self, authorization: SignedAuthorization) {
        self.active_delegations.push(authorization);
    }

    /// Decodes the input data and applies the cheatcode.
    fn apply_cheatcode(
        &mut self,
        ecx: Ecx,
        call: &CallInputs,
        executor: &mut dyn CheatcodesExecutor,
    ) -> Result {
        // decode the cheatcode call
        let decoded = Vm::VmCalls::abi_decode(&call.input.bytes(ecx)).map_err(|e| {
            if let alloy_sol_types::Error::UnknownSelector { name: _, selector } = e {
                let msg = format!(
                    "unknown cheatcode with selector {selector}; \
                     you may have a mismatch between the `Vm` interface (likely in `forge-std`) \
                     and the `forge` version"
                );
                return alloy_sol_types::Error::Other(std::borrow::Cow::Owned(msg));
            }
            e
        })?;

        let caller = call.caller;

        // ensure the caller is allowed to execute cheatcodes,
        // but only if the backend is in forking mode
        ecx.journaled_state.database.ensure_cheatcode_access_forking_mode(&caller)?;

        apply_dispatch(
            &decoded,
            &mut CheatsCtxt { state: self, ecx, gas_limit: call.gas_limit, caller },
            executor,
        )
    }

    /// Grants cheat code access for new contracts if the caller also has
    /// cheatcode access or the new contract is created in top most call.
    ///
    /// There may be cheatcodes in the constructor of the new contract, in order to allow them
    /// automatically we need to determine the new address.
    fn allow_cheatcodes_on_create(&self, ecx: Ecx, caller: Address, created_address: Address) {
        if ecx.journaled_state.depth <= 1
            || ecx.journaled_state.database.has_cheatcode_access(&caller)
        {
            ecx.journaled_state.database.allow_cheatcode_access(created_address);
        }
    }

    /// Apply EIP-2930 access list.
    ///
    /// If the transaction type is [TransactionType::Legacy] we need to upgrade it to
    /// [TransactionType::Eip2930] in order to use access lists. Other transaction types support
    /// access lists themselves.
    fn apply_accesslist(&mut self, ecx: Ecx) {
        if let Some(access_list) = &self.access_list {
            ecx.tx.access_list = access_list.clone();

            if ecx.tx.tx_type == TransactionType::Legacy as u8 {
                ecx.tx.tx_type = TransactionType::Eip2930 as u8;
            }
        }
    }

    /// Called when there was a revert.
    ///
    /// Cleanup any previously applied cheatcodes that altered the state in such a way that revm's
    /// revert would run into issues.
    pub fn on_revert(&mut self, ecx: Ecx) {
        trace!(deals=?self.eth_deals.len(), "rolling back deals");

        // Delay revert clean up until expected revert is handled, if set.
        if self.expected_revert.is_some() {
            return;
        }

        // we only want to apply cleanup top level
        if ecx.journaled_state.depth() > 0 {
            return;
        }

        // Roll back all previously applied deals
        // This will prevent overflow issues in revm's [`JournaledState::journal_revert`] routine
        // which rolls back any transfers.
        while let Some(record) = self.eth_deals.pop() {
            if let Some(acc) = ecx.journaled_state.state.get_mut(&record.address) {
                acc.info.balance = record.old_balance;
            }
        }
    }

    pub fn call_with_executor(
        &mut self,
        ecx: Ecx,
        call: &mut CallInputs,
        executor: &mut dyn CheatcodesExecutor,
    ) -> Option<CallOutcome> {
        let gas = Gas::new(call.gas_limit);
        let curr_depth = ecx.journaled_state.depth();

        // At the root call to test function or script `run()`/`setUp()` functions, we are
        // decreasing sender nonce to ensure that it matches on-chain nonce once we start
        // broadcasting.
        if curr_depth == 0 {
            let sender = ecx.tx.caller;
            let account = match super::evm::journaled_account(ecx, sender) {
                Ok(account) => account,
                Err(err) => {
                    return Some(CallOutcome {
                        result: InterpreterResult {
                            result: InstructionResult::Revert,
                            output: err.abi_encode().into(),
                            gas,
                        },
                        memory_offset: call.return_memory_offset.clone(),
                    });
                }
            };
            let prev = account.info.nonce;
            account.info.nonce = prev.saturating_sub(1);

            trace!(target: "cheatcodes", %sender, nonce=account.info.nonce, prev, "corrected nonce");
        }

        if call.target_address == CHEATCODE_ADDRESS {
            return match self.apply_cheatcode(ecx, call, executor) {
                Ok(retdata) => Some(CallOutcome {
                    result: InterpreterResult {
                        result: InstructionResult::Return,
                        output: retdata.into(),
                        gas,
                    },
                    memory_offset: call.return_memory_offset.clone(),
                }),
                Err(err) => Some(CallOutcome {
                    result: InterpreterResult {
                        result: InstructionResult::Revert,
                        output: err.abi_encode().into(),
                        gas,
                    },
                    memory_offset: call.return_memory_offset.clone(),
                }),
            };
        }

        if call.target_address == HARDHAT_CONSOLE_ADDRESS {
            return None;
        }

        // Handle expected calls

        // Grab the different calldatas expected.
        if let Some(expected_calls_for_target) = self.expected_calls.get_mut(&call.bytecode_address)
        {
            // Match every partial/full calldata
            for (calldata, (expected, actual_count)) in expected_calls_for_target {
                // Increment actual times seen if...
                // The calldata is at most, as big as this call's input, and
                if calldata.len() <= call.input.len() &&
                    // Both calldata match, taking the length of the assumed smaller one (which will have at least the selector), and
                    *calldata == call.input.bytes(ecx)[..calldata.len()] &&
                    // The value matches, if provided
                    expected
                        .value.is_none_or(|value| Some(value) == call.transfer_value()) &&
                    // The gas matches, if provided
                    expected.gas.is_none_or(|gas| gas == call.gas_limit) &&
                    // The minimum gas matches, if provided
                    expected.min_gas.is_none_or(|min_gas| min_gas <= call.gas_limit)
                {
                    *actual_count += 1;
                }
            }
        }

        // Handle mocked calls
        if let Some(mocks) = self.mocked_calls.get_mut(&call.bytecode_address) {
            let ctx = MockCallDataContext {
                calldata: call.input.bytes(ecx),
                value: call.transfer_value(),
            };

            if let Some(return_data_queue) = match mocks.get_mut(&ctx) {
                Some(queue) => Some(queue),
                None => mocks
                    .iter_mut()
                    .find(|(mock, _)| {
                        call.input.bytes(ecx).get(..mock.calldata.len()) == Some(&mock.calldata[..])
                            && mock.value.is_none_or(|value| Some(value) == call.transfer_value())
                    })
                    .map(|(_, v)| v),
            } && let Some(return_data) = if return_data_queue.len() == 1 {
                // If the mocked calls stack has a single element in it, don't empty it
                return_data_queue.front().map(|x| x.to_owned())
            } else {
                // Else, we pop the front element
                return_data_queue.pop_front()
            } {
                return Some(CallOutcome {
                    result: InterpreterResult {
                        result: return_data.ret_type,
                        output: return_data.data,
                        gas,
                    },
                    memory_offset: call.return_memory_offset.clone(),
                });
            }
        }

        // Apply our prank
        if let Some(prank) = &self.get_prank(curr_depth) {
            // Apply delegate call, `call.caller`` will not equal `prank.prank_caller`
            if prank.delegate_call
                && curr_depth == prank.depth
                && let CallScheme::DelegateCall = call.scheme
            {
                call.target_address = prank.new_caller;
                call.caller = prank.new_caller;
                if let Some(new_origin) = prank.new_origin {
                    ecx.tx.caller = new_origin;
                }
            }

            if curr_depth >= prank.depth && call.caller == prank.prank_caller {
                let mut prank_applied = false;

                // At the target depth we set `msg.sender`
                if curr_depth == prank.depth {
                    call.caller = prank.new_caller;
                    prank_applied = true;
                }

                // At the target depth, or deeper, we set `tx.origin`
                if let Some(new_origin) = prank.new_origin {
                    ecx.tx.caller = new_origin;
                    prank_applied = true;
                }

                // If prank applied for first time, then update
                if prank_applied && let Some(applied_prank) = prank.first_time_applied() {
                    self.pranks.insert(curr_depth, applied_prank);
                }
            }
        }

        // Apply EIP-2930 access list
        self.apply_accesslist(ecx);

        // Apply our broadcast
        if let Some(broadcast) = &self.broadcast {
            // We only apply a broadcast *to a specific depth*.
            //
            // We do this because any subsequent contract calls *must* exist on chain and
            // we only want to grab *this* call, not internal ones
            if curr_depth == broadcast.depth && call.caller == broadcast.original_caller {
                // At the target depth we set `msg.sender` & tx.origin.
                // We are simulating the caller as being an EOA, so *both* must be set to the
                // broadcast.origin.
                ecx.tx.caller = broadcast.new_origin;

                call.caller = broadcast.new_origin;
                // Add a `legacy` transaction to the VecDeque. We use a legacy transaction here
                // because we only need the from, to, value, and data. We can later change this
                // into 1559, in the cli package, relatively easily once we
                // know the target chain supports EIP-1559.
                if !call.is_static {
                    if let Err(err) = ecx.journaled_state.load_account(broadcast.new_origin) {
                        return Some(CallOutcome {
                            result: InterpreterResult {
                                result: InstructionResult::Revert,
                                output: Error::encode(err),
                                gas,
                            },
                            memory_offset: call.return_memory_offset.clone(),
                        });
                    }

                    let is_fixed_gas_limit = check_if_fixed_gas_limit(&ecx, call.gas_limit);

                    let input = TransactionInput::new(call.input.bytes(ecx));
                    let account = ecx
                        .journaled_state
                        .inner
                        .state()
                        .get_mut(&broadcast.new_origin)
                        .unwrap()
                        .clone();

                    let mut tx_req = TransactionRequest {
                        from: Some(broadcast.new_origin),
                        to: Some(TxKind::from(Some(call.target_address))),
                        value: call.transfer_value(),
                        input,
                        nonce: Some(account.info.nonce),
                        chain_id: Some(ecx.cfg.chain_id),
                        gas: if is_fixed_gas_limit { Some(call.gas_limit) } else { None },
                        ..Default::default()
                    };

                    let active_delegations = std::mem::take(&mut self.active_delegations);
                    // Set active blob sidecar, if any.
                    if let Some(blob_sidecar) = self.active_blob_sidecar.take() {
                        // Ensure blob and delegation are not set for the same tx.
                        if !active_delegations.is_empty() {
                            let msg = "both delegation and blob are active; `attachBlob` and `attachDelegation` are not compatible";
                            return Some(CallOutcome {
                                result: InterpreterResult {
                                    result: InstructionResult::Revert,
                                    output: Error::encode(msg),
                                    gas,
                                },
                                memory_offset: call.return_memory_offset.clone(),
                            });
                        }

                        self.strategy.runner.record_broadcastable_call_transactions(
                            self.strategy.context.as_mut(),
                            self.config.clone(),
                            call,
                            ecx,
                            broadcast,
                            &mut self.broadcastable_transactions,
                            &mut self.active_delegations,
                        );
                        tx_req.set_blob_sidecar(blob_sidecar);
                    }
                    let account =
                        ecx.journaled_state.inner.state().get_mut(&broadcast.new_origin).unwrap();
                    // Apply active EIP-7702 delegations, if any.
                    if !active_delegations.is_empty() {
                        for auth in &active_delegations {
                            let Ok(authority) = auth.recover_authority() else {
                                continue;
                            };
                            if authority == broadcast.new_origin {
                                // Increment nonce of broadcasting account to reflect signed
                                // authorization.
                                account.info.nonce += 1;
                            }
                        }
                        tx_req.authorization_list = Some(active_delegations);
                    }

                    self.broadcastable_transactions.push_back(BroadcastableTransaction {
                        rpc: ecx.journaled_state.database.active_fork_url(),
                        transaction: tx_req.into(),
                    });
                    debug!(target: "cheatcodes", tx=?self.broadcastable_transactions.back().unwrap(), "broadcastable call");

                    // Explicitly increment nonce if calls are not isolated.
                    if !self.config.evm_opts.isolate {
                        let prev = account.info.nonce;
                        account.info.nonce += 1;
                        debug!(target: "cheatcodes", address=%broadcast.new_origin, nonce=prev+1, prev, "incremented nonce");
                    }
                } else if broadcast.single_call {
                    let msg = "`staticcall`s are not allowed after `broadcast`; use `startBroadcast` instead";
                    return Some(CallOutcome {
                        result: InterpreterResult {
                            result: InstructionResult::Revert,
                            output: Error::encode(msg),
                            gas,
                        },
                        memory_offset: call.return_memory_offset.clone(),
                    });
                }
            }
        }

        // Record called accounts if `startStateDiffRecording` has been called
        if let Some(recorded_account_diffs_stack) = &mut self.recorded_account_diffs_stack {
            // Determine if account is "initialized," ie, it has a non-zero balance, a non-zero
            // nonce, a non-zero KECCAK_EMPTY codehash, or non-empty code
            let initialized;
            let old_balance;
            if let Ok(acc) = ecx.journaled_state.load_account(call.target_address) {
                initialized = acc.info.exists();
                old_balance = acc.info.balance;
            } else {
                initialized = false;
                old_balance = U256::ZERO;
            }
            let kind = match call.scheme {
                CallScheme::Call => crate::Vm::AccountAccessKind::Call,
                CallScheme::CallCode => crate::Vm::AccountAccessKind::CallCode,
                CallScheme::DelegateCall => crate::Vm::AccountAccessKind::DelegateCall,
                CallScheme::StaticCall => crate::Vm::AccountAccessKind::StaticCall,
            };
            // Record this call by pushing it to a new pending vector; all subsequent calls at
            // that depth will be pushed to the same vector. When the call ends, the
            // RecordedAccountAccess (and all subsequent RecordedAccountAccesses) will be
            // updated with the revert status of this call, since the EVM does not mark accounts
            // as "warm" if the call from which they were accessed is reverted
            recorded_account_diffs_stack.push(vec![AccountAccess {
                chainInfo: crate::Vm::ChainInfo {
                    forkId: ecx.journaled_state.db().active_fork_id().unwrap_or_default(),
                    chainId: U256::from(ecx.cfg.chain_id),
                },
                accessor: call.caller,
                account: call.bytecode_address,
                kind,
                initialized,
                oldBalance: old_balance,
                newBalance: U256::ZERO, // updated on call_end
                value: call.call_value(),
                data: call.input.bytes(ecx),
                reverted: false,
                deployedCode: Bytes::new(),
                storageAccesses: vec![], // updated on step
                depth: ecx
                    .journaled_state
                    .depth()
                    .try_into()
                    .expect("journaled state depth exceeds u64"),
            }]);
        }

        if let Some(result) = self.strategy.runner.revive_try_call(self, ecx, call, executor) {
            return Some(result);
        }

        None
    }

    pub fn rng(&mut self) -> &mut impl Rng {
        self.test_runner().rng()
    }

    pub fn test_runner(&mut self) -> &mut TestRunner {
        self.test_runner.get_or_insert_with(|| match self.config.seed {
            Some(seed) => TestRunner::new_with_rng(
                proptest::test_runner::Config::default(),
                TestRng::from_seed(RngAlgorithm::ChaCha, &seed.to_be_bytes::<32>()),
            ),
            None => TestRunner::new(proptest::test_runner::Config::default()),
        })
    }

    pub fn set_seed(&mut self, seed: U256) {
        self.test_runner = Some(TestRunner::new_with_rng(
            proptest::test_runner::Config::default(),
            TestRng::from_seed(RngAlgorithm::ChaCha, &seed.to_be_bytes::<32>()),
        ));
    }

    /// Returns existing or set a default `ArbitraryStorage` option.
    /// Used by `setArbitraryStorage` cheatcode to track addresses with arbitrary storage.
    pub fn arbitrary_storage(&mut self) -> &mut ArbitraryStorage {
        self.arbitrary_storage.get_or_insert_with(ArbitraryStorage::default)
    }

    /// Whether the given address has arbitrary storage.
    pub fn has_arbitrary_storage(&self, address: &Address) -> bool {
        match &self.arbitrary_storage {
            Some(storage) => storage.values.contains_key(address),
            None => false,
        }
    }

    /// Whether the given slot of address with arbitrary storage should be overwritten.
    /// True if address is marked as and overwrite and if no value was previously generated for
    /// given slot.
    pub fn should_overwrite_arbitrary_storage(
        &self,
        address: &Address,
        storage_slot: U256,
    ) -> bool {
        match &self.arbitrary_storage {
            Some(storage) => {
                storage.overwrites.contains(address)
                    && storage
                        .values
                        .get(address)
                        .and_then(|arbitrary_values| arbitrary_values.get(&storage_slot))
                        .is_none()
            }
            None => false,
        }
    }

    /// Whether the given address is a copy of an address with arbitrary storage.
    pub fn is_arbitrary_storage_copy(&self, address: &Address) -> bool {
        match &self.arbitrary_storage {
            Some(storage) => storage.copies.contains_key(address),
            None => false,
        }
    }
}

impl Inspector<EthEvmContext<&mut dyn DatabaseExt>> for Cheatcodes {
    #[inline]
    fn initialize_interp(&mut self, interpreter: &mut Interpreter, ecx: Ecx) {
        self.strategy.runner.pre_initialize_interp(
            self.strategy.context.as_mut(),
            interpreter,
            ecx,
        );

        // When the first interpreter is initialized we've circumvented the balance and gas checks,
        // so we apply our actual block data with the correct fees and all.
        if let Some(block) = self.block.take() {
            ecx.block = block;
        }
        if let Some(gas_price) = self.gas_price.take() {
            ecx.tx.gas_price = gas_price;
        }

        // Record gas for current frame.
        if self.gas_metering.paused {
            self.gas_metering.paused_frames.push(interpreter.gas);
        }

        // `expectRevert`: track the max call depth during `expectRevert`
        if let Some(expected) = &mut self.expected_revert {
            expected.max_depth = max(ecx.journaled_state.depth(), expected.max_depth);
        }

        self.strategy.runner.post_initialize_interp(
            self.strategy.context.as_mut(),
            interpreter,
            ecx,
        );
    }

    fn step(&mut self, interpreter: &mut Interpreter, ecx: Ecx) {
<<<<<<< HEAD
        if self.strategy.runner.pre_step_end(self.strategy.context.as_mut(), interpreter, ecx) {
            return;
        }

        self.pc = interpreter.bytecode.pc();
=======
        self.pc = interpreter.program_counter();
>>>>>>> adc7eb67

        // `pauseGasMetering`: pause / resume interpreter gas.
        if self.gas_metering.paused {
            self.meter_gas(interpreter);
        }

        // `resetGasMetering`: reset interpreter gas.
        if self.gas_metering.reset {
            self.meter_gas_reset(interpreter);
        }

        // `record`: record storage reads and writes.
        if self.recording_accesses {
            self.record_accesses(interpreter);
        }

        // `startStateDiffRecording`: record granular ordered storage accesses.
        if self.recorded_account_diffs_stack.is_some() {
            self.record_state_diffs(interpreter, ecx);
        }

        // `expectSafeMemory`: check if the current opcode is allowed to interact with memory.
        if !self.allowed_mem_writes.is_empty() {
            self.check_mem_opcodes(
                interpreter,
                ecx.journaled_state.depth().try_into().expect("journaled state depth exceeds u64"),
            );
        }

        // `startMappingRecording`: record SSTORE and KECCAK256.
        if let Some(mapping_slots) = &mut self.mapping_slots {
            mapping::step(mapping_slots, interpreter);
        }

        // `snapshotGas*`: take a snapshot of the current gas.
        if self.gas_metering.recording {
            self.meter_gas_record(interpreter, ecx);
        }
    }

    fn step_end(&mut self, interpreter: &mut Interpreter, ecx: Ecx) {
        if self.strategy.runner.pre_step_end(self.strategy.context.as_mut(), interpreter, ecx) {
            return;
        }

        if self.gas_metering.paused {
            self.meter_gas_end(interpreter);
        }

        if self.gas_metering.touched {
            self.meter_gas_check(interpreter);
        }

        // `setArbitraryStorage` and `copyStorage`: add arbitrary values to storage.
        if self.arbitrary_storage.is_some() {
            self.arbitrary_storage_end(interpreter, ecx);
        }
    }

    fn log(&mut self, interpreter: &mut Interpreter, _ecx: Ecx, log: Log) {
        if !self.expected_emits.is_empty() {
            expect::handle_expect_emit(self, &log, interpreter);
        }

        // `recordLogs`
        if let Some(storage_recorded_logs) = &mut self.recorded_logs {
            storage_recorded_logs.push(Vm::Log {
                topics: log.data.topics().to_vec(),
                data: log.data.data.clone(),
                emitter: log.address,
            });
        }
    }

    fn call(&mut self, ecx: Ecx, inputs: &mut CallInputs) -> Option<CallOutcome> {
        Self::call_with_executor(self, ecx, inputs, &mut TransparentCheatcodesExecutor)
    }

    fn call_end(&mut self, ecx: Ecx, call: &CallInputs, outcome: &mut CallOutcome) {
        let cheatcode_call = call.target_address == CHEATCODE_ADDRESS
            || call.target_address == HARDHAT_CONSOLE_ADDRESS;

        // Clean up pranks/broadcasts if it's not a cheatcode call end. We shouldn't do
        // it for cheatcode calls because they are not applied for cheatcodes in the `call` hook.
        // This should be placed before the revert handling, because we might exit early there
        if !cheatcode_call {
            // Clean up pranks
            let curr_depth = ecx.journaled_state.depth();
            if let Some(prank) = &self.get_prank(curr_depth)
                && curr_depth == prank.depth
            {
                ecx.tx.caller = prank.prank_origin;

                // Clean single-call prank once we have returned to the original depth
                if prank.single_call {
                    self.pranks.remove(&curr_depth);
                }
            }

            // Clean up broadcast
            if let Some(broadcast) = &self.broadcast
                && curr_depth == broadcast.depth
            {
                ecx.tx.caller = broadcast.original_origin;

                // Clean single-call broadcast once we have returned to the original depth
                if broadcast.single_call {
                    let _ = self.broadcast.take();
                }
            }
        }

        // Handle assume no revert cheatcode.
        if let Some(assume_no_revert) = &mut self.assume_no_revert {
            // Record current reverter address before processing the expect revert if call reverted,
            // expect revert is set with expected reverter address and no actual reverter set yet.
            if outcome.result.is_revert() && assume_no_revert.reverted_by.is_none() {
                assume_no_revert.reverted_by = Some(call.target_address);
            }

            // allow multiple cheatcode calls at the same depth
            let curr_depth = ecx.journaled_state.depth();
            if curr_depth <= assume_no_revert.depth && !cheatcode_call {
                // Discard run if we're at the same depth as cheatcode, call reverted, and no
                // specific reason was supplied
                if outcome.result.is_revert() {
                    let assume_no_revert = std::mem::take(&mut self.assume_no_revert).unwrap();
                    return match revert_handlers::handle_assume_no_revert(
                        &assume_no_revert,
                        outcome.result.result,
                        &outcome.result.output,
                        &self.config.available_artifacts,
                    ) {
                        // if result is Ok, it was an anticipated revert; return an "assume" error
                        // to reject this run
                        Ok(_) => {
                            outcome.result.output = Error::from(MAGIC_ASSUME).abi_encode().into();
                        }
                        // if result is Error, it was an unanticipated revert; should revert
                        // normally
                        Err(error) => {
                            trace!(expected=?assume_no_revert, ?error, status=?outcome.result.result, "Expected revert mismatch");
                            outcome.result.result = InstructionResult::Revert;
                            outcome.result.output = error.abi_encode().into();
                        }
                    };
                } else {
                    // Call didn't revert, reset `assume_no_revert` state.
                    self.assume_no_revert = None;
                }
            }
        }

        // Handle expected reverts.
        if let Some(expected_revert) = &mut self.expected_revert {
            // Record current reverter address and call scheme before processing the expect revert
            // if call reverted.
            if outcome.result.is_revert() {
                // Record current reverter address if expect revert is set with expected reverter
                // address and no actual reverter was set yet or if we're expecting more than one
                // revert.
                if expected_revert.reverter.is_some()
                    && (expected_revert.reverted_by.is_none() || expected_revert.count > 1)
                {
                    expected_revert.reverted_by = Some(call.target_address);
                }
            }

            let curr_depth = ecx.journaled_state.depth();
            if curr_depth <= expected_revert.depth {
                let needs_processing = match expected_revert.kind {
                    ExpectedRevertKind::Default => !cheatcode_call,
                    // `pending_processing` == true means that we're in the `call_end` hook for
                    // `vm.expectCheatcodeRevert` and shouldn't expect revert here
                    ExpectedRevertKind::Cheatcode { pending_processing } => {
                        cheatcode_call && !pending_processing
                    }
                };

                if needs_processing {
                    let mut expected_revert = std::mem::take(&mut self.expected_revert).unwrap();
                    return match revert_handlers::handle_expect_revert(
                        cheatcode_call,
                        false,
                        self.config.internal_expect_revert,
                        &expected_revert,
                        outcome.result.result,
                        outcome.result.output.clone(),
                        &self.config.available_artifacts,
                    ) {
                        Err(error) => {
                            trace!(expected=?expected_revert, ?error, status=?outcome.result.result, "Expected revert mismatch");
                            outcome.result.result = InstructionResult::Revert;
                            outcome.result.output = error.abi_encode().into();
                        }
                        Ok((_, retdata)) => {
                            expected_revert.actual_count += 1;
                            if expected_revert.actual_count < expected_revert.count {
                                self.expected_revert = Some(expected_revert.clone());
                            }
                            outcome.result.result = InstructionResult::Return;
                            outcome.result.output = retdata;
                        }
                    };
                }

                // Flip `pending_processing` flag for cheatcode revert expectations, marking that
                // we've exited the `expectCheatcodeRevert` call scope
                if let ExpectedRevertKind::Cheatcode { pending_processing } =
                    &mut self.expected_revert.as_mut().unwrap().kind
                {
                    *pending_processing = false;
                }
            }
        }

        // Exit early for calls to cheatcodes as other logic is not relevant for cheatcode
        // invocations
        if cheatcode_call {
            return;
        }

        // Record the gas usage of the call, this allows the `lastCallGas` cheatcode to
        // retrieve the gas usage of the last call.
        let gas = outcome.result.gas;
        self.gas_metering.last_call_gas = Some(crate::Vm::Gas {
            gasLimit: gas.limit(),
            gasTotalUsed: gas.spent(),
            gasMemoryUsed: 0,
            gasRefunded: gas.refunded(),
            gasRemaining: gas.remaining(),
        });

        // If `startStateDiffRecording` has been called, update the `reverted` status of the
        // previous call depth's recorded accesses, if any
        if let Some(recorded_account_diffs_stack) = &mut self.recorded_account_diffs_stack {
            // The root call cannot be recorded.
            if ecx.journaled_state.depth() > 0
                && let Some(last_recorded_depth) = &mut recorded_account_diffs_stack.pop()
            {
                // Update the reverted status of all deeper calls if this call reverted, in
                // accordance with EVM behavior
                if outcome.result.is_revert() {
                    last_recorded_depth.iter_mut().for_each(|element| {
                        element.reverted = true;
                        element
                            .storageAccesses
                            .iter_mut()
                            .for_each(|storage_access| storage_access.reverted = true);
                    })
                }

                if let Some(call_access) = last_recorded_depth.first_mut() {
                    // Assert that we're at the correct depth before recording post-call state
                    // changes. Depending on the depth the cheat was
                    // called at, there may not be any pending
                    // calls to update if execution has percolated up to a higher depth.
                    let curr_depth = ecx.journaled_state.depth();
                    if call_access.depth == curr_depth as u64
                        && let Ok(acc) = ecx.journaled_state.load_account(call.target_address)
                    {
                        debug_assert!(access_is_call(call_access.kind));
                        call_access.newBalance = acc.info.balance;
                    }
                    // Merge the last depth's AccountAccesses into the AccountAccesses at the
                    // current depth, or push them back onto the pending
                    // vector if higher depths were not recorded. This
                    // preserves ordering of accesses.
                    if let Some(last) = recorded_account_diffs_stack.last_mut() {
                        last.append(last_recorded_depth);
                    } else {
                        recorded_account_diffs_stack.push(last_recorded_depth.clone());
                    }
                }
            }
        }

        // At the end of the call,
        // we need to check if we've found all the emits.
        // We know we've found all the expected emits in the right order
        // if the queue is fully matched.
        // If it's not fully matched, then either:
        // 1. Not enough events were emitted (we'll know this because the amount of times we
        // inspected events will be less than the size of the queue) 2. The wrong events
        // were emitted (The inspected events should match the size of the queue, but still some
        // events will not be matched)

        // First, check that we're at the call depth where the emits were declared from.
        let should_check_emits = self
            .expected_emits
            .iter()
            .any(|(expected, _)| {
                let curr_depth = ecx.journaled_state.depth();
                expected.depth == curr_depth
            }) &&
            // Ignore staticcalls
            !call.is_static;
        if should_check_emits {
            let expected_counts = self
                .expected_emits
                .iter()
                .filter_map(|(expected, count_map)| {
                    let count = match expected.address {
                        Some(emitter) => match count_map.get(&emitter) {
                            Some(log_count) => expected
                                .log
                                .as_ref()
                                .map(|l| log_count.count(l))
                                .unwrap_or_else(|| log_count.count_unchecked()),
                            None => 0,
                        },
                        None => match &expected.log {
                            Some(log) => count_map.values().map(|logs| logs.count(log)).sum(),
                            None => count_map.values().map(|logs| logs.count_unchecked()).sum(),
                        },
                    };

                    if count != expected.count { Some((expected, count)) } else { None }
                })
                .collect::<Vec<_>>();

            // Revert if not all emits expected were matched.
            if self.expected_emits.iter().any(|(expected, _)| !expected.found && expected.count > 0)
            {
                outcome.result.result = InstructionResult::Revert;
                outcome.result.output = "log != expected log".abi_encode().into();
                return;
            }

            if !expected_counts.is_empty() {
                let msg = if outcome.result.is_ok() {
                    let (expected, count) = expected_counts.first().unwrap();
                    format!("log emitted {count} times, expected {}", expected.count)
                } else {
                    "expected an emit, but the call reverted instead. \
                     ensure you're testing the happy path when using `expectEmit`"
                        .to_string()
                };

                outcome.result.result = InstructionResult::Revert;
                outcome.result.output = Error::encode(msg);
                return;
            }

            // All emits were found, we're good.
            // Clear the queue, as we expect the user to declare more events for the next call
            // if they wanna match further events.
            self.expected_emits.clear()
        }

        // this will ensure we don't have false positives when trying to diagnose reverts in fork
        // mode
        let diag = self.fork_revert_diagnostic.take();

        // if there's a revert and a previous call was diagnosed as fork related revert then we can
        // return a better error here
        if outcome.result.is_revert()
            && let Some(err) = diag
        {
            outcome.result.output = Error::encode(err.to_error_msg(&self.labels));
            return;
        }

        // try to diagnose reverts in multi-fork mode where a call is made to an address that does
        // not exist
        if let TxKind::Call(test_contract) = ecx.tx.kind {
            // if a call to a different contract than the original test contract returned with
            // `Stop` we check if the contract actually exists on the active fork
            if ecx.journaled_state.db().is_forked_mode()
                && outcome.result.result == InstructionResult::Stop
                && call.target_address != test_contract
            {
                let journaled_state = ecx.journaled_state.clone();
                self.fork_revert_diagnostic =
                    ecx.journaled_state.db().diagnose_revert(call.target_address, &journaled_state);
            }
        }

        // If the depth is 0, then this is the root call terminating
        if ecx.journaled_state.depth() == 0 {
            // If we already have a revert, we shouldn't run the below logic as it can obfuscate an
            // earlier error that happened first with unrelated information about
            // another error when using cheatcodes.
            if outcome.result.is_revert() {
                return;
            }

            // If there's not a revert, we can continue on to run the last logic for expect*
            // cheatcodes.

            // Match expected calls
            for (address, calldatas) in &self.expected_calls {
                // Loop over each address, and for each address, loop over each calldata it expects.
                for (calldata, (expected, actual_count)) in calldatas {
                    // Grab the values we expect to see
                    let ExpectedCallData { gas, min_gas, value, count, call_type } = expected;

                    let failed = match call_type {
                        // If the cheatcode was called with a `count` argument,
                        // we must check that the EVM performed a CALL with this calldata exactly
                        // `count` times.
                        ExpectedCallType::Count => *count != *actual_count,
                        // If the cheatcode was called without a `count` argument,
                        // we must check that the EVM performed a CALL with this calldata at least
                        // `count` times. The amount of times to check was
                        // the amount of time the cheatcode was called.
                        ExpectedCallType::NonCount => *count > *actual_count,
                    };
                    if failed {
                        let expected_values = [
                            Some(format!("data {}", hex::encode_prefixed(calldata))),
                            value.as_ref().map(|v| format!("value {v}")),
                            gas.map(|g| format!("gas {g}")),
                            min_gas.map(|g| format!("minimum gas {g}")),
                        ]
                        .into_iter()
                        .flatten()
                        .join(", ");
                        let but = if outcome.result.is_ok() {
                            let s = if *actual_count == 1 { "" } else { "s" };
                            format!("was called {actual_count} time{s}")
                        } else {
                            "the call reverted instead; \
                             ensure you're testing the happy path when using `expectCall`"
                                .to_string()
                        };
                        let s = if *count == 1 { "" } else { "s" };
                        let msg = format!(
                            "expected call to {address} with {expected_values} \
                             to be called {count} time{s}, but {but}"
                        );
                        outcome.result.result = InstructionResult::Revert;
                        outcome.result.output = Error::encode(msg);

                        return;
                    }
                }
            }

            // Check if we have any leftover expected emits
            // First, if any emits were found at the root call, then we its ok and we remove them.
            self.expected_emits.retain(|(expected, _)| expected.count > 0 && !expected.found);
            // If not empty, we got mismatched emits
            if !self.expected_emits.is_empty() {
                let msg = if outcome.result.is_ok() {
                    "expected an emit, but no logs were emitted afterwards. \
                     you might have mismatched events or not enough events were emitted"
                } else {
                    "expected an emit, but the call reverted instead. \
                     ensure you're testing the happy path when using `expectEmit`"
                };
                outcome.result.result = InstructionResult::Revert;
                outcome.result.output = Error::encode(msg);
                return;
            }

            // Check for leftover expected creates
            if let Some(expected_create) = self.expected_creates.first() {
                let msg = format!(
                    "expected {} call by address {} for bytecode {} but not found",
                    expected_create.create_scheme,
                    hex::encode_prefixed(expected_create.deployer),
                    hex::encode_prefixed(&expected_create.bytecode),
                );
                outcome.result.result = InstructionResult::Revert;
                outcome.result.output = Error::encode(msg);
            }
        }
    }

    fn create(&mut self, ecx: Ecx, mut input: &mut CreateInputs) -> Option<CreateOutcome> {
        let gas = Gas::new(input.gas_limit());
        // Check if we should intercept this create
        if self.intercept_next_create_call {
            // Reset the flag
            self.intercept_next_create_call = false;

            // Get initcode from the input
            let output = input.init_code();

            // Return a revert with the initcode as error data
            return Some(CreateOutcome {
                result: InterpreterResult { result: InstructionResult::Revert, output, gas },
                address: None,
            });
        }

        let curr_depth = ecx.journaled_state.depth();

        // Apply our prank
        if let Some(prank) = &self.get_prank(curr_depth)
            && curr_depth >= prank.depth
            && input.caller() == prank.prank_caller
        {
            let mut prank_applied = false;

            // At the target depth we set `msg.sender`
            if curr_depth == prank.depth {
                input.set_caller(prank.new_caller);
                prank_applied = true;
            }

            // At the target depth, or deeper, we set `tx.origin`
            if let Some(new_origin) = prank.new_origin {
                ecx.tx.caller = new_origin;
                prank_applied = true;
            }

            // If prank applied for first time, then update
            if prank_applied && let Some(applied_prank) = prank.first_time_applied() {
                self.pranks.insert(curr_depth, applied_prank);
            }
        }

        // Apply EIP-2930 access list
        self.apply_accesslist(ecx);

        // Apply our broadcast
        if let Some(broadcast) = &self.broadcast
            && curr_depth >= broadcast.depth
            && input.caller() == broadcast.original_caller
        {
            if let Err(err) = ecx.journaled_state.load_account(broadcast.new_origin) {
                return Some(CreateOutcome {
                    result: InterpreterResult {
                        result: InstructionResult::Revert,
                        output: Error::encode(err),
                        gas,
                    },
                    address: None,
                });
            }

            ecx.tx.caller = broadcast.new_origin;

            if curr_depth == broadcast.depth {
                input.set_caller(broadcast.new_origin);

                self.strategy.runner.record_broadcastable_create_transactions(
                    self.strategy.context.as_mut(),
                    self.config.clone(),
                    &input,
                    ecx,
                    broadcast,
                    &mut self.broadcastable_transactions,
                );

                input.log_debug(self, &input.scheme().unwrap_or(CreateScheme::Create));
            }
        }

        // Allow cheatcodes from the address of the new contract
        let address = input.allow_cheatcodes(self, ecx);

        // If `recordAccountAccesses` has been called, record the create
        if let Some(recorded_account_diffs_stack) = &mut self.recorded_account_diffs_stack {
            recorded_account_diffs_stack.push(vec![AccountAccess {
                chainInfo: crate::Vm::ChainInfo {
                    forkId: ecx.journaled_state.db().active_fork_id().unwrap_or_default(),
                    chainId: U256::from(ecx.cfg.chain_id),
                },
                accessor: input.caller(),
                account: address,
                kind: crate::Vm::AccountAccessKind::Create,
                initialized: true,
                oldBalance: U256::ZERO, // updated on create_end
                newBalance: U256::ZERO, // updated on create_end
                value: input.value(),
                data: input.init_code(),
                reverted: false,
                deployedCode: Bytes::new(), // updated on create_end
                storageAccesses: vec![],    // updated on create_end
                depth: curr_depth as u64,
            }]);
        }

        if let Some(result) = self.strategy.runner.revive_try_create(
            self,
            ecx,
            &input,
            &mut TransparentCheatcodesExecutor,
        ) {
            return Some(result);
        }

        None
    }

    fn create_end(&mut self, ecx: Ecx, call: &CreateInputs, outcome: &mut CreateOutcome) {
        let call = Some(call);
        let curr_depth = ecx.journaled_state.depth();

        // Clean up pranks
        if let Some(prank) = &self.get_prank(curr_depth)
            && curr_depth == prank.depth
        {
            ecx.tx.caller = prank.prank_origin;

            // Clean single-call prank once we have returned to the original depth
            if prank.single_call {
                std::mem::take(&mut self.pranks);
            }
        }

        // Clean up broadcasts
        if let Some(broadcast) = &self.broadcast
            && curr_depth == broadcast.depth
        {
            ecx.tx.caller = broadcast.original_origin;

            // Clean single-call broadcast once we have returned to the original depth
            if broadcast.single_call {
                std::mem::take(&mut self.broadcast);
            }
        }

        // Handle expected reverts
        if let Some(expected_revert) = &self.expected_revert
            && curr_depth <= expected_revert.depth
            && matches!(expected_revert.kind, ExpectedRevertKind::Default)
        {
            let mut expected_revert = std::mem::take(&mut self.expected_revert).unwrap();
            return match revert_handlers::handle_expect_revert(
                false,
                true,
                self.config.internal_expect_revert,
                &expected_revert,
                outcome.result.result,
                outcome.result.output.clone(),
                &self.config.available_artifacts,
            ) {
                Ok((address, retdata)) => {
                    expected_revert.actual_count += 1;
                    if expected_revert.actual_count < expected_revert.count {
                        self.expected_revert = Some(expected_revert.clone());
                    }

                    outcome.result.result = InstructionResult::Return;
                    outcome.result.output = retdata;
                    outcome.address = address;
                }
                Err(err) => {
                    outcome.result.result = InstructionResult::Revert;
                    outcome.result.output = err.abi_encode().into();
                }
            };
        }

        // If `startStateDiffRecording` has been called, update the `reverted` status of the
        // previous call depth's recorded accesses, if any
        if let Some(recorded_account_diffs_stack) = &mut self.recorded_account_diffs_stack {
            // The root call cannot be recorded.
            if curr_depth > 0
                && let Some(last_depth) = &mut recorded_account_diffs_stack.pop()
            {
                // Update the reverted status of all deeper calls if this call reverted, in
                // accordance with EVM behavior
                if outcome.result.is_revert() {
                    last_depth.iter_mut().for_each(|element| {
                        element.reverted = true;
                        element
                            .storageAccesses
                            .iter_mut()
                            .for_each(|storage_access| storage_access.reverted = true);
                    })
                }

                if let Some(create_access) = last_depth.first_mut() {
                    // Assert that we're at the correct depth before recording post-create state
                    // changes. Depending on what depth the cheat was called at, there
                    // may not be any pending calls to update if execution has
                    // percolated up to a higher depth.
                    let depth = ecx.journaled_state.depth();
                    if create_access.depth == depth as u64 {
                        debug_assert_eq!(
                            create_access.kind as u8,
                            crate::Vm::AccountAccessKind::Create as u8
                        );
                        if let Some(address) = outcome.address
                            && let Ok(created_acc) = ecx.journaled_state.load_account(address)
                        {
                            create_access.newBalance = created_acc.info.balance;
                            create_access.deployedCode =
                                created_acc.info.code.clone().unwrap_or_default().original_bytes();
                        }
                    }
                    // Merge the last depth's AccountAccesses into the AccountAccesses at the
                    // current depth, or push them back onto the pending
                    // vector if higher depths were not recorded. This
                    // preserves ordering of accesses.
                    if let Some(last) = recorded_account_diffs_stack.last_mut() {
                        last.append(last_depth);
                    } else {
                        recorded_account_diffs_stack.push(last_depth.clone());
                    }
                }
            }
        }

        // Match the create against expected_creates
        if !self.expected_creates.is_empty()
            && let (Some(address), Some(call)) = (outcome.address, call)
            && let Ok(created_acc) = ecx.journaled_state.load_account(address)
        {
            let bytecode = created_acc.info.code.clone().unwrap_or_default().original_bytes();
            if let Some((index, _)) =
                self.expected_creates.iter().find_position(|expected_create| {
                    expected_create.deployer == call.caller
                        && expected_create.create_scheme.eq(call.scheme.into())
                        && expected_create.bytecode == bytecode
                })
            {
                self.expected_creates.swap_remove(index);
            }
        }
    }
}

impl InspectorExt for Cheatcodes {
    fn should_use_create2_factory(&mut self, ecx: Ecx, inputs: &CreateInputs) -> bool {
        if let CreateScheme::Create2 { .. } = inputs.scheme {
            let depth = ecx.journaled_state.depth();
            let target_depth = if let Some(prank) = &self.get_prank(depth) {
                prank.depth
            } else if let Some(broadcast) = &self.broadcast {
                broadcast.depth
            } else {
                1
            };

            depth == target_depth
                && (self.broadcast.is_some() || self.config.always_use_create_2_factory)
        } else {
            false
        }
    }

    fn create2_deployer(&self) -> Address {
        self.config.evm_opts.create2_deployer
    }
}

impl Cheatcodes {
    #[cold]
    fn meter_gas(&mut self, interpreter: &mut Interpreter) {
        if let Some(paused_gas) = self.gas_metering.paused_frames.last() {
            // Keep gas constant if paused.
            // Make sure we record the memory changes so that memory expansion is not paused.
            let memory = *interpreter.gas.memory();
            interpreter.gas = *paused_gas;
            interpreter.gas.memory_mut().words_num = memory.words_num;
            interpreter.gas.memory_mut().expansion_cost = memory.expansion_cost;
        } else {
            // Record frame paused gas.
            self.gas_metering.paused_frames.push(interpreter.gas);
        }
    }

    #[cold]
    fn meter_gas_record(&mut self, interpreter: &mut Interpreter, ecx: Ecx) {
        if interpreter.bytecode.action.as_ref().and_then(|i| i.instruction_result()).is_none() {
            self.gas_metering.gas_records.iter_mut().for_each(|record| {
                let curr_depth = ecx.journaled_state.depth();
                if curr_depth == record.depth {
                    // Skip the first opcode of the first call frame as it includes the gas cost of
                    // creating the snapshot.
                    if self.gas_metering.last_gas_used != 0 {
                        let gas_diff =
                            interpreter.gas.spent().saturating_sub(self.gas_metering.last_gas_used);
                        record.gas_used = record.gas_used.saturating_add(gas_diff);
                    }

                    // Update `last_gas_used` to the current spent gas for the next iteration to
                    // compare against.
                    self.gas_metering.last_gas_used = interpreter.gas.spent();
                }
            });
        }
    }

    #[cold]
    fn meter_gas_end(&mut self, interpreter: &mut Interpreter) {
        // Remove recorded gas if we exit frame.
        if let Some(interpreter_action) = interpreter.bytecode.action.as_ref()
            && will_exit(interpreter_action)
        {
            self.gas_metering.paused_frames.pop();
        }
    }

    #[cold]
    fn meter_gas_reset(&mut self, interpreter: &mut Interpreter) {
        interpreter.gas = Gas::new(interpreter.gas.limit());
        self.gas_metering.reset = false;
    }

    #[cold]
    fn meter_gas_check(&mut self, interpreter: &mut Interpreter) {
        if let Some(interpreter_action) = interpreter.bytecode.action.as_ref()
            && will_exit(interpreter_action)
        {
            // Reset gas if spent is less than refunded.
            // This can happen if gas was paused / resumed or reset.
            // https://github.com/foundry-rs/foundry/issues/4370
            if interpreter.gas.spent()
                < u64::try_from(interpreter.gas.refunded()).unwrap_or_default()
            {
                interpreter.gas = Gas::new(interpreter.gas.limit());
            }
        }
    }

    /// Generates or copies arbitrary values for storage slots.
    /// Invoked in inspector `step_end` (when the current opcode is not executed), if current opcode
    /// to execute is `SLOAD` and storage slot is cold.
    /// Ensures that in next step (when `SLOAD` opcode is executed) an arbitrary value is returned:
    /// - copies the existing arbitrary storage value (or the new generated one if no value in
    ///   cache) from mapped source address to the target address.
    /// - generates arbitrary value and saves it in target address storage.
    #[cold]
    fn arbitrary_storage_end(&mut self, interpreter: &mut Interpreter, ecx: Ecx) {
        let (key, target_address) = if interpreter.bytecode.opcode() == op::SLOAD {
            (try_or_return!(interpreter.stack.peek(0)), interpreter.input.target_address)
        } else {
            return;
        };

        let Some(value) = ecx.sload(target_address, key) else {
            return;
        };

        if (value.is_cold && value.data.is_zero())
            || self.should_overwrite_arbitrary_storage(&target_address, key)
        {
            if self.has_arbitrary_storage(&target_address) {
                let arbitrary_value = self.rng().random();
                self.arbitrary_storage.as_mut().unwrap().save(
                    ecx,
                    target_address,
                    key,
                    arbitrary_value,
                );
            } else if self.is_arbitrary_storage_copy(&target_address) {
                let arbitrary_value = self.rng().random();
                self.arbitrary_storage.as_mut().unwrap().copy(
                    ecx,
                    target_address,
                    key,
                    arbitrary_value,
                );
            }
        }
    }

    /// Records storage slots reads and writes.
    #[cold]
    fn record_accesses(&mut self, interpreter: &mut Interpreter) {
        let access = &mut self.accesses;
        match interpreter.bytecode.opcode() {
            op::SLOAD => {
                let key = try_or_return!(interpreter.stack.peek(0));
                access.record_read(interpreter.input.target_address, key);
            }
            op::SSTORE => {
                let key = try_or_return!(interpreter.stack.peek(0));
                access.record_write(interpreter.input.target_address, key);
            }
            _ => {}
        }
    }

    #[cold]
    fn record_state_diffs(&mut self, interpreter: &mut Interpreter, ecx: Ecx) {
        let Some(account_accesses) = &mut self.recorded_account_diffs_stack else { return };
        match interpreter.bytecode.opcode() {
            op::SELFDESTRUCT => {
                // Ensure that we're not selfdestructing a context recording was initiated on
                let Some(last) = account_accesses.last_mut() else { return };

                // get previous balance and initialized status of the target account
                let target = try_or_return!(interpreter.stack.peek(0));
                let target = Address::from_word(B256::from(target));
                let (initialized, old_balance) = ecx
                    .journaled_state
                    .load_account(target)
                    .map(|account| (account.info.exists(), account.info.balance))
                    .unwrap_or_default();

                // load balance of this account
                let value = ecx
                    .balance(interpreter.input.target_address)
                    .map(|b| b.data)
                    .unwrap_or(U256::ZERO);

                // register access for the target account
                last.push(crate::Vm::AccountAccess {
                    chainInfo: crate::Vm::ChainInfo {
                        forkId: ecx.journaled_state.database.active_fork_id().unwrap_or_default(),
                        chainId: U256::from(ecx.cfg.chain_id),
                    },
                    accessor: interpreter.input.target_address,
                    account: target,
                    kind: crate::Vm::AccountAccessKind::SelfDestruct,
                    initialized,
                    oldBalance: old_balance,
                    newBalance: old_balance + value,
                    value,
                    data: Bytes::new(),
                    reverted: false,
                    deployedCode: Bytes::new(),
                    storageAccesses: vec![],
                    depth: ecx
                        .journaled_state
                        .depth()
                        .try_into()
                        .expect("journaled state depth exceeds u64"),
                });
            }

            op::SLOAD => {
                let Some(last) = account_accesses.last_mut() else { return };

                let key = try_or_return!(interpreter.stack.peek(0));
                let address = interpreter.input.target_address;

                // Try to include present value for informational purposes, otherwise assume
                // it's not set (zero value)
                let mut present_value = U256::ZERO;
                // Try to load the account and the slot's present value
                if ecx.journaled_state.load_account(address).is_ok()
                    && let Some(previous) = ecx.sload(address, key)
                {
                    present_value = previous.data;
                }
                let access = crate::Vm::StorageAccess {
                    account: interpreter.input.target_address,
                    slot: key.into(),
                    isWrite: false,
                    previousValue: present_value.into(),
                    newValue: present_value.into(),
                    reverted: false,
                };
                let curr_depth = ecx
                    .journaled_state
                    .depth()
                    .try_into()
                    .expect("journaled state depth exceeds u64");
                append_storage_access(last, access, curr_depth);
            }
            op::SSTORE => {
                let Some(last) = account_accesses.last_mut() else { return };

                let key = try_or_return!(interpreter.stack.peek(0));
                let value = try_or_return!(interpreter.stack.peek(1));
                let address = interpreter.input.target_address;
                // Try to load the account and the slot's previous value, otherwise, assume it's
                // not set (zero value)
                let mut previous_value = U256::ZERO;
                if ecx.journaled_state.load_account(address).is_ok()
                    && let Some(previous) = ecx.sload(address, key)
                {
                    previous_value = previous.data;
                }

                let access = crate::Vm::StorageAccess {
                    account: address,
                    slot: key.into(),
                    isWrite: true,
                    previousValue: previous_value.into(),
                    newValue: value.into(),
                    reverted: false,
                };
                let curr_depth = ecx
                    .journaled_state
                    .depth()
                    .try_into()
                    .expect("journaled state depth exceeds u64");
                append_storage_access(last, access, curr_depth);
            }

            // Record account accesses via the EXT family of opcodes
            op::EXTCODECOPY | op::EXTCODESIZE | op::EXTCODEHASH | op::BALANCE => {
                let kind = match interpreter.bytecode.opcode() {
                    op::EXTCODECOPY => crate::Vm::AccountAccessKind::Extcodecopy,
                    op::EXTCODESIZE => crate::Vm::AccountAccessKind::Extcodesize,
                    op::EXTCODEHASH => crate::Vm::AccountAccessKind::Extcodehash,
                    op::BALANCE => crate::Vm::AccountAccessKind::Balance,
                    _ => unreachable!(),
                };
                let address =
                    Address::from_word(B256::from(try_or_return!(interpreter.stack.peek(0))));
                let initialized;
                let balance;
                if let Ok(acc) = ecx.journaled_state.load_account(address) {
                    initialized = acc.info.exists();
                    balance = acc.info.balance;
                } else {
                    initialized = false;
                    balance = U256::ZERO;
                }
                let curr_depth = ecx
                    .journaled_state
                    .depth()
                    .try_into()
                    .expect("journaled state depth exceeds u64");
                let account_access = crate::Vm::AccountAccess {
                    chainInfo: crate::Vm::ChainInfo {
                        forkId: ecx.journaled_state.database.active_fork_id().unwrap_or_default(),
                        chainId: U256::from(ecx.cfg.chain_id),
                    },
                    accessor: interpreter.input.target_address,
                    account: address,
                    kind,
                    initialized,
                    oldBalance: balance,
                    newBalance: balance,
                    value: U256::ZERO,
                    data: Bytes::new(),
                    reverted: false,
                    deployedCode: Bytes::new(),
                    storageAccesses: vec![],
                    depth: curr_depth,
                };
                // Record the EXT* call as an account access at the current depth
                // (future storage accesses will be recorded in a new "Resume" context)
                if let Some(last) = account_accesses.last_mut() {
                    last.push(account_access);
                } else {
                    account_accesses.push(vec![account_access]);
                }
            }
            _ => {}
        }
    }

    /// Checks to see if the current opcode can either mutate directly or expand memory.
    ///
    /// If the opcode at the current program counter is a match, check if the modified memory lies
    /// within the allowed ranges. If not, revert and fail the test.
    #[cold]
    fn check_mem_opcodes(&self, interpreter: &mut Interpreter, depth: u64) {
        let Some(ranges) = self.allowed_mem_writes.get(&depth) else {
            return;
        };

        // The `mem_opcode_match` macro is used to match the current opcode against a list of
        // opcodes that can mutate memory (either directly or expansion via reading). If the
        // opcode is a match, the memory offsets that are being written to are checked to be
        // within the allowed ranges. If not, the test is failed and the transaction is
        // reverted. For all opcodes that can mutate memory aside from MSTORE,
        // MSTORE8, and MLOAD, the size and destination offset are on the stack, and
        // the macro expands all of these cases. For MSTORE, MSTORE8, and MLOAD, the
        // size of the memory write is implicit, so these cases are hard-coded.
        macro_rules! mem_opcode_match {
            ($(($opcode:ident, $offset_depth:expr, $size_depth:expr, $writes:expr)),* $(,)?) => {
                match interpreter.bytecode.opcode() {
                    ////////////////////////////////////////////////////////////////
                    //    OPERATIONS THAT CAN EXPAND/MUTATE MEMORY BY WRITING     //
                    ////////////////////////////////////////////////////////////////

                    op::MSTORE => {
                        // The offset of the mstore operation is at the top of the stack.
                        let offset = try_or_return!(interpreter.stack.peek(0)).saturating_to::<u64>();

                        // If none of the allowed ranges contain [offset, offset + 32), memory has been
                        // unexpectedly mutated.
                        if !ranges.iter().any(|range| {
                            range.contains(&offset) && range.contains(&(offset + 31))
                        }) {
                            // SPECIAL CASE: When the compiler attempts to store the selector for
                            // `stopExpectSafeMemory`, this is allowed. It will do so at the current free memory
                            // pointer, which could have been updated to the exclusive upper bound during
                            // execution.
                            let value = try_or_return!(interpreter.stack.peek(1)).to_be_bytes::<32>();
                            if value[..SELECTOR_LEN] == stopExpectSafeMemoryCall::SELECTOR {
                                return
                            }

                            disallowed_mem_write(offset, 32, interpreter, ranges);
                            return
                        }
                    }
                    op::MSTORE8 => {
                        // The offset of the mstore8 operation is at the top of the stack.
                        let offset = try_or_return!(interpreter.stack.peek(0)).saturating_to::<u64>();

                        // If none of the allowed ranges contain the offset, memory has been
                        // unexpectedly mutated.
                        if !ranges.iter().any(|range| range.contains(&offset)) {
                            disallowed_mem_write(offset, 1, interpreter, ranges);
                            return
                        }
                    }

                    ////////////////////////////////////////////////////////////////
                    //        OPERATIONS THAT CAN EXPAND MEMORY BY READING        //
                    ////////////////////////////////////////////////////////////////

                    op::MLOAD => {
                        // The offset of the mload operation is at the top of the stack
                        let offset = try_or_return!(interpreter.stack.peek(0)).saturating_to::<u64>();

                        // If the offset being loaded is >= than the memory size, the
                        // memory is being expanded. If none of the allowed ranges contain
                        // [offset, offset + 32), memory has been unexpectedly mutated.
                        if offset >= interpreter.memory.size() as u64 && !ranges.iter().any(|range| {
                            range.contains(&offset) && range.contains(&(offset + 31))
                        }) {
                            disallowed_mem_write(offset, 32, interpreter, ranges);
                            return
                        }
                    }

                    ////////////////////////////////////////////////////////////////
                    //          OPERATIONS WITH OFFSET AND SIZE ON STACK          //
                    ////////////////////////////////////////////////////////////////

                    op::CALL => {
                        // The destination offset of the operation is the fifth element on the stack.
                        let dest_offset = try_or_return!(interpreter.stack.peek(5)).saturating_to::<u64>();

                        // The size of the data that will be copied is the sixth element on the stack.
                        let size = try_or_return!(interpreter.stack.peek(6)).saturating_to::<u64>();

                        // If none of the allowed ranges contain [dest_offset, dest_offset + size),
                        // memory outside of the expected ranges has been touched. If the opcode
                        // only reads from memory, this is okay as long as the memory is not expanded.
                        let fail_cond = !ranges.iter().any(|range| {
                            range.contains(&dest_offset) &&
                                range.contains(&(dest_offset + size.saturating_sub(1)))
                        });

                        // If the failure condition is met, set the output buffer to a revert string
                        // that gives information about the allowed ranges and revert.
                        if fail_cond {
                            // SPECIAL CASE: When a call to `stopExpectSafeMemory` is performed, this is allowed.
                            // It allocated calldata at the current free memory pointer, and will attempt to read
                            // from this memory region to perform the call.
                            let to = Address::from_word(try_or_return!(interpreter.stack.peek(1)).to_be_bytes::<32>().into());
                            if to == CHEATCODE_ADDRESS {
                                let args_offset = try_or_return!(interpreter.stack.peek(3)).saturating_to::<usize>();
                                let args_size = try_or_return!(interpreter.stack.peek(4)).saturating_to::<usize>();
                                let memory_word = interpreter.memory.slice_len(args_offset, args_size);
                                if memory_word[..SELECTOR_LEN] == stopExpectSafeMemoryCall::SELECTOR {
                                    return
                                }
                            }

                            disallowed_mem_write(dest_offset, size, interpreter, ranges);
                            return
                        }
                    }

                    $(op::$opcode => {
                        // The destination offset of the operation.
                        let dest_offset = try_or_return!(interpreter.stack.peek($offset_depth)).saturating_to::<u64>();

                        // The size of the data that will be copied.
                        let size = try_or_return!(interpreter.stack.peek($size_depth)).saturating_to::<u64>();

                        // If none of the allowed ranges contain [dest_offset, dest_offset + size),
                        // memory outside of the expected ranges has been touched. If the opcode
                        // only reads from memory, this is okay as long as the memory is not expanded.
                        let fail_cond = !ranges.iter().any(|range| {
                                range.contains(&dest_offset) &&
                                    range.contains(&(dest_offset + size.saturating_sub(1)))
                            }) && ($writes ||
                                [dest_offset, (dest_offset + size).saturating_sub(1)].into_iter().any(|offset| {
                                    offset >= interpreter.memory.size() as u64
                                })
                            );

                        // If the failure condition is met, set the output buffer to a revert string
                        // that gives information about the allowed ranges and revert.
                        if fail_cond {
                            disallowed_mem_write(dest_offset, size, interpreter, ranges);
                            return
                        }
                    })*

                    _ => {}
                }
            }
        }

        // Check if the current opcode can write to memory, and if so, check if the memory
        // being written to is registered as safe to modify.
        mem_opcode_match!(
            (CALLDATACOPY, 0, 2, true),
            (CODECOPY, 0, 2, true),
            (RETURNDATACOPY, 0, 2, true),
            (EXTCODECOPY, 1, 3, true),
            (CALLCODE, 5, 6, true),
            (STATICCALL, 4, 5, true),
            (DELEGATECALL, 4, 5, true),
            (KECCAK256, 0, 1, false),
            (LOG0, 0, 1, false),
            (LOG1, 0, 1, false),
            (LOG2, 0, 1, false),
            (LOG3, 0, 1, false),
            (LOG4, 0, 1, false),
            (CREATE, 1, 2, false),
            (CREATE2, 1, 2, false),
            (RETURN, 0, 1, false),
            (REVERT, 0, 1, false),
        );
    }
}

/// Helper that expands memory, stores a revert string pertaining to a disallowed memory write,
/// and sets the return range to the revert string's location in memory.
///
/// This will set the interpreter's next action to a return with the revert string as the output.
/// And trigger a revert.
fn disallowed_mem_write(
    dest_offset: u64,
    size: u64,
    interpreter: &mut Interpreter,
    ranges: &[Range<u64>],
) {
    let revert_string = format!(
        "memory write at offset 0x{:02X} of size 0x{:02X} not allowed; safe range: {}",
        dest_offset,
        size,
        ranges.iter().map(|r| format!("(0x{:02X}, 0x{:02X}]", r.start, r.end)).join(" U ")
    );

    interpreter.bytecode.set_action(InterpreterAction::new_return(
        InstructionResult::Revert,
        Bytes::from(revert_string.into_bytes()),
        interpreter.gas,
    ));
}

// Determines if the gas limit on a given call was manually set in the script and should therefore
// not be overwritten by later estimations
pub fn check_if_fixed_gas_limit(ecx: &Ecx, call_gas_limit: u64) -> bool {
    // If the gas limit was not set in the source code it is set to the estimated gas left at the
    // time of the call, which should be rather close to configured gas limit.
    // TODO: Find a way to reliably make this determination.
    // For example by generating it in the compilation or EVM simulation process
    ecx.tx.gas_limit > ecx.block.gas_limit &&
        call_gas_limit <= ecx.block.gas_limit
        // Transfers in forge scripts seem to be estimated at 2300 by revm leading to "Intrinsic
        // gas too low" failure when simulated on chain
        && call_gas_limit > 2300
}

/// Returns true if the kind of account access is a call.
fn access_is_call(kind: crate::Vm::AccountAccessKind) -> bool {
    matches!(
        kind,
        crate::Vm::AccountAccessKind::Call
            | crate::Vm::AccountAccessKind::StaticCall
            | crate::Vm::AccountAccessKind::CallCode
            | crate::Vm::AccountAccessKind::DelegateCall
    )
}

/// Appends an AccountAccess that resumes the recording of the current context.
fn append_storage_access(
    last: &mut Vec<AccountAccess>,
    storage_access: crate::Vm::StorageAccess,
    storage_depth: u64,
) {
    // Assert that there's an existing record for the current context.
    if !last.is_empty() && last.first().unwrap().depth < storage_depth {
        // Three cases to consider:
        // 1. If there hasn't been a context switch since the start of this context, then add the
        //    storage access to the current context record.
        // 2. If there's an existing Resume record, then add the storage access to it.
        // 3. Otherwise, create a new Resume record based on the current context.
        if last.len() == 1 {
            last.first_mut().unwrap().storageAccesses.push(storage_access);
        } else {
            let last_record = last.last_mut().unwrap();
            if last_record.kind as u8 == crate::Vm::AccountAccessKind::Resume as u8 {
                last_record.storageAccesses.push(storage_access);
            } else {
                let entry = last.first().unwrap();
                let resume_record = crate::Vm::AccountAccess {
                    chainInfo: crate::Vm::ChainInfo {
                        forkId: entry.chainInfo.forkId,
                        chainId: entry.chainInfo.chainId,
                    },
                    accessor: entry.accessor,
                    account: entry.account,
                    kind: crate::Vm::AccountAccessKind::Resume,
                    initialized: entry.initialized,
                    storageAccesses: vec![storage_access],
                    reverted: entry.reverted,
                    // The remaining fields are defaults
                    oldBalance: U256::ZERO,
                    newBalance: U256::ZERO,
                    value: U256::ZERO,
                    data: Bytes::new(),
                    deployedCode: Bytes::new(),
                    depth: entry.depth,
                };
                last.push(resume_record);
            }
        }
    }
}

/// Dispatches the cheatcode call to the appropriate function.
fn apply_dispatch(
    calls: &Vm::VmCalls,
    ccx: &mut CheatsCtxt,
    executor: &mut dyn CheatcodesExecutor,
) -> Result {
    let cheat = calls_as_dyn_cheatcode(calls);

    let _guard = debug_span!(target: "cheatcodes", "apply", id = %cheat.id()).entered();
    trace!(target: "cheatcodes", cheat = ?cheat.as_debug(), "applying");

    if let spec::Status::Deprecated(replacement) = *cheat.status() {
        ccx.state.deprecated.insert(cheat.signature(), replacement);
    }

    // Apply the cheatcode.
    let mut result = ccx.state.strategy.runner.apply_full(cheat, ccx, executor);

    // Format the error message to include the cheatcode name.
    if let Err(e) = &mut result
        && e.is_str()
    {
        let name = cheat.name();
        // Skip showing the cheatcode name for:
        // - assertions: too verbose, and can already be inferred from the error message
        // - `rpcUrl`: forge-std relies on it in `getChainWithUpdatedRpcUrl`
        if !name.contains("assert") && name != "rpcUrl" {
            *e = fmt_err!("vm.{name}: {e}");
        }
    }

    trace!(
        target: "cheatcodes",
        return = %match &result {
            Ok(b) => hex::encode(b),
            Err(e) => e.to_string(),
        }
    );

    result
}

fn calls_as_dyn_cheatcode(calls: &Vm::VmCalls) -> &dyn DynCheatcode {
    macro_rules! as_dyn {
        ($($variant:ident),*) => {
            match calls {
                $(Vm::VmCalls::$variant(cheat) => cheat,)*
            }
        };
    }
    vm_calls!(as_dyn)
}

/// Helper function to check if frame execution will exit.
fn will_exit(action: &InterpreterAction) -> bool {
    match action {
        InterpreterAction::Return(result) => {
            result.result.is_ok_or_revert() || result.result.is_error()
        }
        _ => false,
    }
}<|MERGE_RESOLUTION|>--- conflicted
+++ resolved
@@ -1098,15 +1098,7 @@
     }
 
     fn step(&mut self, interpreter: &mut Interpreter, ecx: Ecx) {
-<<<<<<< HEAD
-        if self.strategy.runner.pre_step_end(self.strategy.context.as_mut(), interpreter, ecx) {
-            return;
-        }
-
         self.pc = interpreter.bytecode.pc();
-=======
-        self.pc = interpreter.program_counter();
->>>>>>> adc7eb67
 
         // `pauseGasMetering`: pause / resume interpreter gas.
         if self.gas_metering.paused {
