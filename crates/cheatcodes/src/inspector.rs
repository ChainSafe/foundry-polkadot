--- conflicted
+++ resolved
@@ -22,23 +22,16 @@
     utils::IgnoredTraces,
 };
 use alloy_consensus::BlobTransactionSidecar;
-<<<<<<< HEAD
-=======
 use alloy_evm::eth::EthEvmContext;
 use alloy_network::TransactionBuilder4844;
->>>>>>> fd677c89
 use alloy_primitives::{
     Address, B256, Bytes, Log, TxKind, U256, hex,
     map::{AddressHashMap, HashMap, HashSet},
 };
-<<<<<<< HEAD
-use alloy_rpc_types::AccessList;
-=======
 use alloy_rpc_types::{
     AccessList,
     request::{TransactionInput, TransactionRequest},
 };
->>>>>>> fd677c89
 use alloy_sol_types::{SolCall, SolInterface, SolValue};
 use foundry_common::{SELECTOR_LEN, TransactionMaybeSigned, evm::Breakpoints};
 use foundry_evm_core::{
@@ -672,277 +665,6 @@
         }
     }
 
-<<<<<<< HEAD
-    // common create functionality for both legacy and EOF.
-    fn create_common<Input>(&mut self, ecx: Ecx, mut input: Input) -> Option<CreateOutcome>
-    where
-        Input: CommonCreateInput,
-    {
-        // Check if we should intercept this create
-        if self.intercept_next_create_call {
-            // Reset the flag
-            self.intercept_next_create_call = false;
-
-            // Get initcode from the input
-            let output = input.init_code();
-
-            // Return a revert with the initcode as error data
-            return Some(CreateOutcome {
-                result: InterpreterResult {
-                    result: InstructionResult::Revert,
-                    output,
-                    gas: Gas::new(input.gas_limit()),
-                },
-                address: None,
-            });
-        }
-
-        let ecx = &mut ecx.inner;
-        let gas = Gas::new(input.gas_limit());
-        let curr_depth = ecx.journaled_state.depth();
-
-        // Apply our prank
-        if let Some(prank) = &self.get_prank(curr_depth) {
-            if curr_depth >= prank.depth && input.caller() == prank.prank_caller {
-                // At the target depth we set `msg.sender`
-                if ecx.journaled_state.depth() == prank.depth {
-                    input.set_caller(prank.new_caller);
-                }
-
-                // At the target depth, or deeper, we set `tx.origin`
-                if let Some(new_origin) = prank.new_origin {
-                    ecx.env.tx.caller = new_origin;
-                }
-            }
-        }
-
-        // Apply EIP-2930 access lists.
-        if let Some(access_list) = &self.access_list {
-            ecx.env.tx.access_list = access_list.to_vec();
-        }
-
-        // Apply our broadcast
-        if let Some(broadcast) = &self.broadcast {
-            if curr_depth >= broadcast.depth && input.caller() == broadcast.original_caller {
-                if let Err(err) =
-                    ecx.journaled_state.load_account(broadcast.new_origin, &mut ecx.db)
-                {
-                    return Some(CreateOutcome {
-                        result: InterpreterResult {
-                            result: InstructionResult::Revert,
-                            output: Error::encode(err),
-                            gas,
-                        },
-                        address: None,
-                    });
-                }
-
-                ecx.env.tx.caller = broadcast.new_origin;
-
-                if curr_depth == broadcast.depth {
-                    input.set_caller(broadcast.new_origin);
-
-                    self.strategy.runner.record_broadcastable_create_transactions(
-                        self.strategy.context.as_mut(),
-                        self.config.clone(),
-                        &input,
-                        ecx,
-                        broadcast,
-                        &mut self.broadcastable_transactions,
-                    );
-
-                    input.log_debug(self, &input.scheme().unwrap_or(CreateScheme::Create));
-                }
-            }
-        }
-
-        // Allow cheatcodes from the address of the new contract
-        let address = input.allow_cheatcodes(self, ecx);
-
-        // If `recordAccountAccesses` has been called, record the create
-        if let Some(recorded_account_diffs_stack) = &mut self.recorded_account_diffs_stack {
-            recorded_account_diffs_stack.push(vec![AccountAccess {
-                chainInfo: crate::Vm::ChainInfo {
-                    forkId: ecx.db.active_fork_id().unwrap_or_default(),
-                    chainId: U256::from(ecx.env.cfg.chain_id),
-                },
-                accessor: input.caller(),
-                account: address,
-                kind: crate::Vm::AccountAccessKind::Create,
-                initialized: true,
-                oldBalance: U256::ZERO, // updated on (eof)create_end
-                newBalance: U256::ZERO, // updated on (eof)create_end
-                value: input.value(),
-                data: input.init_code(),
-                reverted: false,
-                deployedCode: Bytes::new(), // updated on (eof)create_end
-                storageAccesses: vec![],    // updated on (eof)create_end
-                depth: curr_depth,
-            }]);
-        }
-
-        if let Some(result) = self.strategy.runner.revive_try_create(
-            self,
-            ecx,
-            &input,
-            &mut TransparentCheatcodesExecutor,
-        ) {
-            return Some(result);
-        }
-
-        None
-    }
-
-    // common create_end functionality for both legacy and EOF.
-    fn create_end_common(
-        &mut self,
-        ecx: Ecx,
-        call: Option<&CreateInputs>,
-        mut outcome: CreateOutcome,
-    ) -> CreateOutcome
-where {
-        let ecx = &mut ecx.inner;
-        let curr_depth = ecx.journaled_state.depth();
-
-        // Clean up pranks
-        if let Some(prank) = &self.get_prank(curr_depth) {
-            if curr_depth == prank.depth {
-                ecx.env.tx.caller = prank.prank_origin;
-
-                // Clean single-call prank once we have returned to the original depth
-                if prank.single_call {
-                    std::mem::take(&mut self.pranks);
-                }
-            }
-        }
-
-        // Clean up broadcasts
-        if let Some(broadcast) = &self.broadcast {
-            if curr_depth == broadcast.depth {
-                ecx.env.tx.caller = broadcast.original_origin;
-
-                // Clean single-call broadcast once we have returned to the original depth
-                if broadcast.single_call {
-                    std::mem::take(&mut self.broadcast);
-                }
-            }
-        }
-
-        // Handle expected reverts
-        if let Some(expected_revert) = &self.expected_revert {
-            if curr_depth <= expected_revert.depth &&
-                matches!(expected_revert.kind, ExpectedRevertKind::Default)
-            {
-                let mut expected_revert = std::mem::take(&mut self.expected_revert).unwrap();
-                return match revert_handlers::handle_expect_revert(
-                    false,
-                    true,
-                    self.config.internal_expect_revert,
-                    &expected_revert,
-                    outcome.result.result,
-                    outcome.result.output.clone(),
-                    &self.config.available_artifacts,
-                ) {
-                    Ok((address, retdata)) => {
-                        expected_revert.actual_count += 1;
-                        if expected_revert.actual_count < expected_revert.count {
-                            self.expected_revert = Some(expected_revert.clone());
-                        }
-
-                        outcome.result.result = InstructionResult::Return;
-                        outcome.result.output = retdata;
-                        outcome.address = address;
-                        outcome
-                    }
-                    Err(err) => {
-                        outcome.result.result = InstructionResult::Revert;
-                        outcome.result.output = err.abi_encode().into();
-                        outcome
-                    }
-                };
-            }
-        }
-
-        // If `startStateDiffRecording` has been called, update the `reverted` status of the
-        // previous call depth's recorded accesses, if any
-        if let Some(recorded_account_diffs_stack) = &mut self.recorded_account_diffs_stack {
-            // The root call cannot be recorded.
-            if curr_depth > 0 {
-                if let Some(last_depth) = &mut recorded_account_diffs_stack.pop() {
-                    // Update the reverted status of all deeper calls if this call reverted, in
-                    // accordance with EVM behavior
-                    if outcome.result.is_revert() {
-                        last_depth.iter_mut().for_each(|element| {
-                            element.reverted = true;
-                            element
-                                .storageAccesses
-                                .iter_mut()
-                                .for_each(|storage_access| storage_access.reverted = true);
-                        })
-                    }
-
-                    if let Some(create_access) = last_depth.first_mut() {
-                        // Assert that we're at the correct depth before recording post-create state
-                        // changes. Depending on what depth the cheat was called at, there
-                        // may not be any pending calls to update if execution has
-                        // percolated up to a higher depth.
-                        if create_access.depth == ecx.journaled_state.depth() {
-                            debug_assert_eq!(
-                                create_access.kind as u8,
-                                crate::Vm::AccountAccessKind::Create as u8
-                            );
-                            if let Some(address) = outcome.address {
-                                if let Ok(created_acc) =
-                                    ecx.journaled_state.load_account(address, &mut ecx.db)
-                                {
-                                    create_access.newBalance = created_acc.info.balance;
-                                    create_access.deployedCode = created_acc
-                                        .info
-                                        .code
-                                        .clone()
-                                        .unwrap_or_default()
-                                        .original_bytes();
-                                }
-                            }
-                        }
-                        // Merge the last depth's AccountAccesses into the AccountAccesses at the
-                        // current depth, or push them back onto the pending
-                        // vector if higher depths were not recorded. This
-                        // preserves ordering of accesses.
-                        if let Some(last) = recorded_account_diffs_stack.last_mut() {
-                            last.append(last_depth);
-                        } else {
-                            recorded_account_diffs_stack.push(last_depth.clone());
-                        }
-                    }
-                }
-            }
-        }
-
-        // Match the create against expected_creates
-        if !self.expected_creates.is_empty() {
-            if let (Some(address), Some(call)) = (outcome.address, call) {
-                if let Ok(created_acc) = ecx.journaled_state.load_account(address, &mut ecx.db) {
-                    let bytecode =
-                        created_acc.info.code.clone().unwrap_or_default().original_bytes();
-                    if let Some((index, _)) =
-                        self.expected_creates.iter().find_position(|expected_create| {
-                            expected_create.deployer == call.caller &&
-                                expected_create.create_scheme.eq(call.scheme) &&
-                                expected_create.bytecode == bytecode
-                        })
-                    {
-                        self.expected_creates.swap_remove(index);
-                    }
-                }
-            }
-        }
-
-        outcome
-    }
-
-=======
->>>>>>> fd677c89
     pub fn call_with_executor(
         &mut self,
         ecx: Ecx,
@@ -1128,40 +850,12 @@
                         });
                     }
 
-<<<<<<< HEAD
-                    // Check for delegation and blob compatibility
-                    if self.active_delegation.is_some() && self.active_blob_sidecar.is_some() {
-                        let msg = "both delegation and blob are active; `attachBlob` and `attachDelegation` are not compatible";
-                        return Some(CallOutcome {
-                            result: InterpreterResult {
-                                result: InstructionResult::Revert,
-                                output: Error::encode(msg),
-                                gas,
-                            },
-                            memory_offset: call.return_memory_offset.clone(),
-                        });
-                    }
-
-                    self.strategy.runner.record_broadcastable_call_transactions(
-                        self.strategy.context.as_mut(),
-                        self.config.clone(),
-                        call,
-                        ecx,
-                        broadcast,
-                        &mut self.broadcastable_transactions,
-                        &mut self.active_delegation,
-                    );
-=======
                     let is_fixed_gas_limit = check_if_fixed_gas_limit(&ecx, call.gas_limit);
 
                     let input = TransactionInput::new(call.input.bytes(ecx));
->>>>>>> fd677c89
-
                     let account =
                         ecx.journaled_state.inner.state().get_mut(&broadcast.new_origin).unwrap();
 
-<<<<<<< HEAD
-=======
                     let mut tx_req = TransactionRequest {
                         from: Some(broadcast.new_origin),
                         to: Some(TxKind::from(Some(call.target_address))),
@@ -1188,6 +882,16 @@
                                 memory_offset: call.return_memory_offset.clone(),
                             });
                         }
+
+                                            self.strategy.runner.record_broadcastable_call_transactions(
+                        self.strategy.context.as_mut(),
+                        self.config.clone(),
+                        call,
+                        ecx,
+                        broadcast,
+                        &mut self.broadcastable_transactions,
+                        &mut self.active_delegation,
+                    );
                         tx_req.set_blob_sidecar(blob_sidecar);
                     }
 
@@ -1212,7 +916,6 @@
                     });
                     debug!(target: "cheatcodes", tx=?self.broadcastable_transactions.back().unwrap(), "broadcastable call");
 
->>>>>>> fd677c89
                     // Explicitly increment nonce if calls are not isolated.
                     if !self.config.evm_opts.isolate {
                         let prev = account.info.nonce;
@@ -1389,15 +1092,11 @@
     }
 
     fn step(&mut self, interpreter: &mut Interpreter, ecx: Ecx) {
-<<<<<<< HEAD
         if self.strategy.runner.pre_step_end(self.strategy.context.as_mut(), interpreter, ecx) {
             return;
         }
 
-        self.pc = interpreter.program_counter();
-=======
         self.pc = interpreter.bytecode.pc();
->>>>>>> fd677c89
 
         // `pauseGasMetering`: pause / resume interpreter gas.
         if self.gas_metering.paused {
@@ -1981,6 +1680,15 @@
             }]);
         }
 
+        if let Some(result) = self.strategy.runner.revive_try_create(
+            self,
+            ecx,
+            &input,
+            &mut TransparentCheatcodesExecutor,
+        ) {
+            return Some(result);
+        }        
+
         None
     }
 
@@ -2632,11 +2340,7 @@
 
 // Determines if the gas limit on a given call was manually set in the script and should therefore
 // not be overwritten by later estimations
-<<<<<<< HEAD
-pub fn check_if_fixed_gas_limit(ecx: InnerEcx, call_gas_limit: u64) -> bool {
-=======
 fn check_if_fixed_gas_limit(ecx: &Ecx, call_gas_limit: u64) -> bool {
->>>>>>> fd677c89
     // If the gas limit was not set in the source code it is set to the estimated gas left at the
     // time of the call, which should be rather close to configured gas limit.
     // TODO: Find a way to reliably make this determination.
