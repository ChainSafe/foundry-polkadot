--- conflicted
+++ resolved
@@ -2898,7 +2898,6 @@
     #[cheatcode(group = Utilities, safety = Unsafe)]
     function interceptInitcode() external;
 
-<<<<<<< HEAD
     /// Enables or disables PVM (PolkaVM) mode for contract execution.
     /// When enabled, only PVM-specific calls are intercepted; all other operations run on EVM.
     /// Example usage:
@@ -2906,7 +2905,6 @@
     /// vm.pvm(false); // Disable PVM mode (use EVM)
     #[cheatcode(group = Utilities)]
     function pvm(bool enabled) external;
-=======
     /// Generates the hash of the canonical EIP-712 type representation.
     ///
     /// Supports 2 different inputs:
@@ -2955,7 +2953,6 @@
     /// Generates a ready-to-sign digest of human-readable typed data following the EIP-712 standard.
     #[cheatcode(group = Utilities)]
     function eip712HashTypedData(string calldata jsonData) external pure returns (bytes32 digest);
->>>>>>> fd677c89
 }
 }
 
