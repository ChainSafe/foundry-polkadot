--- conflicted
+++ resolved
@@ -88,13 +88,10 @@
     type NativeToEthRatio = NativeToEthRatio;
     type FindAuthor = Self;
     type DebugEnabled = ConstBool<true>;
-<<<<<<< HEAD
-=======
 }
 
 parameter_types! {
     pub storage ChainId: u64 = 420_420_420;
->>>>>>> 79895faa
 }
 
 impl FindAuthor<<Self as frame_system::Config>::AccountId> for Runtime {
