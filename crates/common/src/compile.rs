--- conflicted
+++ resolved
@@ -10,14 +10,7 @@
 use eyre::Result;
 use foundry_block_explorers::contract::Metadata;
 use foundry_compilers::{
-<<<<<<< HEAD
     artifacts::{remappings::Remapping, BytecodeObject, Contract, Source},
-=======
-    artifacts::{remappings::Remapping, BytecodeObject, Source},
-    compile::resolc::{
-        output::ResolcProjectCompileOutput, resolc_artifact_output::ResolcArtifactOutput,
-    },
->>>>>>> 8811278a
     compilers::{
         resolc::Resolc,
         solc::{Solc, SolcCompiler},
