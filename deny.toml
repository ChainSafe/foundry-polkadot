# This section is considered when running `cargo deny check advisories`
# More documentation for the advisories section can be found here:
# https://embarkstudios.github.io/cargo-deny/checks/advisories/cfg.html
[advisories]
version = 2
yanked = "warn"
ignore = [
    # https://rustsec.org/advisories/RUSTSEC-2024-0436 paste! is unmaintained
    "RUSTSEC-2024-0436",
    # https://rustsec.org/advisories/RUSTSEC-2024-0437 protobuf! Crash due to uncontrolled recursion in protobuf crate.
    "RUSTSEC-2024-0437",
    # https://rustsec.org/advisories/RUSTSEC-2025-0021 gitoxide uses SHA-1 hash implementations without any collision detection, leaving it vulnerable to hash collision attacks.
    "RUSTSEC-2025-0021",
    # https://rustsec.org/advisories/RUSTSEC-2022-0061 parity-wasm deprecated by the author
    "RUSTSEC-2022-0061",
    # https://rustsec.org/advisories/RUSTSEC-2024-0370 proc-macro-error is unmaintained
    "RUSTSEC-2024-0370",
    # https://rustsec.org/advisories/RUSTSEC-2020-0168 mach is unmaintained
    "RUSTSEC-2020-0168",
    # https://rustsec.org/advisories/RUSTSEC-2024-0438 Wasmtime doesn't fully sandbox all the Windows device filenames
    "RUSTSEC-2024-0438",
    # https://rustsec.org/advisories/RUSTSEC-2023-0091 Miscompilation of wasm `i64x2.shr_s` instruction with constant input on x86\_64
    "RUSTSEC-2023-0091",
    # https://rustsec.org/advisories/RUSTSEC-2024-0442 Dump Undefined Memory by `JitDumpFile`
    "RUSTSEC-2024-0442",
    # https://rustsec.org/advisories/RUSTSEC-2024-0384 `instant` is unmaintained
    "RUSTSEC-2024-0384"
]

# This section is considered when running `cargo deny check bans`.
# More documentation about the 'bans' section can be found here:
# https://embarkstudios.github.io/cargo-deny/checks/bans/cfg.html
[bans]
# Lint level for when multiple versions of the same crate are detected
multiple-versions = "allow"
# Lint level for when a crate version requirement is `*`
wildcards = "allow"
highlight = "all"
# List of crates to deny
deny = [{ name = "openssl" }]
# Certain crates/versions that will be skipped when doing duplicate detection.
skip = []
# Similarly to `skip` allows you to skip certain crates during duplicate
# detection. Unlike skip, it also includes the entire tree of transitive
# dependencies starting at the specified crate, up to a certain depth, which is
# by default infinite
skip-tree = []

[licenses]
version = 2
confidence-threshold = 0.8

# List of explicitly allowed licenses
# See https://spdx.org/licenses/ for list of possible licenses
# [possible values: any SPDX 3.7 short identifier (+ optional exception)].
allow = [
    "0BSD",
    "Apache-2.0 WITH LLVM-exception",
    "Apache-2.0",
    "BSD-2-Clause",
    "BSD-3-Clause",
    "BSL-1.0",
    "CC0-1.0",
    "CDDL-1.0",
    "CDLA-Permissive-2.0",
    "ISC",
    "MIT",
    "MPL-2.0",
    "OpenSSL",
    "Unicode-3.0",
    "Unlicense",
    "WTFPL",
    "Zlib",
]

# Allow 1 or more licenses on a per-crate basis, so that particular licenses
# aren't accepted for every possible crate as with the normal allow list
exceptions = [
    # CC0 is a permissive license but somewhat unclear status for source code
    # so we prefer to not have dependencies using it
    # https://tldrlegal.com/license/creative-commons-cc0-1.0-universal
    { allow = ["CC0-1.0"], name = "tiny-keccak" },
    { allow = ["CC0-1.0"], name = "trezor-client" },
    { allow = ["CC0-1.0"], name = "notify" },
    { allow = ["CC0-1.0"], name = "dunce" },
    { allow = ["CC0-1.0"], name = "aurora-engine-modexp" },
    { allow = ["CC0-1.0"], name = "bip39" },
    { allow = ["CC0-1.0"], name = "bitcoin-internals" },
    { allow = ["CC0-1.0"], name = "bitcoin_hashes" },
    { allow = ["CC0-1.0"], name = "hex-conservative" },
    { allow = ["CC0-1.0"], name = "parity-bip39" },
    { allow = ["CC0-1.0"], name = "secp256k1" },
    { allow = ["CC0-1.0"], name = "secp256k1-sys" },

    # GPL-3.0 is allowed only for crates owned by Parity
    { allow = ["GPL-3.0-only"], name = "pallet-xcm" }, # Polkadot SDK
    { allow = ["GPL-3.0-only"], name = "polkadot-core-primitives" }, # Polkadot SDK
    { allow = ["GPL-3.0-only"], name = "polkadot-parachain-primitives" }, # Polkadot SDK
    { allow = ["GPL-3.0-only"], name = "polkadot-primitives" }, # Polkadot SDK
    { allow = ["GPL-3.0-only"], name = "polkadot-runtime-common" }, # Polkadot SDK
    { allow = ["GPL-3.0-only"], name = "polkadot-runtime-metrics" }, # Polkadot SDK
    { allow = ["GPL-3.0-only"], name = "polkadot-runtime-parachains" }, # Polkadot SDK
    { allow = ["GPL-3.0-only"], name = "slot-range-helper" }, # Polkadot SDK
    { allow = ["GPL-3.0-only"], name = "staging-xcm-builder" }, # Polkadot SDK
    { allow = ["GPL-3.0-only"], name = "staging-xcm-executor" }, # Polkadot SDK
    { allow = ["GPL-3.0-only"], name = "staging-xcm" }, # Polkadot SDK
    { allow = ["GPL-3.0-only"], name = "xcm-procedural" }, # Polkadot SDK

    # GPL-3.0-or-later WITH Classpath-exception-2.0 for crates owned by Parity
    { allow = ["GPL-3.0-or-later WITH Classpath-exception-2.0"], name = "sc-block-builder" }, # Polkadot SDK
    { allow = ["GPL-3.0-or-later WITH Classpath-exception-2.0"], name = "sc-chain-spec" }, # Polkadot SDK
    { allow = ["GPL-3.0-or-later WITH Classpath-exception-2.0"], name = "sc-chain-spec-derive" }, # Polkadot SDK
    { allow = ["GPL-3.0-or-later WITH Classpath-exception-2.0"], name = "sc-cli" }, # Polkadot SDK
    { allow = ["GPL-3.0-or-later WITH Classpath-exception-2.0"], name = "sc-client-api" }, # Polkadot SDK
    { allow = ["GPL-3.0-or-later WITH Classpath-exception-2.0"], name = "sc-client-db" }, # Polkadot SDK
    { allow = ["GPL-3.0-or-later WITH Classpath-exception-2.0"], name = "sc-consensus" }, # Polkadot SDK
    { allow = ["GPL-3.0-or-later WITH Classpath-exception-2.0"], name = "sc-consensus-aura" }, # Polkadot SDK
    { allow = ["GPL-3.0-or-later WITH Classpath-exception-2.0"], name = "sc-consensus-babe" }, # Polkadot SDK
    { allow = ["GPL-3.0-or-later WITH Classpath-exception-2.0"], name = "sc-consensus-epochs" }, # Polkadot SDK
    { allow = ["GPL-3.0-or-later WITH Classpath-exception-2.0"], name = "sc-consensus-manual-seal" }, # Polkadot SDK
    { allow = ["GPL-3.0-or-later WITH Classpath-exception-2.0"], name = "sc-consensus-slots" }, # Polkadot SDK
    { allow = ["GPL-3.0-or-later WITH Classpath-exception-2.0"], name = "sc-executor" }, # Polkadot SDK
    { allow = ["GPL-3.0-or-later WITH Classpath-exception-2.0"], name = "sc-executor-common" }, # Polkadot SDK
    { allow = ["GPL-3.0-or-later WITH Classpath-exception-2.0"], name = "sc-executor-polkavm" }, # Polkadot SDK
    { allow = ["GPL-3.0-or-later WITH Classpath-exception-2.0"], name = "sc-executor-wasmtime" }, # Polkadot SDK
    { allow = ["GPL-3.0-or-later WITH Classpath-exception-2.0"], name = "sc-keystore" }, # Polkadot SDK
    { allow = ["GPL-3.0-or-later WITH Classpath-exception-2.0"], name = "sc-mixnet" }, # Polkadot SDK
    { allow = ["GPL-3.0-or-later WITH Classpath-exception-2.0"], name = "sc-network-light" }, # Polkadot SDK
    { allow = ["GPL-3.0-or-later WITH Classpath-exception-2.0"], name = "sc-network-sync" }, # Polkadot SDK
    { allow = ["GPL-3.0-or-later WITH Classpath-exception-2.0"], name = "sc-network-transactions" }, # Polkadot SDK
    { allow = ["GPL-3.0-or-later WITH Classpath-exception-2.0"], name = "sc-network-types" }, # Polkadot SDK
    { allow = ["GPL-3.0-or-later WITH Classpath-exception-2.0"], name = "sc-proposer-metrics" }, # Polkadot SDK
    { allow = ["GPL-3.0-or-later WITH Classpath-exception-2.0"], name = "sc-rpc" }, # Polkadot SDK
    { allow = ["GPL-3.0-or-later WITH Classpath-exception-2.0"], name = "sc-rpc-api" }, # Polkadot SDK
    { allow = ["GPL-3.0-or-later WITH Classpath-exception-2.0"], name = "sc-rpc-server" }, # Polkadot SDK
    { allow = ["GPL-3.0-or-later WITH Classpath-exception-2.0"], name = "sc-rpc-spec-v2" }, # Polkadot SDK
    { allow = ["GPL-3.0-or-later WITH Classpath-exception-2.0"], name = "sc-service" }, # Polkadot SDK
    { allow = ["GPL-3.0-or-later WITH Classpath-exception-2.0"], name = "sc-state-db" }, # Polkadot SDK
    { allow = ["GPL-3.0-or-later WITH Classpath-exception-2.0"], name = "sc-sysinfo" }, # Polkadot SDK
    { allow = ["GPL-3.0-or-later WITH Classpath-exception-2.0"], name = "sc-telemetry" }, # Polkadot SDK
    { allow = ["GPL-3.0-or-later WITH Classpath-exception-2.0"], name = "sc-tracing" }, # Polkadot SDK
    { allow = ["GPL-3.0-or-later WITH Classpath-exception-2.0"], name = "sc-transaction-pool" }, # Polkadot SDK
    { allow = ["GPL-3.0-or-later WITH Classpath-exception-2.0"], name = "sc-transaction-pool-api" }, # Polkadot SDK
    { allow = ["GPL-3.0-or-later WITH Classpath-exception-2.0"], name = "sc-basic-authorship" }, # Polkadot SDK
    { allow = ["GPL-3.0-or-later WITH Classpath-exception-2.0"], name = "sc-informant" }, # Polkadot SDK
    { allow = ["GPL-3.0-or-later WITH Classpath-exception-2.0"], name = "sc-network" }, # Polkadot SDK
    { allow = ["GPL-3.0-or-later WITH Classpath-exception-2.0"], name = "sc-network-common" }, # Polkadot SDK
]
# copyleft = "deny"

# See note in unicode-ident's readme!
[[licenses.clarify]]
name = "unicode-ident"
version = "*"
expression = "(MIT OR Apache-2.0) AND Unicode-DFS-2016"
license-files = [{ path = "LICENSE-UNICODE", hash = 0x3fb01745 }]

[[licenses.clarify]]
name = "ring"
version = "*"
expression = "OpenSSL"
license-files = [{ path = "LICENSE", hash = 0xbd0eed23 }]

# This section is considered when running `cargo deny check sources`.
# More documentation about the 'sources' section can be found here:
# https://embarkstudios.github.io/cargo-deny/checks/sources/cfg.html
[sources]
# Lint level for what to happen when a crate from a crate registry that is not
# in the allow list is encountered
unknown-registry = "warn"
# Lint level for what to happen when a crate from a git repository that is not
# in the allow list is encountered
unknown-git = "deny"
allow-git = [
<<<<<<< HEAD
    "https://github.com/paritytech/foundry-compilers-polkadot",
=======
    "https://github.com/alloy-rs/alloy",
    "https://github.com/foundry-rs/compilers",
    "https://github.com/foundry-rs/foundry-fork-db",
    "https://github.com/paradigmxyz/revm-inspectors",
    "https://github.com/bluealloy/revm",
>>>>>>> fd677c89
]<|MERGE_RESOLUTION|>--- conflicted
+++ resolved
@@ -172,13 +172,10 @@
 # in the allow list is encountered
 unknown-git = "deny"
 allow-git = [
-<<<<<<< HEAD
     "https://github.com/paritytech/foundry-compilers-polkadot",
-=======
     "https://github.com/alloy-rs/alloy",
     "https://github.com/foundry-rs/compilers",
     "https://github.com/foundry-rs/foundry-fork-db",
     "https://github.com/paradigmxyz/revm-inspectors",
     "https://github.com/bluealloy/revm",
->>>>>>> fd677c89
 ]