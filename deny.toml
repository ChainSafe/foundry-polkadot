--- conflicted
+++ resolved
@@ -33,11 +33,8 @@
     # https://github.com/bytecodealliance/wasmtime/security/advisories/GHSA-hc7m-r6v8-hg9q Unsound API access to a WebAssembly shared linear memory
     # Polkadot-sdk needs to upgrade its version also
     "RUSTSEC-2025-0118",
-<<<<<<< HEAD
-=======
     # https://rustsec.org/advisories/RUSTSEC-2025-0119 number_prefix is unmaintained
     "RUSTSEC-2025-0119",
->>>>>>> 223807fe
 ]
 
 # This section is considered when running `cargo deny check bans`.
