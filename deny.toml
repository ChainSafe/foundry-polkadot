--- conflicted
+++ resolved
@@ -11,17 +11,10 @@
     "RUSTSEC-2024-0437",
     # https://rustsec.org/advisories/RUSTSEC-2025-0021 gitoxide uses SHA-1 hash implementations without any collision detection, leaving it vulnerable to hash collision attacks.
     "RUSTSEC-2025-0021",
-<<<<<<< HEAD
     # https://rustsec.org/advisories/RUSTSEC-2022-0061 parity-wasm is unmaintained
     "RUSTSEC-2022-0061",
     # https://rustsec.org/advisories/RUSTSEC-2024-0370  proc-macro-error is unmaintained
     "RUSTSEC-2024-0370"
-=======
-    # https://rustsec.org/advisories/RUSTSEC-2022-0061 parity-wasm deprecated by the author
-    "RUSTSEC-2022-0061",
-    # https://rustsec.org/advisories/RUSTSEC-2024-0370 proc-macro-error is unmaintained
-    "RUSTSEC-2024-0370",
->>>>>>> db48a2af
 ]
 
 # This section is considered when running `cargo deny check bans`.
@@ -80,15 +73,6 @@
     { allow = ["CC0-1.0"], name = "notify" },
     { allow = ["CC0-1.0"], name = "dunce" },
     { allow = ["CC0-1.0"], name = "aurora-engine-modexp" },
-<<<<<<< HEAD
-    { allow = ["CC0-1.0"], name = "secp256k1-sys" },
-    { allow = ["CC0-1.0"], name = "secp256k1" },
-    { allow = ["CC0-1.0"], name = "bip39" },
-    { allow = ["CC0-1.0"], name = "bitcoin-internals" },
-    { allow = ["CC0-1.0"], name = "hex-conservative" },
-    { allow = ["CC0-1.0"], name = "parity-bip39" },
-    { allow = ["CC0-1.0"], name = "bitcoin_hashes" },
-=======
     { allow = ["CC0-1.0"], name = "bip39" },
     { allow = ["CC0-1.0"], name = "bitcoin-internals" },
     { allow = ["CC0-1.0"], name = "bitcoin_hashes" },
@@ -98,26 +82,16 @@
     { allow = ["CC0-1.0"], name = "secp256k1-sys" },
 
     # GPL-3.0
->>>>>>> db48a2af
     { allow = ["GPL-3.0"], name = "polkadot-core-primitives" },
     { allow = ["GPL-3.0"], name = "polkadot-parachain-primitives" },
     { allow = ["GPL-3.0"], name = "polkadot-primitives" },
     { allow = ["GPL-3.0"], name = "polkadot-runtime-common" },
-<<<<<<< HEAD
-    { allow = ["GPL-3.0"], name = "polkadot-runtime-parachains" },
-    { allow = ["GPL-3.0"], name = "polkadot-runtime-metrics" },
-    { allow = ["GPL-3.0"], name = "slot-range-helper" },
-    { allow = ["GPL-3.0"], name = "staging-xcm" },
-    { allow = ["GPL-3.0"], name = "staging-xcm-builder" },
-    { allow = ["GPL-3.0"], name = "staging-xcm-executor" },
-=======
     { allow = ["GPL-3.0"], name = "polkadot-runtime-metrics" },
     { allow = ["GPL-3.0"], name = "polkadot-runtime-parachains" },
     { allow = ["GPL-3.0"], name = "slot-range-helper" },
     { allow = ["GPL-3.0"], name = "staging-xcm-builder" },
     { allow = ["GPL-3.0"], name = "staging-xcm-executor" },
     { allow = ["GPL-3.0"], name = "staging-xcm" },
->>>>>>> db48a2af
     { allow = ["GPL-3.0"], name = "xcm-procedural" },
 ]
 #copyleft = "deny"
